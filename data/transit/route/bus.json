{
  "transit/route/bus": [
    {
      "displayName": "A-Welle",
      "id": "awelle-3b9544",
      "locationSet": {"include": ["de"]},
      "tags": {
        "network": "A-Welle",
        "network:wikidata": "Q1233212",
        "network:wikipedia": "de:Tarifverbund A-Welle",
        "operator": "A-Welle",
        "operator:wikidata": "Q1233212",
        "operator:wikipedia": "de:Tarifverbund A-Welle",
        "route": "bus"
      }
    },
    {
      "displayName": "Aachener Verkehrsverbund",
      "id": "aavv-a45453",
      "locationSet": {"include": ["de"]},
      "matchNames": [
        "AVV"
      ],
      "tags": {
        "network": "AVV",
        "network:wikidata": "Q300763",
        "network:wikipedia": "de:Aachener Verkehrsverbund",
        "route": "bus"
      }
    },
    {
      "displayName": "ABQ RIDE",
      "id": "abqride-a21cc9",
      "locationSet": {"include": ["us"]},
      "tags": {
        "network": "ABQ RIDE",
        "network:wikidata": "Q580832",
        "network:wikipedia": "en:ABQ RIDE",
        "operator": "ABQ RIDE",
        "operator:wikidata": "Q580832",
        "operator:wikipedia": "en:ABQ RIDE",
        "route": "bus"
      }
    },
    {
      "displayName": "AC Transit",
      "id": "actransit-a21cc9",
      "locationSet": {"include": ["us"]},
      "tags": {
        "network": "AC Transit",
        "network:wikidata": "Q4353850",
        "network:wikipedia": "en:AC Transit",
        "operator": "AC Transit",
        "operator:wikidata": "Q4353850",
        "operator:wikipedia": "en:AC Transit",
        "route": "bus"
      }
    },
    {
      "displayName": "Achterhoek-Rivierenland",
      "id": "achterhoekrivierenland-a45453",
      "locationSet": {"include": ["001"]},
      "tags": {
        "network": "Achterhoek-Rivierenland",
        "operator": "Achterhoek-Rivierenland",
        "route": "bus"
      }
    },
    {
      "displayName": "Addis Ababa Public Transport",
      "id": "addisababapublictransport-2e2b93",
      "locationSet": {"include": ["et"]},
      "tags": {
        "network": "Addis Ababa Public Transport",
        "operator": "Addis Ababa Public Transport",
        "route": "bus"
      }
    },
    {
      "displayName": "Adelaide Metro",
      "id": "adelaidemetro-a45453",
      "locationSet": {"include": ["001"]},
      "tags": {
        "network": "Adelaide Metro",
        "operator": "Adelaide Metro",
        "route": "bus"
      }
    },
    {
      "displayName": "Aérial",
      "id": "aerial-a45453",
      "locationSet": {"include": ["001"]},
      "tags": {
        "network": "Aérial",
        "operator": "Aérial",
        "route": "bus"
      }
    },
    {
      "displayName": "AggloBus",
      "id": "agglobus-a45453",
      "locationSet": {"include": ["001"]},
      "tags": {
        "network": "AggloBus",
        "operator": "AggloBus",
        "route": "bus"
      }
    },
    {
      "displayName": "Agglobus Cavem",
      "id": "agglobuscavem-ed7458",
      "locationSet": {"include": ["fr"]},
      "tags": {
        "network": "Agglobus Cavem",
        "network:wikidata": "Q86664442",
        "network:wikipedia": "fr:Agglobus Cavem",
        "operator": "Agglobus Cavem",
        "operator:wikidata": "Q86664442",
        "operator:wikipedia": "fr:Agglobus Cavem",
        "route": "bus"
      }
    },
    {
      "displayName": "Aguia Branca",
      "id": "aguiabranca-a45453",
      "locationSet": {"include": ["001"]},
      "tags": {
        "network": "Aguia Branca",
        "operator": "Aguia Branca",
        "route": "bus"
      }
    },
    {
      "displayName": "AIM Mobilità",
      "id": "aimmobilita-a45453",
      "locationSet": {"include": ["001"]},
      "tags": {
        "network": "AIM Mobilità",
        "operator": "AIM Mobilità",
        "route": "bus"
      }
    },
    {
      "displayName": "AirVenture Shuttles",
      "id": "airventureshuttles-a45453",
      "locationSet": {"include": ["001"]},
      "tags": {
        "network": "AirVenture Shuttles",
        "operator": "AirVenture Shuttles",
        "route": "bus"
      }
    },
    {
      "displayName": "Aix-en-Bus",
      "id": "aixenbus-ed7458",
      "locationSet": {"include": ["fr"]},
      "tags": {
        "network": "Aix-en-Bus",
        "network:wikidata": "Q3537934",
        "network:wikipedia": "fr:Aix en bus",
        "operator": "Aix-en-Bus",
        "operator:wikidata": "Q3537934",
        "operator:wikipedia": "fr:Aix en bus",
        "route": "bus"
      }
    },
    {
      "displayName": "Ålandstrafiken",
      "id": "alandstrafiken-a45453",
      "locationSet": {"include": ["001"]},
      "tags": {
        "network": "Ålandstrafiken",
        "operator": "Ålandstrafiken",
        "route": "bus"
      }
    },
    {
      "displayName": "Álava Bus",
      "id": "alavabus-a45453",
      "locationSet": {"include": ["001"]},
      "tags": {
        "network": "Álava Bus",
        "operator": "Álava Bus",
        "route": "bus"
      }
    },
    {
      "displayName": "Albatrans",
      "id": "albatrans-a45453",
      "locationSet": {"include": ["001"]},
      "tags": {
        "network": "Albatrans",
        "operator": "Albatrans",
        "route": "bus"
      }
    },
    {
      "displayName": "Aléop",
      "id": "aleop-ed7458",
      "locationSet": {"include": ["fr"]},
      "tags": {
        "network": "Aléop",
        "network:wikidata": "Q65156365",
        "network:wikipedia": "fr:Aléop",
        "operator": "Aléop",
        "operator:wikidata": "Q65156365",
        "operator:wikipedia": "fr:Aléop",
        "route": "bus"
      }
    },
    {
      "displayName": "Aléop en Vendée",
      "id": "aleopenvendee-ed7458",
      "locationSet": {"include": ["fr"]},
      "tags": {
        "network": "Aléop en Vendée",
        "operator": "Aléop en Vendée",
        "route": "bus"
      }
    },
    {
      "displayName": "Alimentadora",
      "id": "alimentadora-a45453",
      "locationSet": {"include": ["001"]},
      "tags": {
        "network": "Alimentadora",
        "operator": "Alimentadora",
        "route": "bus"
      }
    },
    {
      "displayName": "Alsa",
      "id": "alsa-a45453",
      "locationSet": {"include": ["001"]},
      "tags": {
        "network": "Alsa",
        "operator": "Alsa",
        "route": "bus"
      }
    },
    {
      "displayName": "ALSA Agadir",
      "id": "alsaagadir-a45453",
      "locationSet": {"include": ["001"]},
      "tags": {
        "network": "ALSA Agadir",
        "operator": "ALSA Agadir",
        "route": "bus"
      }
    },
    {
      "displayName": "ALSA City",
      "id": "alsacity-a45453",
      "locationSet": {"include": ["001"]},
      "tags": {
        "network": "ALSA City",
        "operator": "ALSA City",
        "route": "bus"
      }
    },
    {
      "displayName": "ALSA Marrakech",
      "id": "alsamarrakech-a45453",
      "locationSet": {"include": ["001"]},
      "tags": {
        "network": "ALSA Marrakech",
        "operator": "ALSA Marrakech",
        "route": "bus"
      }
    },
    {
      "displayName": "ALSA TANGER",
      "id": "alsatanger-a45453",
      "locationSet": {"include": ["001"]},
      "tags": {
        "network": "ALSA TANGER",
        "operator": "ALSA TANGER",
        "route": "bus"
      }
    },
    {
      "displayName": "Alternéo",
      "id": "alterneo-a45453",
      "locationSet": {"include": ["001"]},
      "tags": {
        "network": "Alternéo",
        "operator": "Alternéo",
        "route": "bus"
      }
    },
    {
      "displayName": "AMA",
      "id": "ama-a45453",
      "locationSet": {"include": ["001"]},
      "tags": {
        "network": "AMA",
        "operator": "AMA",
        "route": "bus"
      }
    },
    {
      "displayName": "AMAT",
      "id": "amat-a45453",
      "locationSet": {"include": ["001"]},
      "tags": {
        "network": "AMAT",
        "operator": "AMAT",
        "route": "bus"
      }
    },
    {
      "displayName": "AMB",
      "id": "amb-a45453",
      "locationSet": {"include": ["001"]},
      "tags": {
        "network": "AMB",
        "operator": "AMB",
        "route": "bus"
      }
    },
    {
      "displayName": "Amelys",
      "id": "amelys-a45453",
      "locationSet": {"include": ["001"]},
      "tags": {
        "network": "Amelys",
        "operator": "Amelys",
        "route": "bus"
      }
    },
    {
      "displayName": "Ametis",
      "id": "ametis-a45453",
      "locationSet": {"include": ["001"]},
      "tags": {
        "network": "Ametis",
        "operator": "Ametis",
        "route": "bus"
      }
    },
    {
      "displayName": "AMI Ferrara",
      "id": "amiferrara-a45453",
      "locationSet": {"include": ["001"]},
      "tags": {
        "network": "AMI Ferrara",
        "operator": "AMI Ferrara",
        "route": "bus"
      }
    },
    {
      "displayName": "AMIFE",
      "id": "amife-a45453",
      "locationSet": {"include": ["001"]},
      "tags": {
        "network": "AMIFE",
        "operator": "AMIFE",
        "route": "bus"
      }
    },
    {
      "displayName": "aMo - Città di Sassuolo",
      "id": "amocittadisassuolo-a45453",
      "locationSet": {"include": ["001"]},
      "tags": {
        "network": "aMo - Città di Sassuolo",
        "operator": "aMo - Città di Sassuolo",
        "route": "bus"
      }
    },
    {
      "displayName": "Amstelland-Meerlanden",
      "id": "amstellandmeerlanden-a45453",
      "locationSet": {"include": ["001"]},
      "tags": {
        "network": "Amstelland-Meerlanden",
        "operator": "Amstelland-Meerlanden",
        "route": "bus"
      }
    },
    {
      "displayName": "AMT",
      "id": "amt-a45453",
      "locationSet": {"include": ["001"]},
      "tags": {
        "network": "AMT",
        "operator": "AMT",
        "route": "bus"
      }
    },
    {
      "displayName": "AMT Genova",
      "id": "amtgenova-a45453",
      "locationSet": {"include": ["001"]},
      "tags": {
        "network": "AMT Genova",
        "operator": "AMT Genova",
        "route": "bus"
      }
    },
    {
      "displayName": "AMTS",
      "id": "amts-a45453",
      "locationSet": {"include": ["001"]},
      "tags": {
        "network": "AMTS",
        "operator": "AMTS",
        "route": "bus"
      }
    },
    {
      "displayName": "Andante",
      "id": "andante-a45453",
      "locationSet": {"include": ["001"]},
      "tags": {
        "network": "Andante",
        "operator": "Andante",
        "route": "bus"
      }
    },
    {
      "displayName": "Angkot Kota Bandung",
      "id": "angkotkotabandung-a45453",
      "locationSet": {"include": ["001"]},
      "tags": {
        "network": "Angkot Kota Bandung",
        "operator": "Angkot Kota Bandung",
        "route": "bus"
      }
    },
    {
      "displayName": "Angkot Kota Cimahi",
      "id": "angkotkotacimahi-a45453",
      "locationSet": {"include": ["001"]},
      "tags": {
        "network": "Angkot Kota Cimahi",
        "operator": "Angkot Kota Cimahi",
        "route": "bus"
      }
    },
    {
      "displayName": "Angkot Lintas Kota Bandung",
      "id": "angkotlintaskotabandung-a45453",
      "locationSet": {"include": ["001"]},
      "tags": {
        "network": "Angkot Lintas Kota Bandung",
        "operator": "Angkot Lintas Kota Bandung",
        "route": "bus"
      }
    },
    {
      "displayName": "AngkotMajalengka",
      "id": "angkotmajalengka-a45453",
      "locationSet": {"include": ["001"]},
      "tags": {
        "network": "AngkotMajalengka",
        "operator": "AngkotMajalengka",
        "route": "bus"
      }
    },
    {
      "displayName": "AngkotSumedang",
      "id": "angkotsumedang-a45453",
      "locationSet": {"include": ["001"]},
      "tags": {
        "network": "AngkotSumedang",
        "operator": "AngkotSumedang",
        "route": "bus"
      }
    },
    {
      "displayName": "AnjouBus",
      "id": "anjoubus-ed7458",
      "locationSet": {"include": ["fr"]},
      "tags": {
        "network": "AnjouBus",
        "network:wikidata": "Q2850252",
        "network:wikipedia": "fr:Anjoubus",
        "operator": "AnjouBus",
        "operator:wikidata": "Q2850252",
        "operator:wikipedia": "fr:Anjoubus",
        "route": "bus"
      }
    },
    {
      "displayName": "ANTT",
      "id": "antt-a45453",
      "locationSet": {"include": ["001"]},
      "tags": {
        "network": "ANTT",
        "operator": "ANTT",
        "route": "bus"
      }
    },
    {
      "displayName": "Apolo 7",
      "id": "apolo7-a45453",
      "locationSet": {"include": ["001"]},
      "tags": {
        "network": "Apolo 7",
        "operator": "Apolo 7",
        "route": "bus"
      }
    },
    {
      "displayName": "APS Mobilità",
      "id": "apsmobilita-a45453",
      "locationSet": {"include": ["001"]},
      "tags": {
        "network": "APS Mobilità",
        "operator": "APS Mobilità",
        "route": "bus"
      }
    },
    {
      "displayName": "Arc en ciel",
      "id": "arcenciel-a45453",
      "locationSet": {"include": ["001"]},
      "tags": {
        "network": "Arc en ciel",
        "operator": "Arc en ciel",
        "route": "bus"
      }
    },
    {
      "displayName": "Arc en Ciel 1",
      "id": "arcenciel1-a45453",
      "locationSet": {"include": ["001"]},
      "tags": {
        "network": "Arc en Ciel 1",
        "operator": "Arc en Ciel 1",
        "route": "bus"
      }
    },
    {
      "displayName": "Arcobaleno",
      "id": "arcobaleno-a45453",
      "locationSet": {"include": ["001"]},
      "tags": {
        "network": "Arcobaleno",
        "operator": "Arcobaleno",
        "route": "bus"
      }
    },
    {
      "displayName": "Arlysère",
      "id": "arlysere-a45453",
      "locationSet": {"include": ["001"]},
      "tags": {
        "network": "Arlysère",
        "operator": "Arlysère",
        "route": "bus"
      }
    },
    {
      "displayName": "Arnhem-Nijmegen",
      "id": "arnhemnijmegen-a45453",
      "locationSet": {"include": ["001"]},
      "tags": {
        "network": "Arnhem-Nijmegen",
        "operator": "Arnhem-Nijmegen",
        "route": "bus"
      }
    },
    {
      "displayName": "Arriva",
      "id": "arriva-a45453",
      "locationSet": {"include": ["001"]},
      "tags": {
        "network": "Arriva",
        "operator": "Arriva",
        "route": "bus"
      }
    },
    {
      "displayName": "Arriva (in Herts and Essex)",
      "id": "arrivainhertsandessex-a45453",
      "locationSet": {"include": ["001"]},
      "tags": {
        "network": "Arriva (in Herts and Essex)",
        "operator": "Arriva (in Herts and Essex)",
        "route": "bus"
      }
    },
    {
      "displayName": "Arriva North East",
      "id": "arrivanortheast-a45453",
      "locationSet": {"include": ["001"]},
      "tags": {
        "network": "Arriva North East",
        "operator": "Arriva North East",
        "route": "bus"
      }
    },
    {
      "displayName": "ART",
      "id": "art-a45453",
      "locationSet": {"include": ["001"]},
      "tags": {
        "network": "ART",
        "operator": "ART",
        "route": "bus"
      }
    },
    {
      "displayName": "Astuce",
      "id": "astuce-a45453",
      "locationSet": {"include": ["001"]},
      "tags": {
        "network": "Astuce",
        "operator": "Astuce",
        "route": "bus"
      }
    },
    {
      "displayName": "AT",
      "id": "at-a45453",
      "locationSet": {"include": ["001"]},
      "tags": {
        "network": "AT",
        "operator": "AT",
        "route": "bus"
      }
    },
    {
      "displayName": "ATAC",
      "id": "atac-a45453",
      "locationSet": {"include": ["001"]},
      "tags": {
        "network": "ATAC",
        "operator": "ATAC",
        "route": "bus"
      }
    },
    {
      "displayName": "ATAF",
      "id": "ataf-a45453",
      "locationSet": {"include": ["001"]},
      "tags": {
        "network": "ATAF",
        "operator": "ATAF",
        "route": "bus"
      }
    },
    {
      "displayName": "ATAP",
      "id": "atap-a45453",
      "locationSet": {"include": ["001"]},
      "tags": {
        "network": "ATAP",
        "operator": "ATAP",
        "route": "bus"
      }
    },
    {
      "displayName": "AtB",
      "id": "atb-a45453",
      "locationSet": {"include": ["001"]},
      "tags": {
        "network": "AtB",
        "operator": "AtB",
        "route": "bus"
      }
    },
    {
      "displayName": "ATI",
      "id": "ati-a45453",
      "locationSet": {"include": ["001"]},
      "tags": {
        "network": "ATI",
        "operator": "ATI",
        "route": "bus"
      }
    },
    {
      "displayName": "ATM",
      "id": "atm-a45453",
      "locationSet": {"include": ["001"]},
      "tags": {
        "network": "ATM",
        "operator": "ATM",
        "route": "bus"
      }
    },
    {
      "displayName": "ATV",
      "id": "atv-a45453",
      "locationSet": {"include": ["001"]},
      "tags": {
        "network": "ATV",
        "operator": "ATV",
        "route": "bus"
      }
    },
    {
      "displayName": "AUE",
      "id": "aue-a45453",
      "locationSet": {"include": ["001"]},
      "tags": {
        "network": "AUE",
        "operator": "AUE",
        "route": "bus"
      }
    },
    {
      "displayName": "Augsburger Verkehrs- und Tarifverbund",
<<<<<<< HEAD
      "id": "auvv-a45453",
      "locationSet": {"include": ["de"]},
      "matchNames": [
        "AVV"
      ],
      "tags": {
        "network": "AVV",
        "network:wikidata": "Q760574",
        "network:wikipedia": "de:Augsburger Verkehrs- und Tarifverbund",
=======
      "id": "augsburgerverkehrsundtarifverbund-3b9544",
      "locationSet": {"include": ["de"]},
      "tags": {
        "network": "Augsburger Verkehrs- und Tarifverbund",
        "network:wikidata": "Q760574",
        "network:wikipedia": "de:Augsburger Verkehrs- und Tarifverbund",
        "operator": "Augsburger Verkehrs- und Tarifverbund",
        "operator:wikidata": "Q760574",
        "operator:wikipedia": "de:Augsburger Verkehrs- und Tarifverbund",
>>>>>>> 00935096
        "route": "bus"
      }
    },
    {
      "displayName": "Autobuses Interurbanos de Madrid",
      "id": "autobusesinterurbanosdemadrid-cbced8",
      "locationSet": {"include": ["es"]},
      "tags": {
        "network": "Autobuses Interurbanos de Madrid",
        "operator": "Autobuses Interurbanos de Madrid",
        "route": "bus"
      }
    },
    {
      "displayName": "Autobuses Metropolitanos",
      "id": "autobusesmetropolitanos-a45453",
      "locationSet": {"include": ["001"]},
      "tags": {
        "network": "Autobuses Metropolitanos",
        "operator": "Autobuses Metropolitanos",
        "route": "bus"
      }
    },
    {
      "displayName": "Autobuses Urbanos de Almería",
      "id": "autobusesurbanosdealmeria-cbced8",
      "locationSet": {"include": ["es"]},
      "tags": {
        "network": "Autobuses Urbanos de Almería",
        "operator": "Autobuses Urbanos de Almería",
        "route": "bus"
      }
    },
    {
      "displayName": "Autobuses Urbanos de Granada",
      "id": "autobusesurbanosdegranada-cbced8",
      "locationSet": {"include": ["es"]},
      "tags": {
        "network": "Autobuses Urbanos de Granada",
        "network:wikidata": "Q5712425",
        "network:wikipedia": "es:Autobuses urbanos de Granada",
        "operator": "Autobuses Urbanos de Granada",
        "operator:wikidata": "Q5712425",
        "operator:wikipedia": "es:Autobuses urbanos de Granada",
        "route": "bus"
      }
    },
    {
      "displayName": "Autobuses Urbanos de León",
      "id": "autobusesurbanosdeleon-cbced8",
      "locationSet": {"include": ["es"]},
      "tags": {
        "network": "Autobuses Urbanos de León",
        "network:wikidata": "Q18195802",
        "network:wikipedia": "es:Autobuses Urbanos de León",
        "operator": "Autobuses Urbanos de León",
        "operator:wikidata": "Q18195802",
        "operator:wikipedia": "es:Autobuses Urbanos de León",
        "route": "bus"
      }
    },
    {
      "displayName": "Autobuses Urbanos de Salamanca",
      "id": "autobusesurbanosdesalamanca-cbced8",
      "locationSet": {"include": ["es"]},
      "tags": {
        "network": "Autobuses Urbanos de Salamanca",
        "operator": "Autobuses Urbanos de Salamanca",
        "route": "bus"
      }
    },
    {
      "displayName": "Autobuses Urbanos de Zamora",
      "id": "autobusesurbanosdezamora-cbced8",
      "locationSet": {"include": ["es"]},
      "tags": {
        "network": "Autobuses Urbanos de Zamora",
        "operator": "Autobuses Urbanos de Zamora",
        "route": "bus"
      }
    },
    {
      "displayName": "AUZ",
      "id": "auz-a45453",
      "locationSet": {"include": ["001"]},
      "tags": {
        "network": "AUZ",
        "operator": "AUZ",
        "route": "bus"
      }
    },
    {
      "displayName": "AveiroBus",
      "id": "aveirobus-a45453",
      "locationSet": {"include": ["001"]},
      "tags": {
        "network": "AveiroBus",
        "operator": "AveiroBus",
        "route": "bus"
      }
    },
    {
      "displayName": "AVL",
      "id": "avl-a45453",
      "locationSet": {"include": ["001"]},
      "tags": {
        "network": "AVL",
        "operator": "AVL",
        "route": "bus"
      }
    },
    {
      "displayName": "AVTA",
      "id": "avta-a45453",
      "locationSet": {"include": ["001"]},
      "tags": {
        "network": "AVTA",
        "operator": "AVTA",
        "route": "bus"
      }
    },
    {
      "displayName": "Azalys",
      "id": "azalys-ed7458",
      "locationSet": {"include": ["fr"]},
      "tags": {
        "network": "Azalys",
        "network:wikidata": "Q24936087",
        "network:wikipedia": "fr:Transports en commun de Blois",
        "operator": "Azalys",
        "operator:wikidata": "Q24936087",
        "operator:wikipedia": "fr:Transports en commun de Blois",
        "route": "bus"
      }
    },
    {
      "displayName": "B.A. Bus",
      "id": "babus-a45453",
      "locationSet": {"include": ["001"]},
      "tags": {
        "network": "B.A. Bus",
        "operator": "B.A. Bus",
        "route": "bus"
      }
    },
    {
      "displayName": "BAAG",
      "id": "baag-a45453",
      "locationSet": {"include": ["001"]},
      "tags": {
        "network": "BAAG",
        "operator": "BAAG",
        "route": "bus"
      }
    },
    {
      "displayName": "Baïa",
      "id": "baia-a45453",
      "locationSet": {"include": ["001"]},
      "tags": {
        "network": "Baïa",
        "operator": "Baïa",
        "route": "bus"
      }
    },
    {
      "displayName": "Balassagyarmat",
      "id": "balassagyarmat-a45453",
      "locationSet": {"include": ["001"]},
      "tags": {
        "network": "Balassagyarmat",
        "operator": "Balassagyarmat",
        "route": "bus"
      }
    },
    {
      "displayName": "Baltimore",
      "id": "baltimore-a45453",
      "locationSet": {"include": ["001"]},
      "tags": {
        "network": "Baltimore",
        "operator": "Baltimore",
        "route": "bus"
      }
    },
    {
      "displayName": "BaltimoreLink",
      "id": "baltimorelink-a45453",
      "locationSet": {"include": ["001"]},
      "tags": {
        "network": "BaltimoreLink",
        "operator": "BaltimoreLink",
        "route": "bus"
      }
    },
    {
      "displayName": "Barnsley",
      "id": "barnsley-a45453",
      "locationSet": {"include": ["001"]},
      "tags": {
        "network": "Barnsley",
        "operator": "Barnsley",
        "route": "bus"
      }
    },
    {
      "displayName": "Barra",
      "id": "barra-a45453",
      "locationSet": {"include": ["001"]},
      "tags": {
        "network": "Barra",
        "operator": "Barra",
        "route": "bus"
      }
    },
    {
      "displayName": "Barrie Transit",
      "id": "barrietransit-a45453",
      "locationSet": {"include": ["001"]},
      "tags": {
        "network": "Barrie Transit",
        "operator": "Barrie Transit",
        "route": "bus"
      }
    },
    {
      "displayName": "BARTA",
      "id": "barta-a45453",
      "locationSet": {"include": ["001"]},
      "tags": {
        "network": "BARTA",
        "operator": "BARTA",
        "route": "bus"
      }
    },
    {
      "displayName": "BASK-Werkverkehr",
      "id": "baskwerkverkehr-a45453",
      "locationSet": {"include": ["001"]},
      "tags": {
        "network": "BASK-Werkverkehr",
        "operator": "BASK-Werkverkehr",
        "route": "bus"
      }
    },
    {
      "displayName": "BAT",
      "id": "bat-a45453",
      "locationSet": {"include": ["001"]},
      "tags": {
        "network": "BAT",
        "operator": "BAT",
        "route": "bus"
      }
    },
    {
      "displayName": "batauto.ge",
      "id": "batautoge-a45453",
      "locationSet": {"include": ["001"]},
      "tags": {
        "network": "batauto.ge",
        "operator": "batauto.ge",
        "route": "bus"
      }
    },
    {
      "displayName": "Bay Bus",
      "id": "baybus-a45453",
      "locationSet": {"include": ["001"]},
      "tags": {
        "network": "Bay Bus",
        "operator": "Bay Bus",
        "route": "bus"
      }
    },
    {
      "displayName": "BC Transit",
      "id": "bctransit-a45453",
      "locationSet": {"include": ["001"]},
      "tags": {
        "network": "BC Transit",
        "operator": "BC Transit",
        "route": "bus"
      }
    },
    {
      "displayName": "BCRTA",
      "id": "bcrta-a45453",
      "locationSet": {"include": ["001"]},
      "tags": {
        "network": "BCRTA",
        "operator": "BCRTA",
        "route": "bus"
      }
    },
    {
      "displayName": "BCT",
      "id": "bct-a45453",
      "locationSet": {"include": ["001"]},
      "tags": {
        "network": "BCT",
        "operator": "BCT",
        "route": "bus"
      }
    },
    {
      "displayName": "Bee-Line",
      "id": "beeline-a45453",
      "locationSet": {"include": ["001"]},
      "tags": {
        "network": "Bee-Line",
        "operator": "Bee-Line",
        "route": "bus"
      }
    },
    {
      "displayName": "Bełchatów",
      "id": "belchatow-a45453",
      "locationSet": {"include": ["001"]},
      "tags": {
        "network": "Bełchatów",
        "operator": "Bełchatów",
        "route": "bus"
      }
    },
    {
      "displayName": "Belle Savoie Express",
      "id": "bellesavoieexpress-ed7458",
      "locationSet": {"include": ["fr"]},
      "tags": {
        "network": "Belle Savoie Express",
        "network:wikidata": "Q27992297",
        "network:wikipedia": "fr:Réseau interurbain de la Savoie",
        "operator": "Belle Savoie Express",
        "operator:wikidata": "Q27992297",
        "operator:wikipedia": "fr:Réseau interurbain de la Savoie",
        "route": "bus"
      }
    },
    {
      "displayName": "Ben Franklin Transit",
      "id": "benfranklintransit-a45453",
      "locationSet": {"include": ["001"]},
      "tags": {
        "network": "Ben Franklin Transit",
        "operator": "Ben Franklin Transit",
        "route": "bus"
      }
    },
    {
      "displayName": "berdskpt",
      "id": "berdskpt-a45453",
      "locationSet": {"include": ["001"]},
      "tags": {
        "network": "berdskpt",
        "operator": "berdskpt",
        "route": "bus"
      }
    },
    {
      "displayName": "Berkshire",
      "id": "berkshire-a45453",
      "locationSet": {"include": ["001"]},
      "tags": {
        "network": "Berkshire",
        "operator": "Berkshire",
        "route": "bus"
      }
    },
    {
      "displayName": "Bermuda Public Transportation",
      "id": "bermudapublictransportation-a45453",
      "locationSet": {"include": ["001"]},
      "tags": {
        "network": "Bermuda Public Transportation",
        "operator": "Bermuda Public Transportation",
        "route": "bus"
      }
    },
    {
      "displayName": "Big Blue Bus",
      "id": "bigbluebus-a45453",
      "locationSet": {"include": ["001"]},
      "tags": {
        "network": "Big Blue Bus",
        "operator": "Big Blue Bus",
        "route": "bus"
      }
    },
    {
      "displayName": "Bilbobus",
      "id": "bilbobus-a45453",
      "locationSet": {"include": ["001"]},
      "tags": {
        "network": "Bilbobus",
        "operator": "Bilbobus",
        "route": "bus"
      }
    },
    {
      "displayName": "Bizkaibus",
      "id": "bizkaibus-a45453",
      "locationSet": {"include": ["001"]},
      "tags": {
        "network": "Bizkaibus",
        "operator": "Bizkaibus",
        "route": "bus"
      }
    },
    {
      "displayName": "BJBUS",
      "id": "bjbus-a45453",
      "locationSet": {"include": ["001"]},
      "tags": {
        "network": "BJBUS",
        "operator": "BJBUS",
        "route": "bus"
      }
    },
    {
      "displayName": "BKM",
      "id": "bkm-a45453",
      "locationSet": {"include": ["001"]},
      "tags": {
        "network": "BKM",
        "operator": "BKM",
        "route": "bus"
      }
    },
    {
      "displayName": "Blekingetrafiken",
      "id": "blekingetrafiken-a45453",
      "locationSet": {"include": ["001"]},
      "tags": {
        "network": "Blekingetrafiken",
        "operator": "Blekingetrafiken",
        "route": "bus"
      }
    },
    {
      "displayName": "BMTA",
      "id": "bmta-a45453",
      "locationSet": {"include": ["001"]},
      "tags": {
        "network": "BMTA",
        "operator": "BMTA",
        "route": "bus"
      }
    },
    {
      "displayName": "BMTC",
      "id": "bmtc-a45453",
      "locationSet": {"include": ["001"]},
      "tags": {
        "network": "BMTC",
        "operator": "BMTC",
        "route": "bus"
      }
    },
    {
      "displayName": "bodo",
      "id": "bodo-a45453",
      "locationSet": {"include": ["001"]},
      "tags": {
        "network": "bodo",
        "operator": "bodo",
        "route": "bus"
      }
    },
    {
      "displayName": "Bourg-Saint-Maurice",
      "id": "bourgsaintmaurice-ed7458",
      "locationSet": {"include": ["fr"]},
      "tags": {
        "network": "Bourg-Saint-Maurice",
        "operator": "Bourg-Saint-Maurice",
        "route": "bus"
      }
    },
    {
      "displayName": "BR:MG:Belo Horizonte",
      "id": "brmgbelohorizonte-2ef076",
      "locationSet": {"include": ["br"]},
      "tags": {
        "network": "BR:MG:Belo Horizonte",
        "operator": "BR:MG:Belo Horizonte",
        "route": "bus"
      }
    },
    {
      "displayName": "BR:MG:CGA",
      "id": "brmgcga-2ef076",
      "locationSet": {"include": ["br"]},
      "tags": {
        "network": "BR:MG:CGA",
        "operator": "BR:MG:CGA",
        "route": "bus"
      }
    },
    {
      "displayName": "BR:MG:Manhuaçu",
      "id": "brmgmanhuacu-2ef076",
      "locationSet": {"include": ["br"]},
      "tags": {
        "network": "BR:MG:Manhuaçu",
        "operator": "BR:MG:Manhuaçu",
        "route": "bus"
      }
    },
    {
      "displayName": "BR:MG:Nova Lima",
      "id": "brmgnovalima-2ef076",
      "locationSet": {"include": ["br"]},
      "tags": {
        "network": "BR:MG:Nova Lima",
        "operator": "BR:MG:Nova Lima",
        "route": "bus"
      }
    },
    {
      "displayName": "BR:MG:Santa Luzia",
      "id": "brmgsantaluzia-2ef076",
      "locationSet": {"include": ["br"]},
      "tags": {
        "network": "BR:MG:Santa Luzia",
        "operator": "BR:MG:Santa Luzia",
        "route": "bus"
      }
    },
    {
      "displayName": "BR:PB",
      "id": "brpb-2ef076",
      "locationSet": {"include": ["br"]},
      "tags": {
        "network": "BR:PB",
        "operator": "BR:PB",
        "route": "bus"
      }
    },
    {
      "displayName": "BR:PB:João Pessoa",
      "id": "brpbjoaopessoa-2ef076",
      "locationSet": {"include": ["br"]},
      "tags": {
        "network": "BR:PB:João Pessoa",
        "operator": "BR:PB:João Pessoa",
        "route": "bus"
      }
    },
    {
      "displayName": "Brakar",
      "id": "brakar-a45453",
      "locationSet": {"include": ["001"]},
      "tags": {
        "network": "Brakar",
        "operator": "Brakar",
        "route": "bus"
      }
    },
    {
      "displayName": "Brampton Transit",
      "id": "bramptontransit-a45453",
      "locationSet": {"include": ["001"]},
      "tags": {
        "network": "Brampton Transit",
        "operator": "Brampton Transit",
        "route": "bus"
      }
    },
    {
      "displayName": "Brescia Mobilità",
      "id": "bresciamobilita-a45453",
      "locationSet": {"include": ["001"]},
      "tags": {
        "network": "Brescia Mobilità",
        "operator": "Brescia Mobilità",
        "route": "bus"
      }
    },
    {
      "displayName": "Brescia Mobilità SpA",
      "id": "bresciamobilitaspa-a45453",
      "locationSet": {"include": ["001"]},
      "tags": {
        "network": "Brescia Mobilità SpA",
        "operator": "Brescia Mobilità SpA",
        "route": "bus"
      }
    },
    {
      "displayName": "BRT",
      "id": "brt-a45453",
      "locationSet": {"include": ["001"]},
      "tags": {
        "network": "BRT",
        "operator": "BRT",
        "route": "bus"
      }
    },
    {
      "displayName": "BRTA",
      "id": "brta-a45453",
      "locationSet": {"include": ["001"]},
      "tags": {
        "network": "BRTA",
        "operator": "BRTA",
        "route": "bus"
      }
    },
    {
      "displayName": "Brunei-Muara bus",
      "id": "bruneimuarabus-a45453",
      "locationSet": {"include": ["001"]},
      "tags": {
        "network": "Brunei-Muara bus",
        "operator": "Brunei-Muara bus",
        "route": "bus"
      }
    },
    {
      "displayName": "Brwinów",
      "id": "brwinow-a45453",
      "locationSet": {"include": ["001"]},
      "tags": {
        "network": "Brwinów",
        "operator": "Brwinów",
        "route": "bus"
      }
    },
    {
      "displayName": "BT",
      "id": "bt-a45453",
      "locationSet": {"include": ["001"]},
      "tags": {
        "network": "BT",
        "operator": "BT",
        "route": "bus"
      }
    },
    {
      "displayName": "Bucks",
      "id": "bucks-a45453",
      "locationSet": {"include": ["001"]},
      "tags": {
        "network": "Bucks",
        "operator": "Bucks",
        "route": "bus"
      }
    },
    {
      "displayName": "Bürgerbus",
      "id": "burgerbus-a45453",
      "locationSet": {"include": ["001"]},
      "tags": {
        "network": "Bürgerbus",
        "operator": "Bürgerbus",
        "route": "bus"
      }
    },
    {
      "displayName": "Burlington Transit",
      "id": "burlingtontransit-a45453",
      "locationSet": {"include": ["001"]},
      "tags": {
        "network": "Burlington Transit",
        "operator": "Burlington Transit",
        "route": "bus"
      }
    },
    {
      "displayName": "Bus de Palma",
      "id": "busdepalma-a45453",
      "locationSet": {"include": ["001"]},
      "tags": {
        "network": "Bus de Palma",
        "operator": "Bus de Palma",
        "route": "bus"
      }
    },
    {
      "displayName": "Bus de Sabadell",
      "id": "busdesabadell-a45453",
      "locationSet": {"include": ["001"]},
      "tags": {
        "network": "Bus de Sabadell",
        "operator": "Bus de Sabadell",
        "route": "bus"
      }
    },
    {
      "displayName": "Bus Éireann Expressway",
      "id": "buseireannexpressway-a45453",
      "locationSet": {"include": ["001"]},
      "tags": {
        "network": "Bus Éireann Expressway",
        "operator": "Bus Éireann Expressway",
        "route": "bus"
      }
    },
    {
      "displayName": "Bus en Seine",
      "id": "busenseine-ed7458",
      "locationSet": {"include": ["fr"]},
      "tags": {
        "network": "Bus en Seine",
        "network:wikidata": "Q3456660",
        "network:wikipedia": "fr:Réseau de bus Bus en Seine",
        "operator": "Île-de-France Mobilités",
        "operator:wikidata": "Q1747944",
        "operator:wikipedia": "fr:Île-de-France Mobilités",
        "route": "bus"
      }
    },
    {
      "displayName": "Bus Haut Val d'Oise",
      "id": "bushautvaldoise-ed7458",
      "locationSet": {"include": ["fr"]},
      "tags": {
        "network": "Bus Haut Val d'Oise",
        "operator": "Bus Haut Val d'Oise",
        "route": "bus"
      }
    },
    {
      "displayName": "Bus O'Mureaux",
      "id": "busomureaux-a45453",
      "locationSet": {"include": ["001"]},
      "tags": {
        "network": "Bus O'Mureaux",
        "operator": "Bus O'Mureaux",
        "route": "bus"
      }
    },
    {
      "displayName": "Bus Rotterdam",
      "id": "busrotterdam-160977",
      "locationSet": {"include": ["nl"]},
      "tags": {
        "network": "Bus Rotterdam",
        "operator": "Bus Rotterdam",
        "route": "bus"
      }
    },
    {
      "displayName": "Bus_Faial",
      "id": "busfaial-a45453",
      "locationSet": {"include": ["001"]},
      "tags": {
        "network": "Bus_Faial",
        "operator": "Bus_Faial",
        "route": "bus"
      }
    },
    {
      "displayName": "Busit!",
      "id": "busit-a45453",
      "locationSet": {"include": ["001"]},
      "tags": {
        "network": "Busit!",
        "operator": "Busit!",
        "route": "bus"
      }
    },
    {
      "displayName": "Busitalia Veneto S.p.A.",
      "id": "busitaliavenetospa-ba987e",
      "locationSet": {"include": ["it"]},
      "tags": {
        "network": "Busitalia Veneto S.p.A.",
        "operator": "Busitalia Veneto S.p.A.",
        "route": "bus"
      }
    },
    {
      "displayName": "Busval d'Oise",
      "id": "busvaldoise-ed7458",
      "locationSet": {"include": ["fr"]},
      "tags": {
        "network": "Busval d'Oise",
        "operator": "Busval d'Oise",
        "route": "bus"
      }
    },
    {
      "displayName": "Busvervoer Almere",
      "id": "busvervoeralmere-a45453",
      "locationSet": {"include": ["001"]},
      "tags": {
        "network": "Busvervoer Almere",
        "operator": "Busvervoer Almere",
        "route": "bus"
      }
    },
    {
      "displayName": "BUT",
      "id": "but-a45453",
      "locationSet": {"include": ["001"]},
      "tags": {
        "network": "BUT",
        "operator": "BUT",
        "route": "bus"
      }
    },
    {
      "displayName": "by:municipal",
      "id": "bymunicipal-a45453",
      "locationSet": {"include": ["001"]},
      "tags": {
        "network": "by:municipal",
        "operator": "by:municipal",
        "route": "bus"
      }
    },
    {
      "displayName": "Bydgoszcz",
      "id": "bydgoszcz-a45453",
      "locationSet": {"include": ["001"]},
      "tags": {
        "network": "Bydgoszcz",
        "operator": "Bydgoszcz",
        "route": "bus"
      }
    },
    {
      "displayName": "C-TRAN",
      "id": "ctran-a45453",
      "locationSet": {"include": ["001"]},
      "tags": {
        "network": "C-TRAN",
        "operator": "C-TRAN",
        "route": "bus"
      }
    },
    {
      "displayName": "CABS",
      "id": "cabs-a45453",
      "locationSet": {"include": ["001"]},
      "tags": {
        "network": "CABS",
        "operator": "CABS",
        "route": "bus"
      }
    },
    {
      "displayName": "Caltrain",
      "id": "caltrain-a45453",
      "locationSet": {"include": ["001"]},
      "tags": {
        "network": "Caltrain",
        "operator": "Caltrain",
        "route": "bus"
      }
    },
    {
      "displayName": "Campus",
      "id": "campus-a45453",
      "locationSet": {"include": ["001"]},
      "tags": {
        "network": "Campus",
        "operator": "Campus",
        "route": "bus"
      }
    },
    {
      "displayName": "Cape Town IRT",
      "id": "capetownirt-4d0252",
      "locationSet": {"include": ["za"]},
      "tags": {
        "network": "Cape Town IRT",
        "operator": "Cape Town IRT",
        "route": "bus"
      }
    },
    {
      "displayName": "Capital Metro",
      "id": "capitalmetro-a45453",
      "locationSet": {"include": ["001"]},
      "tags": {
        "network": "Capital Metro",
        "operator": "Capital Metro",
        "route": "bus"
      }
    },
    {
      "displayName": "Car Ain",
      "id": "carain-a45453",
      "locationSet": {"include": ["001"]},
      "tags": {
        "network": "Car Ain",
        "operator": "Car Ain",
        "route": "bus"
      }
    },
    {
      "displayName": "Car Jaune",
      "id": "carjaune-a45453",
      "locationSet": {"include": ["001"]},
      "tags": {
        "network": "Car Jaune",
        "operator": "Car Jaune",
        "route": "bus"
      }
    },
    {
      "displayName": "Car Postal Suisse",
      "id": "carpostalsuisse-ba16da",
      "locationSet": {"include": ["ch"]},
      "tags": {
        "network": "Car Postal Suisse",
        "operator": "Car Postal Suisse",
        "route": "bus"
      }
    },
    {
      "displayName": "Car TER Centre − Val de Loire",
      "id": "2e098c-ed7458",
      "locationSet": {"include": ["fr"]},
      "tags": {
        "network": "Car TER Centre − Val de Loire",
        "operator": "Car TER Centre − Val de Loire",
        "route": "bus"
      }
    },
    {
      "displayName": "Cara'Bus",
      "id": "carabus-a45453",
      "locationSet": {"include": ["001"]},
      "tags": {
        "network": "Cara'Bus",
        "operator": "Cara'Bus",
        "route": "bus"
      }
    },
    {
      "displayName": "CarPostal",
      "id": "carpostal-a45453",
      "locationSet": {"include": ["001"]},
      "tags": {
        "network": "CarPostal",
        "operator": "CarPostal",
        "route": "bus"
      }
    },
    {
      "displayName": "Carris",
      "id": "carris-a45453",
      "locationSet": {"include": ["001"]},
      "tags": {
        "network": "Carris",
        "operator": "Carris",
        "route": "bus"
      }
    },
    {
      "displayName": "CARTA",
      "id": "carta-a45453",
      "locationSet": {"include": ["001"]},
      "tags": {
        "network": "CARTA",
        "operator": "CARTA",
        "route": "bus"
      }
    },
    {
      "displayName": "Cartrans",
      "id": "cartrans-a45453",
      "locationSet": {"include": ["001"]},
      "tags": {
        "network": "Cartrans",
        "operator": "Cartrans",
        "route": "bus"
      }
    },
    {
      "displayName": "Casablanca Bus",
      "id": "casablancabus-a45453",
      "locationSet": {"include": ["001"]},
      "tags": {
        "network": "Casablanca Bus",
        "operator": "Casablanca Bus",
        "route": "bus"
      }
    },
    {
      "displayName": "CAT",
      "id": "cat-a45453",
      "locationSet": {"include": ["001"]},
      "tags": {
        "network": "CAT",
        "operator": "CAT",
        "route": "bus"
      }
    },
    {
      "displayName": "CATA",
      "id": "cata-a45453",
      "locationSet": {"include": ["001"]},
      "tags": {
        "network": "CATA",
        "operator": "CATA",
        "route": "bus"
      }
    },
    {
      "displayName": "CATS",
      "id": "cats-a45453",
      "locationSet": {"include": ["001"]},
      "tags": {
        "network": "CATS",
        "operator": "CATS",
        "route": "bus"
      }
    },
    {
      "displayName": "CCVUSP",
      "id": "ccvusp-a45453",
      "locationSet": {"include": ["001"]},
      "tags": {
        "network": "CCVUSP",
        "operator": "CCVUSP",
        "route": "bus"
      }
    },
    {
      "displayName": "CDTA",
      "id": "cdta-a45453",
      "locationSet": {"include": ["001"]},
      "tags": {
        "network": "CDTA",
        "operator": "CDTA",
        "route": "bus"
      }
    },
    {
      "displayName": "Central Fraser Valley Transit System",
      "id": "centralfraservalleytransitsystem-a45453",
      "locationSet": {"include": ["001"]},
      "tags": {
        "network": "Central Fraser Valley Transit System",
        "operator": "Central Fraser Valley Transit System",
        "route": "bus"
      }
    },
    {
      "displayName": "Centro",
      "id": "centro-a45453",
      "locationSet": {"include": ["001"]},
      "tags": {
        "network": "Centro",
        "operator": "Centro",
        "route": "bus"
      }
    },
    {
      "displayName": "Centro Oswego",
      "id": "centrooswego-a45453",
      "locationSet": {"include": ["001"]},
      "tags": {
        "network": "Centro Oswego",
        "operator": "Centro Oswego",
        "route": "bus"
      }
    },
    {
      "displayName": "Centro Syracuse",
      "id": "centrosyracuse-a45453",
      "locationSet": {"include": ["001"]},
      "tags": {
        "network": "Centro Syracuse",
        "operator": "Centro Syracuse",
        "route": "bus"
      }
    },
    {
      "displayName": "Centro Utica",
      "id": "centroutica-a45453",
      "locationSet": {"include": ["001"]},
      "tags": {
        "network": "Centro Utica",
        "operator": "Centro Utica",
        "route": "bus"
      }
    },
    {
      "displayName": "Ceredigion",
      "id": "ceredigion-a45453",
      "locationSet": {"include": ["001"]},
      "tags": {
        "network": "Ceredigion",
        "operator": "Ceredigion",
        "route": "bus"
      }
    },
    {
      "displayName": "ch-direct",
      "id": "chdirect-a45453",
      "locationSet": {"include": ["001"]},
      "tags": {
        "network": "ch-direct",
        "operator": "ch-direct",
        "route": "bus"
      }
    },
    {
      "displayName": "Chamonix Bus",
      "id": "chamonixbus-a45453",
      "locationSet": {"include": ["001"]},
      "tags": {
        "network": "Chamonix Bus",
        "operator": "Chamonix Bus",
        "route": "bus"
      }
    },
    {
      "displayName": "Chapas",
      "id": "chapas-a45453",
      "locationSet": {"include": ["001"]},
      "tags": {
        "network": "Chapas",
        "operator": "Chapas",
        "route": "bus"
      }
    },
    {
      "displayName": "Cherriots",
      "id": "cherriots-a45453",
      "locationSet": {"include": ["001"]},
      "tags": {
        "network": "Cherriots",
        "operator": "Cherriots",
        "route": "bus"
      }
    },
    {
      "displayName": "Choletbus",
      "id": "choletbus-a45453",
      "locationSet": {"include": ["001"]},
      "tags": {
        "network": "Choletbus",
        "network:wikidata": "Q3537983",
        "network:wikipedia": "fr:Transports en commun de l’agglomération du Choletais",
        "operator": "Choletbus",
        "operator:wikidata": "Q3537983",
        "operator:wikipedia": "fr:Transports en commun de l’agglomération du Choletais",
        "route": "bus"
      }
    },
    {
      "displayName": "Chronoplus",
      "id": "chronoplus-a45453",
      "locationSet": {"include": ["001"]},
      "tags": {
        "network": "Chronoplus",
        "operator": "Chronoplus",
        "route": "bus"
      }
    },
    {
      "displayName": "CHT",
      "id": "cht-a45453",
      "locationSet": {"include": ["001"]},
      "tags": {
        "network": "CHT",
        "operator": "CHT",
        "route": "bus"
      }
    },
    {
      "displayName": "Cilia Italia Srl - San Cesareo",
      "id": "ciliaitaliasrlsancesareo-ba987e",
      "locationSet": {"include": ["it"]},
      "tags": {
        "network": "Cilia Italia Srl - San Cesareo",
        "operator": "Cilia Italia Srl - San Cesareo",
        "route": "bus"
      }
    },
    {
      "displayName": "Cilia Italia Srl - Zagarolo",
      "id": "ciliaitaliasrlzagarolo-ba987e",
      "locationSet": {"include": ["it"]},
      "tags": {
        "network": "Cilia Italia Srl - Zagarolo",
        "operator": "Cilia Italia Srl - Zagarolo",
        "route": "bus"
      }
    },
    {
      "displayName": "Cilia S.p.A. - Palestrina",
      "id": "ciliaspapalestrina-ba987e",
      "locationSet": {"include": ["it"]},
      "tags": {
        "network": "Cilia S.p.A. - Palestrina",
        "operator": "Cilia S.p.A. - Palestrina",
        "route": "bus"
      }
    },
    {
      "displayName": "Citéa",
      "id": "citea-a45453",
      "locationSet": {"include": ["001"]},
      "tags": {
        "network": "Citéa",
        "operator": "Citéa",
        "route": "bus"
      }
    },
    {
      "displayName": "Citibus",
      "id": "citibus-a45453",
      "locationSet": {"include": ["001"]},
      "tags": {
        "network": "Citibus",
        "operator": "Citibus",
        "route": "bus"
      }
    },
    {
      "displayName": "Citrus Connection",
      "id": "citrusconnection-a45453",
      "locationSet": {"include": ["001"]},
      "tags": {
        "network": "Citrus Connection",
        "operator": "Citrus Connection",
        "route": "bus"
      }
    },
    {
      "displayName": "CITURA",
      "id": "citura-a45453",
      "locationSet": {"include": ["001"]},
      "tags": {
        "network": "CITURA",
        "operator": "CITURA",
        "route": "bus"
      }
    },
    {
      "displayName": "CityBus Wörgl",
      "id": "citybusworgl-a45453",
      "locationSet": {"include": ["001"]},
      "tags": {
        "network": "CityBus Wörgl",
        "operator": "CityBus Wörgl",
        "route": "bus"
      }
    },
    {
      "displayName": "Citylink",
      "id": "citylink-a45453",
      "locationSet": {"include": ["001"]},
      "tags": {
        "network": "Citylink",
        "operator": "Citylink",
        "route": "bus"
      }
    },
    {
      "displayName": "CMT Interurbanos",
      "id": "cmtinterurbanos-a45453",
      "locationSet": {"include": ["001"]},
      "tags": {
        "network": "CMT Interurbanos",
        "operator": "CMT Interurbanos",
        "route": "bus"
      }
    },
    {
      "displayName": "CO:MEGABUS",
      "id": "comegabus-a45453",
      "locationSet": {"include": ["001"]},
      "tags": {
        "network": "CO:MEGABUS",
        "operator": "CO:MEGABUS",
        "route": "bus"
      }
    },
    {
      "displayName": "Co.Tr.A.B.",
      "id": "cotrab-a45453",
      "locationSet": {"include": ["001"]},
      "tags": {
        "network": "Co.Tr.A.B.",
        "operator": "Co.Tr.A.B.",
        "route": "bus"
      }
    },
    {
      "displayName": "Co.Tra.L.",
      "id": "cotral-a45453",
      "locationSet": {"include": ["001"]},
      "tags": {
        "network": "Co.Tra.L.",
        "operator": "Co.Tra.L.",
        "route": "bus"
      }
    },
    {
      "displayName": "CobbLinc",
      "id": "cobblinc-a45453",
      "locationSet": {"include": ["001"]},
      "tags": {
        "network": "CobbLinc",
        "operator": "CobbLinc",
        "route": "bus"
      }
    },
    {
      "displayName": "Codiac Transpo",
      "id": "codiactranspo-a45453",
      "locationSet": {"include": ["001"]},
      "tags": {
        "network": "Codiac Transpo",
        "operator": "Codiac Transpo",
        "route": "bus"
      }
    },
    {
      "displayName": "Com'Bus",
      "id": "combus-a45453",
      "locationSet": {"include": ["001"]},
      "tags": {
        "network": "Com'Bus",
        "operator": "Com'Bus",
        "route": "bus"
      }
    },
    {
      "displayName": "Comète",
      "id": "comete-a45453",
      "locationSet": {"include": ["001"]},
      "tags": {
        "network": "Comète",
        "operator": "Comète",
        "route": "bus"
      }
    },
    {
      "displayName": "Community Service",
      "id": "communityservice-a45453",
      "locationSet": {"include": ["001"]},
      "tags": {
        "network": "Community Service",
        "operator": "Community Service",
        "route": "bus"
      }
    },
    {
      "displayName": "Community Transit",
      "id": "communitytransit-a45453",
      "locationSet": {"include": ["001"]},
      "tags": {
        "network": "Community Transit",
        "operator": "Community Transit",
        "route": "bus"
      }
    },
    {
      "displayName": "Commute.org",
      "id": "commuteorg-a45453",
      "locationSet": {"include": ["001"]},
      "tags": {
        "network": "Commute.org",
        "operator": "Commute.org",
        "route": "bus"
      }
    },
    {
      "displayName": "Commuter Express",
      "id": "commuterexpress-a45453",
      "locationSet": {"include": ["001"]},
      "tags": {
        "network": "Commuter Express",
        "operator": "Commuter Express",
        "route": "bus"
      }
    },
    {
      "displayName": "Conflans Achères",
      "id": "conflansacheres-a45453",
      "locationSet": {"include": ["001"]},
      "tags": {
        "network": "Conflans Achères",
        "operator": "Conflans Achères",
        "route": "bus"
      }
    },
    {
      "displayName": "Coniferal",
      "id": "coniferal-a45453",
      "locationSet": {"include": ["001"]},
      "tags": {
        "network": "Coniferal",
        "operator": "Coniferal",
        "route": "bus"
      }
    },
    {
      "displayName": "Conseil Général Puy-de-Dôme",
      "id": "conseilgeneralpuydedome-a45453",
      "locationSet": {"include": ["001"]},
      "tags": {
        "network": "Conseil Général Puy-de-Dôme",
        "operator": "Conseil Général Puy-de-Dôme",
        "route": "bus"
      }
    },
    {
      "displayName": "Consorcio de Transporte Metropolitano Área de Almería",
      "id": "consorciodetransportemetropolitanoareadealmeria-a45453",
      "locationSet": {"include": ["001"]},
      "tags": {
        "network": "Consorcio de Transporte Metropolitano Área de Almería",
        "operator": "Consorcio de Transporte Metropolitano Área de Almería",
        "route": "bus"
      }
    },
    {
      "displayName": "Consorcio de Transporte Metropolitano del Área de Granada",
      "id": "consorciodetransportemetropolitanodelareadegranada-a45453",
      "locationSet": {"include": ["001"]},
      "tags": {
        "network": "Consorcio de Transporte Metropolitano del Área de Granada",
        "operator": "Consorcio de Transporte Metropolitano del Área de Granada",
        "route": "bus"
      }
    },
    {
      "displayName": "Consorcio de Transportes del Área de Zaragoza",
      "id": "consorciodetransportesdelareadezaragoza-cbced8",
      "locationSet": {"include": ["es"]},
      "tags": {
        "network": "Consorcio de Transportes del Área de Zaragoza",
        "network:guid": "ES-AR-Z-CTAZ",
        "network:short": "CTAZ",
        "network:wikidata": "Q5784328",
        "network:wikipedia": "es:Consorcio de Transportes del Área de Zaragoza",
        "route": "bus"
      }
    },
    {
      "displayName": "COOTRANSCOMAT",
      "id": "cootranscomat-a45453",
      "locationSet": {"include": ["001"]},
      "tags": {
        "network": "COOTRANSCOMAT",
        "operator": "COOTRANSCOMAT",
        "route": "bus"
      }
    },
    {
      "displayName": "Corolis",
      "id": "corolis-a45453",
      "locationSet": {"include": ["001"]},
      "tags": {
        "network": "Corolis",
        "operator": "Corolis",
        "route": "bus"
      }
    },
    {
      "displayName": "Corujas",
      "id": "corujas-a45453",
      "locationSet": {"include": ["001"]},
      "tags": {
        "network": "Corujas",
        "operator": "Corujas",
        "route": "bus"
      }
    },
    {
      "displayName": "COTA",
      "id": "cota-a45453",
      "locationSet": {"include": ["001"]},
      "tags": {
        "network": "COTA",
        "operator": "COTA",
        "route": "bus"
      }
    },
    {
      "displayName": "COTPA",
      "id": "cotpa-a45453",
      "locationSet": {"include": ["001"]},
      "tags": {
        "network": "COTPA",
        "operator": "COTPA",
        "route": "bus"
      }
    },
    {
      "displayName": "County Connection",
      "id": "countyconnection-a45453",
      "locationSet": {"include": ["001"]},
      "tags": {
        "network": "County Connection",
        "operator": "County Connection",
        "route": "bus"
      }
    },
    {
      "displayName": "Couralin",
      "id": "couralin-a45453",
      "locationSet": {"include": ["001"]},
      "tags": {
        "network": "Couralin",
        "operator": "Couralin",
        "route": "bus"
      }
    },
    {
      "displayName": "CPT",
      "id": "cpt-a45453",
      "locationSet": {"include": ["001"]},
      "tags": {
        "network": "CPT",
        "operator": "CPT",
        "route": "bus"
      }
    },
    {
      "displayName": "Cross-harbour Bus",
      "id": "crossharbourbus-a45453",
      "locationSet": {"include": ["001"]},
      "tags": {
        "network": "Cross-harbour Bus",
        "operator": "Cross-harbour Bus",
        "route": "bus"
      }
    },
    {
      "displayName": "CRTM",
      "id": "crtm-a45453",
      "locationSet": {"include": ["001"]},
      "tags": {
        "network": "CRTM",
        "operator": "CRTM",
        "route": "bus"
      }
    },
    {
      "displayName": "CSO",
      "id": "cso-a45453",
      "locationSet": {"include": ["001"]},
      "tags": {
        "network": "CSO",
        "operator": "CSO",
        "route": "bus"
      }
    },
    {
      "displayName": "CSUEB",
      "id": "csueb-a45453",
      "locationSet": {"include": ["001"]},
      "tags": {
        "network": "CSUEB",
        "operator": "CSUEB",
        "route": "bus"
      }
    },
    {
      "displayName": "CT",
      "id": "ct-a45453",
      "locationSet": {"include": ["001"]},
      "tags": {
        "network": "CT",
        "operator": "CT",
        "route": "bus"
      }
    },
    {
      "displayName": "CTA",
      "id": "cta-a45453",
      "locationSet": {"include": ["001"]},
      "tags": {
        "network": "CTA",
        "operator": "CTA",
        "route": "bus"
      }
    },
    {
      "displayName": "CTAV",
      "id": "ctav-a45453",
      "locationSet": {"include": ["001"]},
      "tags": {
        "network": "CTAV",
        "operator": "CTAV",
        "route": "bus"
      }
    },
    {
      "displayName": "CTBUS",
      "id": "ctbus-a45453",
      "locationSet": {"include": ["001"]},
      "tags": {
        "network": "CTBUS",
        "operator": "CTBUS",
        "route": "bus"
      }
    },
    {
      "displayName": "CTMAM",
      "id": "ctmam-a45453",
      "locationSet": {"include": ["001"]},
      "tags": {
        "network": "CTMAM",
        "operator": "CTMAM",
        "route": "bus"
      }
    },
    {
      "displayName": "CTP (Compania de Transport Public Cluj Napoca SA)",
      "id": "ctpcompaniadetransportpublicclujnapocasa-a45453",
      "locationSet": {"include": ["001"]},
      "tags": {
        "network": "CTP (Compania de Transport Public Cluj Napoca SA)",
        "operator": "CTP (Compania de Transport Public Cluj Napoca SA)",
        "route": "bus"
      }
    },
    {
      "displayName": "CTRL",
      "id": "ctrl-a45453",
      "locationSet": {"include": ["001"]},
      "tags": {
        "network": "CTRL",
        "operator": "CTRL",
        "route": "bus"
      }
    },
    {
      "displayName": "CTS",
      "id": "cts-a45453",
      "locationSet": {"include": ["001"]},
      "tags": {
        "network": "CTS",
        "operator": "CTS",
        "route": "bus"
      }
    },
    {
      "displayName": "CTT",
      "id": "ctt-a45453",
      "locationSet": {"include": ["001"]},
      "tags": {
        "network": "CTT",
        "operator": "CTT",
        "route": "bus"
      }
    },
    {
      "displayName": "CTtransit",
      "id": "cttransit-a45453",
      "locationSet": {"include": ["001"]},
      "tags": {
        "network": "CTtransit",
        "operator": "CTtransit",
        "route": "bus"
      }
    },
    {
      "displayName": "CWL",
      "id": "cwl-a45453",
      "locationSet": {"include": ["001"]},
      "tags": {
        "network": "CWL",
        "operator": "CWL",
        "route": "bus"
      }
    },
    {
      "displayName": "Daladala",
      "id": "daladala-a45453",
      "locationSet": {"include": ["001"]},
      "tags": {
        "network": "Daladala",
        "operator": "Daladala",
        "route": "bus"
      }
    },
    {
      "displayName": "Dalatrafik",
      "id": "dalatrafik-a45453",
      "locationSet": {"include": ["001"]},
      "tags": {
        "network": "Dalatrafik",
        "operator": "Dalatrafik",
        "route": "bus"
      }
    },
    {
      "displayName": "Dales & District",
      "id": "dalesanddistrict-a45453",
      "locationSet": {"include": ["001"]},
      "tags": {
        "network": "Dales & District",
        "operator": "Dales & District",
        "route": "bus"
      }
    },
    {
      "displayName": "Daniel Meyer",
      "id": "danielmeyer-a45453",
      "locationSet": {"include": ["001"]},
      "tags": {
        "network": "Daniel Meyer",
        "operator": "Daniel Meyer",
        "route": "bus"
      }
    },
    {
      "displayName": "DART",
      "id": "dart-a45453",
      "locationSet": {"include": ["001"]},
      "tags": {
        "network": "DART",
        "operator": "DART",
        "route": "bus"
      }
    },
    {
      "displayName": "DASH",
      "id": "dash-a45453",
      "locationSet": {"include": ["001"]},
      "tags": {
        "network": "DASH",
        "operator": "DASH",
        "route": "bus"
      }
    },
    {
      "displayName": "DDOT",
      "id": "ddot-a45453",
      "locationSet": {"include": ["001"]},
      "tags": {
        "network": "DDOT",
        "operator": "DDOT",
        "route": "bus"
      }
    },
    {
      "displayName": "DE_CO_BUS",
      "id": "decobus-a45453",
      "locationSet": {"include": ["001"]},
      "tags": {
        "network": "DE_CO_BUS",
        "operator": "DE_CO_BUS",
        "route": "bus"
      }
    },
    {
      "displayName": "Delhi Public Transport",
      "id": "delhipublictransport-a45453",
      "locationSet": {"include": ["001"]},
      "tags": {
        "network": "Delhi Public Transport",
        "operator": "Delhi Public Transport",
        "route": "bus"
      }
    },
    {
      "displayName": "Dessauer Verkehrsgesellschaft mbH",
      "id": "dessauerverkehrsgesellschaftmbh-a45453",
      "locationSet": {"include": ["001"]},
      "tags": {
        "network": "Dessauer Verkehrsgesellschaft mbH",
        "operator": "Dessauer Verkehrsgesellschaft mbH",
        "route": "bus"
      }
    },
    {
      "displayName": "DETRO",
      "id": "detro-a45453",
      "locationSet": {"include": ["001"]},
      "tags": {
        "network": "DETRO",
        "operator": "DETRO",
        "route": "bus"
      }
    },
    {
      "displayName": "DING",
      "id": "ding-a45453",
      "locationSet": {"include": ["001"]},
      "tags": {
        "network": "DING",
        "operator": "DING",
        "route": "bus"
      }
    },
    {
      "displayName": "Dingolfinger Regionalbusnetz",
      "id": "dingolfingerregionalbusnetz-a45453",
      "locationSet": {"include": ["001"]},
      "tags": {
        "network": "Dingolfinger Regionalbusnetz",
        "operator": "Dingolfinger Regionalbusnetz",
        "route": "bus"
      }
    },
    {
      "displayName": "DinTur",
      "id": "dintur-a45453",
      "locationSet": {"include": ["001"]},
      "tags": {
        "network": "DinTur",
        "operator": "DinTur",
        "route": "bus"
      }
    },
    {
      "displayName": "Distribus",
      "id": "distribus-a45453",
      "locationSet": {"include": ["001"]},
      "tags": {
        "network": "Distribus",
        "operator": "Distribus",
        "route": "bus"
      }
    },
    {
      "displayName": "Divia",
      "id": "divia-a45453",
      "locationSet": {"include": ["001"]},
      "tags": {
        "network": "Divia",
        "operator": "Divia",
        "route": "bus"
      }
    },
    {
      "displayName": "DK'BUS",
      "id": "dkbus-a45453",
      "locationSet": {"include": ["001"]},
      "tags": {
        "network": "DK'BUS",
        "operator": "DK'BUS",
        "route": "bus"
      }
    },
    {
      "displayName": "DLAn",
      "id": "dlan-a45453",
      "locationSet": {"include": ["001"]},
      "tags": {
        "network": "DLAn",
        "operator": "DLAn",
        "route": "bus"
      }
    },
    {
      "displayName": "DLLi",
      "id": "dlli-a45453",
      "locationSet": {"include": ["001"]},
      "tags": {
        "network": "DLLi",
        "operator": "DLLi",
        "route": "bus"
      }
    },
    {
      "displayName": "DLOV",
      "id": "dlov-a45453",
      "locationSet": {"include": ["001"]},
      "tags": {
        "network": "DLOV",
        "operator": "DLOV",
        "route": "bus"
      }
    },
    {
      "displayName": "DLVB",
      "id": "dlvb-a45453",
      "locationSet": {"include": ["001"]},
      "tags": {
        "network": "DLVB",
        "operator": "DLVB",
        "route": "bus"
      }
    },
    {
      "displayName": "DLWV",
      "id": "dlwv-a45453",
      "locationSet": {"include": ["001"]},
      "tags": {
        "network": "DLWV",
        "operator": "DLWV",
        "route": "bus"
      }
    },
    {
      "displayName": "Donau-Iller-Nahverkehrsverbund",
      "id": "donauillernahverkehrsverbund-a45453",
      "locationSet": {"include": ["001"]},
      "tags": {
        "network": "Donau-Iller-Nahverkehrsverbund",
        "operator": "Donau-Iller-Nahverkehrsverbund",
        "route": "bus"
      }
    },
    {
      "displayName": "Dourados",
      "id": "dourados-a45453",
      "locationSet": {"include": ["001"]},
      "tags": {
        "network": "Dourados",
        "operator": "Dourados",
        "route": "bus"
      }
    },
    {
      "displayName": "DPmHK",
      "id": "dpmhk-a45453",
      "locationSet": {"include": ["001"]},
      "tags": {
        "network": "DPmHK",
        "operator": "DPmHK",
        "route": "bus"
      }
    },
    {
      "displayName": "DPmHK, a.s.",
      "id": "dpmhkas-a45453",
      "locationSet": {"include": ["001"]},
      "tags": {
        "network": "DPmHK, a.s.",
        "operator": "DPmHK, a.s.",
        "route": "bus"
      }
    },
    {
      "displayName": "Drechtsteden, Molenlanden en Gorinchem",
      "id": "drechtstedenmolenlandenengorinchem-a45453",
      "locationSet": {"include": ["001"]},
      "tags": {
        "network": "Drechtsteden, Molenlanden en Gorinchem",
        "operator": "Drechtsteden, Molenlanden en Gorinchem",
        "route": "bus"
      }
    },
    {
      "displayName": "Drohobych",
      "id": "drohobych-a45453",
      "locationSet": {"include": ["001"]},
      "tags": {
        "network": "Drohobych",
        "operator": "Drohobych",
        "route": "bus"
      }
    },
    {
      "displayName": "Dublin Bus",
      "id": "dublinbus-a45453",
      "locationSet": {"include": ["001"]},
      "tags": {
        "network": "Dublin Bus",
        "operator": "Dublin Bus",
        "route": "bus"
      }
    },
    {
      "displayName": "DÚK",
      "id": "duk-a45453",
      "locationSet": {"include": ["001"]},
      "tags": {
        "network": "DÚK",
        "operator": "DÚK",
        "route": "bus"
      }
    },
    {
      "displayName": "Durham Region Transit",
      "id": "durhamregiontransit-a45453",
      "locationSet": {"include": ["001"]},
      "tags": {
        "network": "Durham Region Transit",
        "operator": "Durham Region Transit",
        "route": "bus"
      }
    },
    {
      "displayName": "Eastbourne",
      "id": "eastbourne-a45453",
      "locationSet": {"include": ["001"]},
      "tags": {
        "network": "Eastbourne",
        "operator": "Eastbourne",
        "route": "bus"
      }
    },
    {
      "displayName": "ECAT",
      "id": "ecat-a45453",
      "locationSet": {"include": ["001"]},
      "tags": {
        "network": "ECAT",
        "operator": "ECAT",
        "route": "bus"
      }
    },
    {
      "displayName": "elővárosi",
      "id": "elovarosi-a45453",
      "locationSet": {"include": ["001"]},
      "tags": {
        "network": "elővárosi",
        "operator": "elővárosi",
        "route": "bus"
      }
    },
    {
      "displayName": "EMEL",
      "id": "emel-a45453",
      "locationSet": {"include": ["001"]},
      "tags": {
        "network": "EMEL",
        "operator": "EMEL",
        "route": "bus"
      }
    },
    {
      "displayName": "EMR",
      "id": "emr-a45453",
      "locationSet": {"include": ["001"]},
      "tags": {
        "network": "EMR",
        "operator": "EMR",
        "route": "bus"
      }
    },
    {
      "displayName": "EMT",
      "id": "emt-a45453",
      "locationSet": {"include": ["001"]},
      "tags": {
        "network": "EMT",
        "operator": "EMT",
        "route": "bus"
      }
    },
    {
      "displayName": "EMT Tarragona",
      "id": "emttarragona-a45453",
      "locationSet": {"include": ["001"]},
      "tags": {
        "network": "EMT Tarragona",
        "operator": "EMT Tarragona",
        "route": "bus"
      }
    },
    {
      "displayName": "EMTU",
      "id": "emtu-a45453",
      "locationSet": {"include": ["001"]},
      "tags": {
        "network": "EMTU",
        "operator": "EMTU",
        "route": "bus"
      }
    },
    {
      "displayName": "Ensign Bus",
      "id": "ensignbus-a45453",
      "locationSet": {"include": ["001"]},
      "tags": {
        "network": "Ensign Bus",
        "operator": "Ensign Bus",
        "route": "bus"
      }
    },
    {
      "displayName": "Entre Seine et Forêt",
      "id": "entreseineetforet-a45453",
      "locationSet": {"include": ["001"]},
      "tags": {
        "network": "Entre Seine et Forêt",
        "operator": "Entre Seine et Forêt",
        "route": "bus"
      }
    },
    {
      "displayName": "Envia",
      "id": "envia-a45453",
      "locationSet": {"include": ["001"]},
      "tags": {
        "network": "Envia",
        "operator": "Envia",
        "route": "bus"
      }
    },
    {
      "displayName": "Envibus",
      "id": "envibus-a45453",
      "locationSet": {"include": ["001"]},
      "tags": {
        "network": "Envibus",
        "operator": "Envibus",
        "route": "bus"
      }
    },
    {
      "displayName": "ES:M",
      "id": "esm-a45453",
      "locationSet": {"include": ["001"]},
      "tags": {
        "network": "ES:M",
        "operator": "ES:M",
        "route": "bus"
      }
    },
    {
      "displayName": "ES:M:Alcalá de Henares",
      "id": "esmalcaladehenares-a45453",
      "locationSet": {"include": ["001"]},
      "tags": {
        "network": "ES:M:Alcalá de Henares",
        "operator": "ES:M:Alcalá de Henares",
        "route": "bus"
      }
    },
    {
      "displayName": "ES:M:Torrejón de Ardoz",
      "id": "esmtorrejondeardoz-a45453",
      "locationSet": {"include": ["001"]},
      "tags": {
        "network": "ES:M:Torrejón de Ardoz",
        "operator": "ES:M:Torrejón de Ardoz",
        "route": "bus"
      }
    },
    {
      "displayName": "Este",
      "id": "este-a45453",
      "locationSet": {"include": ["001"]},
      "tags": {
        "network": "Este",
        "operator": "Este",
        "route": "bus"
      }
    },
    {
      "displayName": "Estrada Nova",
      "id": "estradanova-a45453",
      "locationSet": {"include": ["001"]},
      "tags": {
        "network": "Estrada Nova",
        "operator": "Estrada Nova",
        "route": "bus"
      }
    },
    {
      "displayName": "Esztergomi helyijárat",
      "id": "esztergomihelyijarat-a45453",
      "locationSet": {"include": ["001"]},
      "tags": {
        "network": "Esztergomi helyijárat",
        "operator": "Esztergomi helyijárat",
        "route": "bus"
      }
    },
    {
      "displayName": "Étampois",
      "id": "etampois-a45453",
      "locationSet": {"include": ["001"]},
      "tags": {
        "network": "Étampois",
        "operator": "Étampois",
        "route": "bus"
      }
    },
    {
      "displayName": "ETASA",
      "id": "etasa-a45453",
      "locationSet": {"include": ["001"]},
      "tags": {
        "network": "ETASA",
        "operator": "ETASA",
        "route": "bus"
      }
    },
    {
      "displayName": "ETCSBC",
      "id": "etcsbc-a45453",
      "locationSet": {"include": ["001"]},
      "tags": {
        "network": "ETCSBC",
        "operator": "ETCSBC",
        "route": "bus"
      }
    },
    {
      "displayName": "ETS",
      "id": "ets-a45453",
      "locationSet": {"include": ["001"]},
      "tags": {
        "network": "ETS",
        "operator": "ETS",
        "route": "bus"
      }
    },
    {
      "displayName": "ETUSA",
      "id": "etusa-a45453",
      "locationSet": {"include": ["001"]},
      "tags": {
        "network": "ETUSA",
        "operator": "ETUSA",
        "route": "bus"
      }
    },
    {
      "displayName": "Évéole",
      "id": "eveole-a45453",
      "locationSet": {"include": ["001"]},
      "tags": {
        "network": "Évéole",
        "operator": "Évéole",
        "route": "bus"
      }
    },
    {
      "displayName": "Everett Transit",
      "id": "everetttransit-a45453",
      "locationSet": {"include": ["001"]},
      "tags": {
        "network": "Everett Transit",
        "operator": "Everett Transit",
        "route": "bus"
      }
    },
    {
      "displayName": "EW Bus",
      "id": "ewbus-a45453",
      "locationSet": {"include": ["001"]},
      "tags": {
        "network": "EW Bus",
        "operator": "EW Bus",
        "route": "bus"
      }
    },
    {
      "displayName": "exo-Chambly-Richelieu-Carignan",
      "id": "exochamblyrichelieucarignan-a45453",
      "locationSet": {"include": ["001"]},
      "tags": {
        "network": "exo-Chambly-Richelieu-Carignan",
        "operator": "exo-Chambly-Richelieu-Carignan",
        "route": "bus"
      }
    },
    {
      "displayName": "exo-L'Assomption",
      "id": "exolassomption-a45453",
      "locationSet": {"include": ["001"]},
      "tags": {
        "network": "exo-L'Assomption",
        "operator": "exo-L'Assomption",
        "route": "bus"
      }
    },
    {
      "displayName": "exo-La Presqu'île",
      "id": "exolapresquile-a45453",
      "locationSet": {"include": ["001"]},
      "tags": {
        "network": "exo-La Presqu'île",
        "operator": "exo-La Presqu'île",
        "route": "bus"
      }
    },
    {
      "displayName": "exo-Laurentides",
      "id": "exolaurentides-a45453",
      "locationSet": {"include": ["001"]},
      "tags": {
        "network": "exo-Laurentides",
        "operator": "exo-Laurentides",
        "route": "bus"
      }
    },
    {
      "displayName": "exo-Le Richelain",
      "id": "exolerichelain-a45453",
      "locationSet": {"include": ["001"]},
      "tags": {
        "network": "exo-Le Richelain",
        "operator": "exo-Le Richelain",
        "route": "bus"
      }
    },
    {
      "displayName": "exo-Rousillon",
      "id": "exorousillon-a45453",
      "locationSet": {"include": ["001"]},
      "tags": {
        "network": "exo-Rousillon",
        "operator": "exo-Rousillon",
        "route": "bus"
      }
    },
    {
      "displayName": "exo-Sainte-Julie",
      "id": "exosaintejulie-a45453",
      "locationSet": {"include": ["001"]},
      "tags": {
        "network": "exo-Sainte-Julie",
        "operator": "exo-Sainte-Julie",
        "route": "bus"
      }
    },
    {
      "displayName": "exo-Sorel-Varennes",
      "id": "exosorelvarennes-a45453",
      "locationSet": {"include": ["001"]},
      "tags": {
        "network": "exo-Sorel-Varennes",
        "operator": "exo-Sorel-Varennes",
        "route": "bus"
      }
    },
    {
      "displayName": "exo-Sud-Ouest",
      "id": "exosudouest-a45453",
      "locationSet": {"include": ["001"]},
      "tags": {
        "network": "exo-Sud-Ouest",
        "operator": "exo-Sud-Ouest",
        "route": "bus"
      }
    },
    {
      "displayName": "exo-Terrebonne-Mascouche",
      "id": "exoterrebonnemascouche-a45453",
      "locationSet": {"include": ["001"]},
      "tags": {
        "network": "exo-Terrebonne-Mascouche",
        "operator": "exo-Terrebonne-Mascouche",
        "route": "bus"
      }
    },
    {
      "displayName": "exo-Vallée du Richelieu",
      "id": "exovalleedurichelieu-a45453",
      "locationSet": {"include": ["001"]},
      "tags": {
        "network": "exo-Vallée du Richelieu",
        "operator": "exo-Vallée du Richelieu",
        "route": "bus"
      }
    },
    {
      "displayName": "exprés.cat",
      "id": "exprescat-a45453",
      "locationSet": {"include": ["001"]},
      "tags": {
        "network": "exprés.cat",
        "operator": "exprés.cat",
        "route": "bus"
      }
    },
    {
      "displayName": "exprés.cat (Barcelona)",
      "id": "exprescatbarcelona-a45453",
      "locationSet": {"include": ["001"]},
      "tags": {
        "network": "exprés.cat (Barcelona)",
        "operator": "exprés.cat (Barcelona)",
        "route": "bus"
      }
    },
    {
      "displayName": "exprés.cat (Tarragona)",
      "id": "exprescattarragona-a45453",
      "locationSet": {"include": ["001"]},
      "tags": {
        "network": "exprés.cat (Tarragona)",
        "operator": "exprés.cat (Tarragona)",
        "route": "bus"
      }
    },
    {
      "displayName": "Express",
      "id": "express-a45453",
      "locationSet": {"include": ["001"]},
      "tags": {
        "network": "Express",
        "operator": "Express",
        "route": "bus"
      }
    },
    {
      "displayName": "Express A14",
      "id": "expressa14-a45453",
      "locationSet": {"include": ["001"]},
      "tags": {
        "network": "Express A14",
        "operator": "Express A14",
        "route": "bus"
      }
    },
    {
      "displayName": "Extra.TO",
      "id": "extrato-a45453",
      "locationSet": {"include": ["001"]},
      "tags": {
        "network": "Extra.TO",
        "operator": "Extra.TO",
        "route": "bus"
      }
    },
    {
      "displayName": "extraurbano",
      "id": "extraurbano-a45453",
      "locationSet": {"include": ["001"]},
      "tags": {
        "network": "extraurbano",
        "operator": "extraurbano",
        "route": "bus"
      }
    },
    {
      "displayName": "Facilibus Saint Gervais",
      "id": "facilibussaintgervais-a45453",
      "locationSet": {"include": ["001"]},
      "tags": {
        "network": "Facilibus Saint Gervais",
        "operator": "Facilibus Saint Gervais",
        "route": "bus"
      }
    },
    {
      "displayName": "Fairfax Connector",
      "id": "fairfaxconnector-a45453",
      "locationSet": {"include": ["001"]},
      "tags": {
        "network": "Fairfax Connector",
        "operator": "Fairfax Connector",
        "route": "bus"
      }
    },
    {
      "displayName": "Figueira",
      "id": "figueira-a45453",
      "locationSet": {"include": ["001"]},
      "tags": {
        "network": "Figueira",
        "operator": "Figueira",
        "route": "bus"
      }
    },
    {
      "displayName": "Fil Bleu",
      "id": "filbleu-a45453",
      "locationSet": {"include": ["001"]},
      "tags": {
        "network": "Fil Bleu",
        "operator": "Fil Bleu",
        "route": "bus"
      }
    },
    {
      "displayName": "Fil Vert",
      "id": "filvert-a45453",
      "locationSet": {"include": ["001"]},
      "tags": {
        "network": "Fil Vert",
        "operator": "Fil Vert",
        "route": "bus"
      }
    },
    {
      "displayName": "Filéo",
      "id": "fileo-a45453",
      "locationSet": {"include": ["001"]},
      "tags": {
        "network": "Filéo",
        "operator": "Filéo",
        "route": "bus"
      }
    },
    {
      "displayName": "Filibus",
      "id": "filibus-a45453",
      "locationSet": {"include": ["001"]},
      "tags": {
        "network": "Filibus",
        "operator": "Filibus",
        "route": "bus"
      }
    },
    {
      "displayName": "Filsland Mobilitätsverbund",
      "id": "filslandmobilitatsverbund-a45453",
      "locationSet": {"include": ["001"]},
      "tags": {
        "network": "Filsland Mobilitätsverbund",
        "operator": "Filsland Mobilitätsverbund",
        "route": "bus"
      }
    },
    {
      "displayName": "Filsland Mobilitätsverbund GmbH",
      "id": "filslandmobilitatsverbundgmbh-a45453",
      "locationSet": {"include": ["001"]},
      "tags": {
        "network": "Filsland Mobilitätsverbund GmbH",
        "operator": "Filsland Mobilitätsverbund GmbH",
        "route": "bus"
      }
    },
    {
      "displayName": "First in Essex",
      "id": "firstinessex-a45453",
      "locationSet": {"include": ["001"]},
      "tags": {
        "network": "First in Essex",
        "operator": "First in Essex",
        "route": "bus"
      }
    },
    {
      "displayName": "Flixbus",
      "id": "flixbus-a45453",
      "locationSet": {"include": ["001"]},
      "tags": {
        "network": "Flixbus",
        "operator": "Flixbus",
        "route": "bus"
      }
    },
    {
      "displayName": "Flygbussarna",
      "id": "flygbussarna-a45453",
      "locationSet": {"include": ["001"]},
      "tags": {
        "network": "Flygbussarna",
        "operator": "Flygbussarna",
        "route": "bus"
      }
    },
    {
      "displayName": "Föli",
      "id": "foli-a45453",
      "locationSet": {"include": ["001"]},
      "tags": {
        "network": "Föli",
        "operator": "Föli",
        "route": "bus"
      }
    },
    {
      "displayName": "Foothill Transit",
      "id": "foothilltransit-a45453",
      "locationSet": {"include": ["001"]},
      "tags": {
        "network": "Foothill Transit",
        "operator": "Foothill Transit",
        "route": "bus"
      }
    },
    {
      "displayName": "Formula",
      "id": "formula-a45453",
      "locationSet": {"include": ["001"]},
      "tags": {
        "network": "Formula",
        "operator": "Formula",
        "route": "bus"
      }
    },
    {
      "displayName": "fr_alezan",
      "id": "fralezan-a45453",
      "locationSet": {"include": ["001"]},
      "tags": {
        "network": "fr_alezan",
        "operator": "fr_alezan",
        "route": "bus"
      }
    },
    {
      "displayName": "fr_alliance",
      "id": "fralliance-a45453",
      "locationSet": {"include": ["001"]},
      "tags": {
        "network": "fr_alliance",
        "operator": "fr_alliance",
        "route": "bus"
      }
    },
    {
      "displayName": "fr_busverts",
      "id": "frbusverts-a45453",
      "locationSet": {"include": ["001"]},
      "tags": {
        "network": "fr_busverts",
        "operator": "fr_busverts",
        "route": "bus"
      }
    },
    {
      "displayName": "fr_carcassone_agglo",
      "id": "frcarcassoneagglo-a45453",
      "locationSet": {"include": ["001"]},
      "tags": {
        "network": "fr_carcassone_agglo",
        "operator": "fr_carcassone_agglo",
        "route": "bus"
      }
    },
    {
      "displayName": "fr_lila",
      "id": "frlila-a45453",
      "locationSet": {"include": ["001"]},
      "tags": {
        "network": "fr_lila",
        "operator": "fr_lila",
        "route": "bus"
      }
    },
    {
      "displayName": "fr_SMITU",
      "id": "frsmitu-a45453",
      "locationSet": {"include": ["001"]},
      "tags": {
        "network": "fr_SMITU",
        "operator": "fr_SMITU",
        "route": "bus"
      }
    },
    {
      "displayName": "fr_tcat",
      "id": "frtcat-a45453",
      "locationSet": {"include": ["001"]},
      "tags": {
        "network": "fr_tcat",
        "operator": "fr_tcat",
        "route": "bus"
      }
    },
    {
      "displayName": "fr_tisseo",
      "id": "frtisseo-a45453",
      "locationSet": {"include": ["001"]},
      "tags": {
        "network": "fr_tisseo",
        "operator": "fr_tisseo",
        "route": "bus"
      }
    },
    {
      "displayName": "fr:bibus",
      "id": "frbibus-a45453",
      "locationSet": {"include": ["001"]},
      "tags": {
        "network": "fr:bibus",
        "operator": "fr:bibus",
        "route": "bus"
      }
    },
    {
      "displayName": "FR:BreizhGo",
      "id": "frbreizhgo-a45453",
      "locationSet": {"include": ["001"]},
      "tags": {
        "network": "FR:BreizhGo",
        "operator": "FR:BreizhGo",
        "route": "bus"
      }
    },
    {
      "displayName": "FR:STAR",
      "id": "frstar-a45453",
      "locationSet": {"include": ["001"]},
      "tags": {
        "network": "FR:STAR",
        "operator": "FR:STAR",
        "route": "bus"
      }
    },
    {
      "displayName": "FR:SURF",
      "id": "frsurf-a45453",
      "locationSet": {"include": ["001"]},
      "tags": {
        "network": "FR:SURF",
        "operator": "FR:SURF",
        "route": "bus"
      }
    },
    {
      "displayName": "FRAM",
      "id": "fram-a45453",
      "locationSet": {"include": ["001"]},
      "tags": {
        "network": "FRAM",
        "operator": "FRAM",
        "route": "bus"
      }
    },
    {
      "displayName": "FRAM Ekspress",
      "id": "framekspress-a45453",
      "locationSet": {"include": ["001"]},
      "tags": {
        "network": "FRAM Ekspress",
        "operator": "FRAM Ekspress",
        "route": "bus"
      }
    },
    {
      "displayName": "Fredericton Transit",
      "id": "frederictontransit-a45453",
      "locationSet": {"include": ["001"]},
      "tags": {
        "network": "Fredericton Transit",
        "operator": "Fredericton Transit",
        "route": "bus"
      }
    },
    {
      "displayName": "FynBus",
      "id": "fynbus-a45453",
      "locationSet": {"include": ["001"]},
      "tags": {
        "network": "FynBus",
        "operator": "FynBus",
        "route": "bus"
      }
    },
    {
      "displayName": "GATRA",
      "id": "gatra-a45453",
      "locationSet": {"include": ["001"]},
      "tags": {
        "network": "GATRA",
        "operator": "GATRA",
        "route": "bus"
      }
    },
    {
      "displayName": "Gbaka d'Abobo",
      "id": "gbakadabobo-a45453",
      "locationSet": {"include": ["001"]},
      "tags": {
        "network": "Gbaka d'Abobo",
        "operator": "Gbaka d'Abobo",
        "route": "bus"
      }
    },
    {
      "displayName": "Gbaka d'Adjamé",
      "id": "gbakadadjame-a45453",
      "locationSet": {"include": ["001"]},
      "tags": {
        "network": "Gbaka d'Adjamé",
        "operator": "Gbaka d'Adjamé",
        "route": "bus"
      }
    },
    {
      "displayName": "Gbaka de Yopougon",
      "id": "gbakadeyopougon-a45453",
      "locationSet": {"include": ["001"]},
      "tags": {
        "network": "Gbaka de Yopougon",
        "operator": "Gbaka de Yopougon",
        "route": "bus"
      }
    },
    {
      "displayName": "GBT",
      "id": "gbt-a45453",
      "locationSet": {"include": ["001"]},
      "tags": {
        "network": "GBT",
        "operator": "GBT",
        "route": "bus"
      }
    },
    {
      "displayName": "Génovébus",
      "id": "genovebus-a45453",
      "locationSet": {"include": ["001"]},
      "tags": {
        "network": "Génovébus",
        "operator": "Génovébus",
        "route": "bus"
      }
    },
    {
      "displayName": "GET",
      "id": "get-a45453",
      "locationSet": {"include": ["001"]},
      "tags": {
        "network": "GET",
        "operator": "GET",
        "route": "bus"
      }
    },
    {
      "displayName": "GGT",
      "id": "ggt-a45453",
      "locationSet": {"include": ["001"]},
      "tags": {
        "network": "GGT",
        "operator": "GGT",
        "route": "bus"
      }
    },
    {
      "displayName": "Ginko",
      "id": "ginko-a45453",
      "locationSet": {"include": ["001"]},
      "tags": {
        "network": "Ginko",
        "operator": "Ginko",
        "route": "bus"
      }
    },
    {
      "displayName": "Gizzybus",
      "id": "gizzybus-a45453",
      "locationSet": {"include": ["001"]},
      "tags": {
        "network": "Gizzybus",
        "operator": "Gizzybus",
        "route": "bus"
      }
    },
    {
      "displayName": "GMPTE",
      "id": "gmpte-a45453",
      "locationSet": {"include": ["001"]},
      "tags": {
        "network": "GMPTE",
        "operator": "GMPTE",
        "route": "bus"
      }
    },
    {
      "displayName": "GO Bus",
      "id": "gobus-a45453",
      "locationSet": {"include": ["001"]},
      "tags": {
        "network": "GO Bus",
        "operator": "GO Bus",
        "route": "bus"
      }
    },
    {
      "displayName": "GoBus Dunedin",
      "id": "gobusdunedin-a45453",
      "locationSet": {"include": ["001"]},
      "tags": {
        "network": "GoBus Dunedin",
        "operator": "GoBus Dunedin",
        "route": "bus"
      }
    },
    {
      "displayName": "GoCary",
      "id": "gocary-a45453",
      "locationSet": {"include": ["001"]},
      "tags": {
        "network": "GoCary",
        "operator": "GoCary",
        "route": "bus"
      }
    },
    {
      "displayName": "GoDurham",
      "id": "godurham-a45453",
      "locationSet": {"include": ["001"]},
      "tags": {
        "network": "GoDurham",
        "operator": "GoDurham",
        "route": "bus"
      }
    },
    {
      "displayName": "Goëlys",
      "id": "goelys-a45453",
      "locationSet": {"include": ["001"]},
      "tags": {
        "network": "Goëlys",
        "operator": "Goëlys",
        "route": "bus"
      }
    },
    {
      "displayName": "GoLine",
      "id": "goline-a45453",
      "locationSet": {"include": ["001"]},
      "tags": {
        "network": "GoLine",
        "operator": "GoLine",
        "route": "bus"
      }
    },
    {
      "displayName": "Gooi- en Vechtstreek",
      "id": "gooienvechtstreek-a45453",
      "locationSet": {"include": ["001"]},
      "tags": {
        "network": "Gooi- en Vechtstreek",
        "operator": "Gooi- en Vechtstreek",
        "route": "bus"
      }
    },
    {
      "displayName": "GoRaleigh",
      "id": "goraleigh-a45453",
      "locationSet": {"include": ["001"]},
      "tags": {
        "network": "GoRaleigh",
        "operator": "GoRaleigh",
        "route": "bus"
      }
    },
    {
      "displayName": "Gorzów Wielkopolski",
      "id": "gorzowwielkopolski-a45453",
      "locationSet": {"include": ["001"]},
      "tags": {
        "network": "Gorzów Wielkopolski",
        "operator": "Gorzów Wielkopolski",
        "route": "bus"
      }
    },
    {
      "displayName": "GoTriangle",
      "id": "gotriangle-a45453",
      "locationSet": {"include": ["001"]},
      "tags": {
        "network": "GoTriangle",
        "operator": "GoTriangle",
        "route": "bus"
      }
    },
    {
      "displayName": "Gradski prevoz",
      "id": "gradskiprevoz-a45453",
      "locationSet": {"include": ["001"]},
      "tags": {
        "network": "Gradski prevoz",
        "operator": "Gradski prevoz",
        "route": "bus"
      }
    },
    {
      "displayName": "Gradski prijevoz Zadar",
      "id": "gradskiprijevozzadar-a45453",
      "locationSet": {"include": ["001"]},
      "tags": {
        "network": "Gradski prijevoz Zadar",
        "operator": "Gradski prijevoz Zadar",
        "route": "bus"
      }
    },
    {
      "displayName": "Grand'R",
      "id": "grandr-a45453",
      "locationSet": {"include": ["001"]},
      "tags": {
        "network": "Grand'R",
        "operator": "Grand'R",
        "route": "bus"
      }
    },
    {
      "displayName": "GRCT",
      "id": "grct-a45453",
      "locationSet": {"include": ["001"]},
      "tags": {
        "network": "GRCT",
        "operator": "GRCT",
        "route": "bus"
      }
    },
    {
      "displayName": "Greater Sudbury Transit",
      "id": "greatersudburytransit-a45453",
      "locationSet": {"include": ["001"]},
      "tags": {
        "network": "Greater Sudbury Transit",
        "operator": "Greater Sudbury Transit",
        "route": "bus"
      }
    },
    {
      "displayName": "Green Line",
      "id": "greenline-a45453",
      "locationSet": {"include": ["001"]},
      "tags": {
        "network": "Green Line",
        "operator": "Green Line",
        "route": "bus"
      }
    },
    {
      "displayName": "Greensboro Transit Agency",
      "id": "greensborotransitagency-a45453",
      "locationSet": {"include": ["001"]},
      "tags": {
        "network": "Greensboro Transit Agency",
        "operator": "Greensboro Transit Agency",
        "route": "bus"
      }
    },
    {
      "displayName": "Grodzisk Mazowiecki",
      "id": "grodziskmazowiecki-a45453",
      "locationSet": {"include": ["001"]},
      "tags": {
        "network": "Grodzisk Mazowiecki",
        "operator": "Grodzisk Mazowiecki",
        "route": "bus"
      }
    },
    {
      "displayName": "Groningen-Drenthe",
      "id": "groningendrenthe-a45453",
      "locationSet": {"include": ["001"]},
      "tags": {
        "network": "Groningen-Drenthe",
        "operator": "Groningen-Drenthe",
        "route": "bus"
      }
    },
    {
      "displayName": "Großraum-Verkehr Hannover",
      "id": "grossraumverkehrhannover-a45453",
      "locationSet": {"include": ["001"]},
      "tags": {
        "network": "Großraum-Verkehr Hannover",
        "operator": "Großraum-Verkehr Hannover",
        "route": "bus"
      }
    },
    {
      "displayName": "GRT",
      "id": "grt-a45453",
      "locationSet": {"include": ["001"]},
      "tags": {
        "network": "GRT",
        "operator": "GRT",
        "route": "bus"
      }
    },
    {
      "displayName": "GRTC",
      "id": "grtc-a45453",
      "locationSet": {"include": ["001"]},
      "tags": {
        "network": "GRTC",
        "operator": "GRTC",
        "route": "bus"
      }
    },
    {
      "displayName": "Grupo Ruiz",
      "id": "gruporuiz-a45453",
      "locationSet": {"include": ["001"]},
      "tags": {
        "network": "Grupo Ruiz",
        "operator": "Grupo Ruiz",
        "route": "bus"
      }
    },
    {
      "displayName": "Guelph Transit",
      "id": "guelphtransit-a45453",
      "locationSet": {"include": ["001"]},
      "tags": {
        "network": "Guelph Transit",
        "operator": "Guelph Transit",
        "route": "bus"
      }
    },
    {
      "displayName": "GVH",
      "id": "gvh-a45453",
      "locationSet": {"include": ["001"]},
      "tags": {
        "network": "GVH",
        "operator": "GVH",
        "route": "bus"
      }
    },
    {
      "displayName": "GVT",
      "id": "gvt-a45453",
      "locationSet": {"include": ["001"]},
      "tags": {
        "network": "GVT",
        "operator": "GVT",
        "route": "bus"
      }
    },
    {
      "displayName": "Gwinnett County Transit",
      "id": "gwinnettcountytransit-a45453",
      "locationSet": {"include": ["001"]},
      "tags": {
        "network": "Gwinnett County Transit",
        "operator": "Gwinnett County Transit",
        "route": "bus"
      }
    },
    {
      "displayName": "Haaglanden Stad",
      "id": "haaglandenstad-a45453",
      "locationSet": {"include": ["001"]},
      "tags": {
        "network": "Haaglanden Stad",
        "operator": "Haaglanden Stad",
        "route": "bus"
      }
    },
    {
      "displayName": "Haaglanden Streek",
      "id": "haaglandenstreek-a45453",
      "locationSet": {"include": ["001"]},
      "tags": {
        "network": "Haaglanden Streek",
        "operator": "Haaglanden Streek",
        "route": "bus"
      }
    },
    {
      "displayName": "Haarlem-IJmond",
      "id": "haarlemijmond-a45453",
      "locationSet": {"include": ["001"]},
      "tags": {
        "network": "Haarlem-IJmond",
        "operator": "Haarlem-IJmond",
        "route": "bus"
      }
    },
    {
      "displayName": "Halifax",
      "id": "halifax-a45453",
      "locationSet": {"include": ["001"]},
      "tags": {
        "network": "Halifax",
        "operator": "Halifax",
        "route": "bus"
      }
    },
    {
      "displayName": "Halifax Transit",
      "id": "halifaxtransit-a45453",
      "locationSet": {"include": ["001"]},
      "tags": {
        "network": "Halifax Transit",
        "operator": "Halifax Transit",
        "route": "bus"
      }
    },
    {
      "displayName": "Hallandstrafiken",
      "id": "hallandstrafiken-a45453",
      "locationSet": {"include": ["001"]},
      "tags": {
        "network": "Hallandstrafiken",
        "operator": "Hallandstrafiken",
        "route": "bus"
      }
    },
    {
      "displayName": "Hämeenlinna",
      "id": "hameenlinna-a45453",
      "locationSet": {"include": ["001"]},
      "tags": {
        "network": "Hämeenlinna",
        "operator": "Hämeenlinna",
        "route": "bus"
      }
    },
    {
      "displayName": "Hamilton Street Railway",
      "id": "hamiltonstreetrailway-a45453",
      "locationSet": {"include": ["001"]},
      "tags": {
        "network": "Hamilton Street Railway",
        "operator": "Hamilton Street Railway",
        "route": "bus"
      }
    },
    {
      "displayName": "HART",
      "id": "hart-a45453",
      "locationSet": {"include": ["001"]},
      "tags": {
        "network": "HART",
        "operator": "HART",
        "route": "bus"
      }
    },
    {
      "displayName": "HARTransit",
      "id": "hartransit-a45453",
      "locationSet": {"include": ["001"]},
      "tags": {
        "network": "HARTransit",
        "operator": "HARTransit",
        "route": "bus"
      }
    },
    {
      "displayName": "Harzer Verkehrsbetriebe GmbH",
      "id": "harzerverkehrsbetriebegmbh-a45453",
      "locationSet": {"include": ["001"]},
      "tags": {
        "network": "Harzer Verkehrsbetriebe GmbH",
        "operator": "Harzer Verkehrsbetriebe GmbH",
        "route": "bus"
      }
    },
    {
      "displayName": "Heilbronn-Hohenlohe-Haller Nahverkehr",
      "id": "heilbronnhohenlohehallernahverkehr-a45453",
      "locationSet": {"include": ["001"]},
      "tags": {
        "network": "Heilbronn-Hohenlohe-Haller Nahverkehr",
        "operator": "Heilbronn-Hohenlohe-Haller Nahverkehr",
        "route": "bus"
      }
    },
    {
      "displayName": "Helsinki",
      "id": "helsinki-a45453",
      "locationSet": {"include": ["001"]},
      "tags": {
        "network": "Helsinki",
        "operator": "Helsinki",
        "route": "bus"
      }
    },
    {
      "displayName": "helyi",
      "id": "helyi-a45453",
      "locationSet": {"include": ["001"]},
      "tags": {
        "network": "helyi",
        "operator": "helyi",
        "route": "bus"
      }
    },
    {
      "displayName": "Hérault Transport",
      "id": "heraulttransport-a45453",
      "locationSet": {"include": ["001"]},
      "tags": {
        "network": "Hérault Transport",
        "operator": "Hérault Transport",
        "route": "bus"
      }
    },
    {
      "displayName": "Hertfordshire",
      "id": "hertfordshire-a45453",
      "locationSet": {"include": ["001"]},
      "tags": {
        "network": "Hertfordshire",
        "operator": "Hertfordshire",
        "route": "bus"
      }
    },
    {
      "displayName": "HF - Interurbano",
      "id": "hfinterurbano-a45453",
      "locationSet": {"include": ["001"]},
      "tags": {
        "network": "HF - Interurbano",
        "operator": "HF - Interurbano",
        "route": "bus"
      }
    },
    {
      "displayName": "HF - Urbano",
      "id": "hfurbano-a45453",
      "locationSet": {"include": ["001"]},
      "tags": {
        "network": "HF - Urbano",
        "operator": "HF - Urbano",
        "route": "bus"
      }
    },
    {
      "displayName": "High-Frequency Buses",
      "id": "highfrequencybuses-a45453",
      "locationSet": {"include": ["001"]},
      "tags": {
        "network": "High-Frequency Buses",
        "operator": "High-Frequency Buses",
        "route": "bus"
      }
    },
    {
      "displayName": "HNV",
      "id": "hnv-a45453",
      "locationSet": {"include": ["001"]},
      "tags": {
        "network": "HNV",
        "operator": "HNV",
        "route": "bus"
      }
    },
    {
      "displayName": "Hoeksche Waard - Goeree-Overflakkee",
      "id": "hoekschewaardgoereeoverflakkee-a45453",
      "locationSet": {"include": ["001"]},
      "tags": {
        "network": "Hoeksche Waard - Goeree-Overflakkee",
        "operator": "Hoeksche Waard - Goeree-Overflakkee",
        "route": "bus"
      }
    },
    {
      "displayName": "Horizon",
      "id": "horizon-a45453",
      "locationSet": {"include": ["001"]},
      "tags": {
        "network": "Horizon",
        "operator": "Horizon",
        "route": "bus"
      }
    },
    {
      "displayName": "Hourtoule",
      "id": "hourtoule-a45453",
      "locationSet": {"include": ["001"]},
      "tags": {
        "network": "Hourtoule",
        "operator": "Hourtoule",
        "route": "bus"
      }
    },
    {
      "displayName": "HRT",
      "id": "hrt-a45453",
      "locationSet": {"include": ["001"]},
      "tags": {
        "network": "HRT",
        "operator": "HRT",
        "route": "bus"
      }
    },
    {
      "displayName": "HSL",
      "id": "hsl-a45453",
      "locationSet": {"include": ["001"]},
      "tags": {
        "network": "HSL",
        "operator": "HSL",
        "route": "bus"
      }
    },
    {
      "displayName": "http://www.transdev-rai.fr/presentation/?rub_code=1&thm_id=168",
      "id": "httpwwwtransdevraifrpresentationrubcode1andthmid168-a45453",
      "locationSet": {"include": ["001"]},
      "tags": {
        "network": "http://www.transdev-rai.fr/presentation/?rub_code=1&thm_id=168",
        "operator": "http://www.transdev-rai.fr/presentation/?rub_code=1&thm_id=168",
        "route": "bus"
      }
    },
    {
      "displayName": "Huddersfield",
      "id": "huddersfield-a45453",
      "locationSet": {"include": ["001"]},
      "tags": {
        "network": "Huddersfield",
        "operator": "Huddersfield",
        "route": "bus"
      }
    },
    {
      "displayName": "HVV",
      "id": "hvv-a45453",
      "locationSet": {"include": ["001"]},
      "tags": {
        "network": "HVV",
        "operator": "HVV",
        "route": "bus"
      }
    },
    {
      "displayName": "Hyvinkää",
      "id": "hyvinkaa-a45453",
      "locationSet": {"include": ["001"]},
      "tags": {
        "network": "Hyvinkää",
        "operator": "Hyvinkää",
        "route": "bus"
      }
    },
    {
      "displayName": "IBXL",
      "id": "ibxl-a45453",
      "locationSet": {"include": ["001"]},
      "tags": {
        "network": "IBXL",
        "operator": "IBXL",
        "route": "bus"
      }
    },
    {
      "displayName": "IDELIS",
      "id": "idelis-a45453",
      "locationSet": {"include": ["001"]},
      "tags": {
        "network": "IDELIS",
        "operator": "IDELIS",
        "route": "bus"
      }
    },
    {
      "displayName": "IDS BK",
      "id": "idsbk-a45453",
      "locationSet": {"include": ["001"]},
      "tags": {
        "network": "IDS BK",
        "operator": "IDS BK",
        "route": "bus"
      }
    },
    {
      "displayName": "IDS JMK",
      "id": "idsjmk-a45453",
      "locationSet": {"include": ["001"]},
      "tags": {
        "network": "IDS JMK",
        "operator": "IDS JMK",
        "route": "bus"
      }
    },
    {
      "displayName": "IDS TA",
      "id": "idsta-a45453",
      "locationSet": {"include": ["001"]},
      "tags": {
        "network": "IDS TA",
        "operator": "IDS TA",
        "route": "bus"
      }
    },
    {
      "displayName": "IDS ZID",
      "id": "idszid-a45453",
      "locationSet": {"include": ["001"]},
      "tags": {
        "network": "IDS ZID",
        "operator": "IDS ZID",
        "route": "bus"
      }
    },
    {
      "displayName": "IJsselmond",
      "id": "ijsselmond-a45453",
      "locationSet": {"include": ["001"]},
      "tags": {
        "network": "IJsselmond",
        "operator": "IJsselmond",
        "route": "bus"
      }
    },
    {
      "displayName": "Ilévia",
      "id": "ilevia-a45453",
      "locationSet": {"include": ["001"]},
      "tags": {
        "network": "Ilévia",
        "operator": "Ilévia",
        "route": "bus"
      }
    },
    {
      "displayName": "Imag'in",
      "id": "imagin-a45453",
      "locationSet": {"include": ["001"]},
      "tags": {
        "network": "Imag'in",
        "operator": "Imag'in",
        "route": "bus"
      }
    },
    {
      "displayName": "Impulsyon",
      "id": "impulsyon-a45453",
      "locationSet": {"include": ["001"]},
      "tags": {
        "network": "Impulsyon",
        "operator": "Impulsyon",
        "route": "bus"
      }
    },
    {
      "displayName": "IndyGo",
      "id": "indygo-a45453",
      "locationSet": {"include": ["001"]},
      "tags": {
        "network": "IndyGo",
        "operator": "IndyGo",
        "route": "bus"
      }
    },
    {
      "displayName": "Ingolstädter Verkehrsgesellschaft mbH",
      "id": "ingolstadterverkehrsgesellschaftmbh-a45453",
      "locationSet": {"include": ["001"]},
      "tags": {
        "network": "Ingolstädter Verkehrsgesellschaft mbH",
        "operator": "Ingolstädter Verkehrsgesellschaft mbH",
        "route": "bus"
      }
    },
    {
      "displayName": "Inowrocław",
      "id": "inowroclaw-a45453",
      "locationSet": {"include": ["001"]},
      "tags": {
        "network": "Inowrocław",
        "operator": "Inowrocław",
        "route": "bus"
      }
    },
    {
      "displayName": "Inter-Estações",
      "id": "interestacoes-a45453",
      "locationSet": {"include": ["001"]},
      "tags": {
        "network": "Inter-Estações",
        "operator": "Inter-Estações",
        "route": "bus"
      }
    },
    {
      "displayName": "Intercity Transit",
      "id": "intercitytransit-a45453",
      "locationSet": {"include": ["001"]},
      "tags": {
        "network": "Intercity Transit",
        "operator": "Intercity Transit",
        "route": "bus"
      }
    },
    {
      "displayName": "Internorte",
      "id": "internorte-a45453",
      "locationSet": {"include": ["001"]},
      "tags": {
        "network": "Internorte",
        "operator": "Internorte",
        "route": "bus"
      }
    },
    {
      "displayName": "Intersul",
      "id": "intersul-a45453",
      "locationSet": {"include": ["001"]},
      "tags": {
        "network": "Intersul",
        "operator": "Intersul",
        "route": "bus"
      }
    },
    {
      "displayName": "Interurbanos de Madrid",
      "id": "interurbanosdemadrid-a45453",
      "locationSet": {"include": ["001"]},
      "tags": {
        "network": "Interurbanos de Madrid",
        "operator": "Interurbanos de Madrid",
        "route": "bus"
      }
    },
    {
      "displayName": "INVG",
      "id": "invg-a45453",
      "locationSet": {"include": ["001"]},
      "tags": {
        "network": "INVG",
        "operator": "INVG",
        "route": "bus"
      }
    },
    {
      "displayName": "IOV",
      "id": "iov-a45453",
      "locationSet": {"include": ["001"]},
      "tags": {
        "network": "IOV",
        "operator": "IOV",
        "route": "bus"
      }
    },
    {
      "displayName": "IOW",
      "id": "iow-a45453",
      "locationSet": {"include": ["001"]},
      "tags": {
        "network": "IOW",
        "operator": "IOW",
        "route": "bus"
      }
    },
    {
      "displayName": "IREDO",
      "id": "iredo-a45453",
      "locationSet": {"include": ["001"]},
      "tags": {
        "network": "IREDO",
        "operator": "IREDO",
        "route": "bus"
      }
    },
    {
      "displayName": "Irigo",
      "id": "irigo-a45453",
      "locationSet": {"include": ["001"]},
      "tags": {
        "network": "Irigo",
        "operator": "Irigo",
        "route": "bus"
      }
    },
    {
      "displayName": "Iririú",
      "id": "iririu-a45453",
      "locationSet": {"include": ["001"]},
      "tags": {
        "network": "Iririú",
        "operator": "Iririú",
        "route": "bus"
      }
    },
    {
      "displayName": "IRTRAMMA",
      "id": "irtramma-a45453",
      "locationSet": {"include": ["001"]},
      "tags": {
        "network": "IRTRAMMA",
        "operator": "IRTRAMMA",
        "route": "bus"
      }
    },
    {
      "displayName": "Isle of Man Public Transport",
      "id": "isleofmanpublictransport-a45453",
      "locationSet": {"include": ["001"]},
      "tags": {
        "network": "Isle of Man Public Transport",
        "operator": "Isle of Man Public Transport",
        "route": "bus"
      }
    },
    {
      "displayName": "Itaum",
      "id": "itaum-a45453",
      "locationSet": {"include": ["001"]},
      "tags": {
        "network": "Itaum",
        "operator": "Itaum",
        "route": "bus"
      }
    },
    {
      "displayName": "IVB",
      "id": "ivb-a45453",
      "locationSet": {"include": ["001"]},
      "tags": {
        "network": "IVB",
        "operator": "IVB",
        "route": "bus"
      }
    },
    {
      "displayName": "Ivrea - Rete Urbana",
      "id": "ivreareteurbana-a45453",
      "locationSet": {"include": ["001"]},
      "tags": {
        "network": "Ivrea - Rete Urbana",
        "operator": "Ivrea - Rete Urbana",
        "route": "bus"
      }
    },
    {
      "displayName": "IVRPV",
      "id": "ivrpv-a45453",
      "locationSet": {"include": ["001"]},
      "tags": {
        "network": "IVRPV",
        "operator": "IVRPV",
        "route": "bus"
      }
    },
    {
      "displayName": "JES",
      "id": "jes-a45453",
      "locationSet": {"include": ["001"]},
      "tags": {
        "network": "JES",
        "operator": "JES",
        "route": "bus"
      }
    },
    {
      "displayName": "JeT",
      "id": "jet-a45453",
      "locationSet": {"include": ["001"]},
      "tags": {
        "network": "JeT",
        "operator": "JeT",
        "route": "bus"
      }
    },
    {
      "displayName": "JLT",
      "id": "jlt-a45453",
      "locationSet": {"include": ["001"]},
      "tags": {
        "network": "JLT",
        "operator": "JLT",
        "route": "bus"
      }
    },
    {
      "displayName": "Joensuu",
      "id": "joensuu-a45453",
      "locationSet": {"include": ["001"]},
      "tags": {
        "network": "Joensuu",
        "operator": "Joensuu",
        "route": "bus"
      }
    },
    {
      "displayName": "Jönköpings Länstrafik",
      "id": "jonkopingslanstrafik-a45453",
      "locationSet": {"include": ["001"]},
      "tags": {
        "network": "Jönköpings Länstrafik",
        "operator": "Jönköpings Länstrafik",
        "route": "bus"
      }
    },
    {
      "displayName": "JTA",
      "id": "jta-a45453",
      "locationSet": {"include": ["001"]},
      "tags": {
        "network": "JTA",
        "operator": "JTA",
        "route": "bus"
      }
    },
    {
      "displayName": "Jyväskylän seudun joukkoliikenne",
      "id": "jyvaskylanseudunjoukkoliikenne-a45453",
      "locationSet": {"include": ["001"]},
      "tags": {
        "network": "Jyväskylän seudun joukkoliikenne",
        "operator": "Jyväskylän seudun joukkoliikenne",
        "route": "bus"
      }
    },
    {
      "displayName": "Kalisz",
      "id": "kalisz-a45453",
      "locationSet": {"include": ["001"]},
      "tags": {
        "network": "Kalisz",
        "operator": "Kalisz",
        "route": "bus"
      }
    },
    {
      "displayName": "Karlsruher Verkehrsverbund",
      "id": "karlsruherverkehrsverbund-a45453",
      "locationSet": {"include": ["001"]},
      "tags": {
        "network": "Karlsruher Verkehrsverbund",
        "operator": "Karlsruher Verkehrsverbund",
        "route": "bus"
      }
    },
    {
      "displayName": "Karlstadsbuss",
      "id": "karlstadsbuss-a45453",
      "locationSet": {"include": ["001"]},
      "tags": {
        "network": "Karlstadsbuss",
        "operator": "Karlstadsbuss",
        "route": "bus"
      }
    },
    {
      "displayName": "Kärnter Linien",
      "id": "karnterlinien-a45453",
      "locationSet": {"include": ["001"]},
      "tags": {
        "network": "Kärnter Linien",
        "operator": "Kärnter Linien",
        "route": "bus"
      }
    },
    {
      "displayName": "Kärntner Linien",
      "id": "karntnerlinien-a45453",
      "locationSet": {"include": ["001"]},
      "tags": {
        "network": "Kärntner Linien",
        "operator": "Kärntner Linien",
        "route": "bus"
      }
    },
    {
      "displayName": "KCATA",
      "id": "kcata-a45453",
      "locationSet": {"include": ["001"]},
      "tags": {
        "network": "KCATA",
        "operator": "KCATA",
        "route": "bus"
      }
    },
    {
      "displayName": "Kent",
      "id": "kent-a45453",
      "locationSet": {"include": ["001"]},
      "tags": {
        "network": "Kent",
        "operator": "Kent",
        "route": "bus"
      }
    },
    {
      "displayName": "Kéolis Montélimar",
      "id": "keolismontelimar-a45453",
      "locationSet": {"include": ["001"]},
      "tags": {
        "network": "Kéolis Montélimar",
        "operator": "Kéolis Montélimar",
        "route": "bus"
      }
    },
    {
      "displayName": "Kern Transit",
      "id": "kerntransit-a45453",
      "locationSet": {"include": ["001"]},
      "tags": {
        "network": "Kern Transit",
        "operator": "Kern Transit",
        "route": "bus"
      }
    },
    {
      "displayName": "Kicéo",
      "id": "kiceo-a45453",
      "locationSet": {"include": ["001"]},
      "tags": {
        "network": "Kicéo",
        "operator": "Kicéo",
        "route": "bus"
      }
    },
    {
      "displayName": "Kielce",
      "id": "kielce-a45453",
      "locationSet": {"include": ["001"]},
      "tags": {
        "network": "Kielce",
        "operator": "Kielce",
        "route": "bus"
      }
    },
    {
      "displayName": "Kigali",
      "id": "kigali-a45453",
      "locationSet": {"include": ["001"]},
      "tags": {
        "network": "Kigali",
        "operator": "Kigali",
        "route": "bus"
      }
    },
    {
      "displayName": "King County Metro",
      "id": "kingcountymetro-a45453",
      "locationSet": {"include": ["001"]},
      "tags": {
        "network": "King County Metro",
        "operator": "King County Metro",
        "route": "bus"
      }
    },
    {
      "displayName": "Kitsap Transit",
      "id": "kitsaptransit-a45453",
      "locationSet": {"include": ["001"]},
      "tags": {
        "network": "Kitsap Transit",
        "operator": "Kitsap Transit",
        "route": "bus"
      }
    },
    {
      "displayName": "KLT",
      "id": "klt-a45453",
      "locationSet": {"include": ["001"]},
      "tags": {
        "network": "KLT",
        "operator": "KLT",
        "route": "bus"
      }
    },
    {
      "displayName": "KMB",
      "id": "kmb-a45453",
      "locationSet": {"include": ["001"]},
      "tags": {
        "network": "KMB",
        "operator": "KMB",
        "route": "bus"
      }
    },
    {
      "displayName": "KMK",
      "id": "kmk-a45453",
      "locationSet": {"include": ["001"]},
      "tags": {
        "network": "KMK",
        "operator": "KMK",
        "route": "bus"
      }
    },
    {
      "displayName": "Kolumbus",
      "id": "kolumbus-a45453",
      "locationSet": {"include": ["001"]},
      "tags": {
        "network": "Kolumbus",
        "operator": "Kolumbus",
        "route": "bus"
      }
    },
    {
      "displayName": "Komunikacja Gminna Głuchołazy",
      "id": "komunikacjagminnaglucholazy-a45453",
      "locationSet": {"include": ["001"]},
      "tags": {
        "network": "Komunikacja Gminna Głuchołazy",
        "operator": "Komunikacja Gminna Głuchołazy",
        "route": "bus"
      }
    },
    {
      "displayName": "Komunikacja Miejska w Chełmie",
      "id": "komunikacjamiejskawchelmie-a45453",
      "locationSet": {"include": ["001"]},
      "tags": {
        "network": "Komunikacja Miejska w Chełmie",
        "operator": "Komunikacja Miejska w Chełmie",
        "route": "bus"
      }
    },
    {
      "displayName": "Komunikacja Miejska w Krakowie",
      "id": "komunikacjamiejskawkrakowie-a45453",
      "locationSet": {"include": ["001"]},
      "tags": {
        "network": "Komunikacja Miejska w Krakowie",
        "operator": "Komunikacja Miejska w Krakowie",
        "route": "bus"
      }
    },
    {
      "displayName": "Komunikacja Miejska w Płocku",
      "id": "komunikacjamiejskawplocku-a45453",
      "locationSet": {"include": ["001"]},
      "tags": {
        "network": "Komunikacja Miejska w Płocku",
        "operator": "Komunikacja Miejska w Płocku",
        "route": "bus"
      }
    },
    {
      "displayName": "Komunikacja Miejska w Szczecinku",
      "id": "komunikacjamiejskawszczecinku-a45453",
      "locationSet": {"include": ["001"]},
      "tags": {
        "network": "Komunikacja Miejska w Szczecinku",
        "operator": "Komunikacja Miejska w Szczecinku",
        "route": "bus"
      }
    },
    {
      "displayName": "Kórnik",
      "id": "kornik-a45453",
      "locationSet": {"include": ["001"]},
      "tags": {
        "network": "Kórnik",
        "operator": "Kórnik",
        "route": "bus"
      }
    },
    {
      "displayName": "Kraków",
      "id": "krakow-a45453",
      "locationSet": {"include": ["001"]},
      "tags": {
        "network": "Kraków",
        "operator": "Kraków",
        "route": "bus"
      }
    },
    {
      "displayName": "Kreisverkehr Schwäbisch Hall",
      "id": "kreisverkehrschwabischhall-a45453",
      "locationSet": {"include": ["001"]},
      "tags": {
        "network": "Kreisverkehr Schwäbisch Hall",
        "operator": "Kreisverkehr Schwäbisch Hall",
        "route": "bus"
      }
    },
    {
      "displayName": "KTEL",
      "id": "ktel-a45453",
      "locationSet": {"include": ["001"]},
      "tags": {
        "network": "KTEL",
        "operator": "KTEL",
        "route": "bus"
      }
    },
    {
      "displayName": "Kuopio",
      "id": "kuopio-a45453",
      "locationSet": {"include": ["001"]},
      "tags": {
        "network": "Kuopio",
        "operator": "Kuopio",
        "route": "bus"
      }
    },
    {
      "displayName": "Kutno",
      "id": "kutno-a45453",
      "locationSet": {"include": ["001"]},
      "tags": {
        "network": "Kutno",
        "operator": "Kutno",
        "route": "bus"
      }
    },
    {
      "displayName": "KVG",
      "id": "kvg-a45453",
      "locationSet": {"include": ["001"]},
      "tags": {
        "network": "KVG",
        "operator": "KVG",
        "route": "bus"
      }
    },
    {
      "displayName": "KVV",
      "id": "kvv-a45453",
      "locationSet": {"include": ["001"]},
      "tags": {
        "network": "KVV",
        "operator": "KVV",
        "route": "bus"
      }
    },
    {
      "displayName": "L'Agglo en bus",
      "id": "laggloenbus-a45453",
      "locationSet": {"include": ["001"]},
      "tags": {
        "network": "L'Agglo en bus",
        "operator": "L'Agglo en bus",
        "route": "bus"
      }
    },
    {
      "displayName": "L'Va",
      "id": "lva-a45453",
      "locationSet": {"include": ["001"]},
      "tags": {
        "network": "L'Va",
        "operator": "L'Va",
        "route": "bus"
      }
    },
    {
      "displayName": "La Métropole Mobilité",
      "id": "lametropolemobilite-a45453",
      "locationSet": {"include": ["001"]},
      "tags": {
        "network": "La Métropole Mobilité",
        "operator": "La Métropole Mobilité",
        "route": "bus"
      }
    },
    {
      "displayName": "Lahti",
      "id": "lahti-a45453",
      "locationSet": {"include": ["001"]},
      "tags": {
        "network": "Lahti",
        "operator": "Lahti",
        "route": "bus"
      }
    },
    {
      "displayName": "Lancaster Local Bus",
      "id": "lancasterlocalbus-a45453",
      "locationSet": {"include": ["001"]},
      "tags": {
        "network": "Lancaster Local Bus",
        "operator": "Lancaster Local Bus",
        "route": "bus"
      }
    },
    {
      "displayName": "Landkreislinien Schwandorf",
      "id": "landkreislinienschwandorf-a45453",
      "locationSet": {"include": ["001"]},
      "tags": {
        "network": "Landkreislinien Schwandorf",
        "operator": "Landkreislinien Schwandorf",
        "route": "bus"
      }
    },
    {
      "displayName": "Landshuter Verkehrsverbund",
      "id": "landshuterverkehrsverbund-a45453",
      "locationSet": {"include": ["001"]},
      "tags": {
        "network": "Landshuter Verkehrsverbund",
        "operator": "Landshuter Verkehrsverbund",
        "route": "bus"
      }
    },
    {
      "displayName": "Länstrafiken i Jämtlands län",
      "id": "lanstrafikenijamtlandslan-a45453",
      "locationSet": {"include": ["001"]},
      "tags": {
        "network": "Länstrafiken i Jämtlands län",
        "operator": "Länstrafiken i Jämtlands län",
        "route": "bus"
      }
    },
    {
      "displayName": "Länstrafiken Kronoberg",
      "id": "lanstrafikenkronoberg-a45453",
      "locationSet": {"include": ["001"]},
      "tags": {
        "network": "Länstrafiken Kronoberg",
        "operator": "Länstrafiken Kronoberg",
        "route": "bus"
      }
    },
    {
      "displayName": "Länstrafiken Örebro",
      "id": "lanstrafikenorebro-a45453",
      "locationSet": {"include": ["001"]},
      "tags": {
        "network": "Länstrafiken Örebro",
        "operator": "Länstrafiken Örebro",
        "route": "bus"
      }
    },
    {
      "displayName": "Łask",
      "id": "lask-a45453",
      "locationSet": {"include": ["001"]},
      "tags": {
        "network": "Łask",
        "operator": "Łask",
        "route": "bus"
      }
    },
    {
      "displayName": "Le Bus TM",
      "id": "lebustm-a45453",
      "locationSet": {"include": ["001"]},
      "tags": {
        "network": "Le Bus TM",
        "operator": "Le Bus TM",
        "route": "bus"
      }
    },
    {
      "displayName": "LE MET'",
      "id": "lemet-a45453",
      "locationSet": {"include": ["001"]},
      "tags": {
        "network": "LE MET'",
        "operator": "LE MET'",
        "route": "bus"
      }
    },
    {
      "displayName": "Le Vib'",
      "id": "levib-a45453",
      "locationSet": {"include": ["001"]},
      "tags": {
        "network": "Le Vib'",
        "operator": "Le Vib'",
        "route": "bus"
      }
    },
    {
      "displayName": "Léo",
      "id": "leo-a45453",
      "locationSet": {"include": ["001"]},
      "tags": {
        "network": "Léo",
        "operator": "Léo",
        "route": "bus"
      }
    },
    {
      "displayName": "Les Cars du Rhône",
      "id": "lescarsdurhone-a45453",
      "locationSet": {"include": ["001"]},
      "tags": {
        "network": "Les Cars du Rhône",
        "operator": "Les Cars du Rhône",
        "route": "bus"
      }
    },
    {
      "displayName": "Les Courriers de l'Île-de-France",
      "id": "lescourriersdeliledefrance-a45453",
      "locationSet": {"include": ["001"]},
      "tags": {
        "network": "Les Courriers de l'Île-de-France",
        "operator": "Les Courriers de l'Île-de-France",
        "route": "bus"
      }
    },
    {
      "displayName": "Les Mouettes",
      "id": "lesmouettes-a45453",
      "locationSet": {"include": ["001"]},
      "tags": {
        "network": "Les Mouettes",
        "operator": "Les Mouettes",
        "route": "bus"
      }
    },
    {
      "displayName": "Leszno",
      "id": "leszno-a45453",
      "locationSet": {"include": ["001"]},
      "tags": {
        "network": "Leszno",
        "operator": "Leszno",
        "route": "bus"
      }
    },
    {
      "displayName": "Libellule",
      "id": "libellule-a45453",
      "locationSet": {"include": ["001"]},
      "tags": {
        "network": "Libellule",
        "operator": "Libellule",
        "route": "bus"
      }
    },
    {
      "displayName": "Libero",
      "id": "libero-a45453",
      "locationSet": {"include": ["001"]},
      "tags": {
        "network": "Libero",
        "operator": "Libero",
        "route": "bus"
      }
    },
    {
      "displayName": "Liechtenstein Bus",
      "id": "liechtensteinbus-a45453",
      "locationSet": {"include": ["001"]},
      "tags": {
        "network": "Liechtenstein Bus",
        "operator": "Liechtenstein Bus",
        "route": "bus"
      }
    },
    {
      "displayName": "Lignes d'Azur",
      "id": "lignesdazur-a45453",
      "locationSet": {"include": ["001"]},
      "tags": {
        "network": "Lignes d'Azur",
        "operator": "Lignes d'Azur",
        "route": "bus"
      }
    },
    {
      "displayName": "Lihsa",
      "id": "lihsa-a45453",
      "locationSet": {"include": ["001"]},
      "tags": {
        "network": "Lihsa",
        "operator": "Lihsa",
        "route": "bus"
      }
    },
    {
      "displayName": "LILA",
      "id": "lila-a45453",
      "locationSet": {"include": ["001"]},
      "tags": {
        "network": "LILA",
        "operator": "LILA",
        "route": "bus"
      }
    },
    {
      "displayName": "Lila Presqu'île",
      "id": "lilapresquile-a45453",
      "locationSet": {"include": ["001"]},
      "tags": {
        "network": "Lila Presqu'île",
        "operator": "Lila Presqu'île",
        "route": "bus"
      }
    },
    {
      "displayName": "Limburg",
      "id": "limburg-a45453",
      "locationSet": {"include": ["001"]},
      "tags": {
        "network": "Limburg",
        "operator": "Limburg",
        "route": "bus"
      }
    },
    {
      "displayName": "Linienbündel 1",
      "id": "linienbundel1-a45453",
      "locationSet": {"include": ["001"]},
      "tags": {
        "network": "Linienbündel 1",
        "operator": "Linienbündel 1",
        "route": "bus"
      }
    },
    {
      "displayName": "Linienbündel 9",
      "id": "linienbundel9-a45453",
      "locationSet": {"include": ["001"]},
      "tags": {
        "network": "Linienbündel 9",
        "operator": "Linienbündel 9",
        "route": "bus"
      }
    },
    {
      "displayName": "liO30",
      "id": "lio30-a45453",
      "locationSet": {"include": ["001"]},
      "tags": {
        "network": "liO30",
        "operator": "liO30",
        "route": "bus"
      }
    },
    {
      "displayName": "liO34",
      "id": "lio34-a45453",
      "locationSet": {"include": ["001"]},
      "tags": {
        "network": "liO34",
        "operator": "liO34",
        "route": "bus"
      }
    },
    {
      "displayName": "liO66",
      "id": "lio66-a45453",
      "locationSet": {"include": ["001"]},
      "tags": {
        "network": "liO66",
        "operator": "liO66",
        "route": "bus"
      }
    },
    {
      "displayName": "Livo",
      "id": "livo-a45453",
      "locationSet": {"include": ["001"]},
      "tags": {
        "network": "Livo",
        "operator": "Livo",
        "route": "bus"
      }
    },
    {
      "displayName": "London Buses",
      "id": "londonbuses-a45453",
      "locationSet": {"include": ["001"]},
      "tags": {
        "network": "London Buses",
        "operator": "London Buses",
        "route": "bus"
      }
    },
    {
      "displayName": "London Transit",
      "id": "londontransit-a45453",
      "locationSet": {"include": ["001"]},
      "tags": {
        "network": "London Transit",
        "operator": "London Transit",
        "route": "bus"
      }
    },
    {
      "displayName": "Long Beach Transit",
      "id": "longbeachtransit-a45453",
      "locationSet": {"include": ["001"]},
      "tags": {
        "network": "Long Beach Transit",
        "operator": "Long Beach Transit",
        "route": "bus"
      }
    },
    {
      "displayName": "Los Angeles County Shuttles",
      "id": "losangelescountyshuttles-a45453",
      "locationSet": {"include": ["001"]},
      "tags": {
        "network": "Los Angeles County Shuttles",
        "operator": "Los Angeles County Shuttles",
        "route": "bus"
      }
    },
    {
      "displayName": "Lothian Buses",
      "id": "lothianbuses-a45453",
      "locationSet": {"include": ["001"]},
      "tags": {
        "network": "Lothian Buses",
        "operator": "Lothian Buses",
        "route": "bus"
      }
    },
    {
      "displayName": "Lothian City Buses",
      "id": "lothiancitybuses-a45453",
      "locationSet": {"include": ["001"]},
      "tags": {
        "network": "Lothian City Buses",
        "operator": "Lothian City Buses",
        "route": "bus"
      }
    },
    {
      "displayName": "LRTA",
      "id": "lrta-a45453",
      "locationSet": {"include": ["001"]},
      "tags": {
        "network": "LRTA",
        "operator": "LRTA",
        "route": "bus"
      }
    },
    {
      "displayName": "LTD",
      "id": "ltd-a45453",
      "locationSet": {"include": ["001"]},
      "tags": {
        "network": "LTD",
        "operator": "LTD",
        "route": "bus"
      }
    },
    {
      "displayName": "LTZ Łódź",
      "id": "ltzlodz-a45453",
      "locationSet": {"include": ["001"]},
      "tags": {
        "network": "LTZ Łódź",
        "operator": "LTZ Łódź",
        "route": "bus"
      }
    },
    {
      "displayName": "Lublin",
      "id": "lublin-a45453",
      "locationSet": {"include": ["001"]},
      "tags": {
        "network": "Lublin",
        "operator": "Lublin",
        "route": "bus"
      }
    },
    {
      "displayName": "Luleå Lokaltrafik",
      "id": "lulealokaltrafik-a45453",
      "locationSet": {"include": ["001"]},
      "tags": {
        "network": "Luleå Lokaltrafik",
        "operator": "Luleå Lokaltrafik",
        "route": "bus"
      }
    },
    {
      "displayName": "Lusaka City Council",
      "id": "lusakacitycouncil-a45453",
      "locationSet": {"include": ["001"]},
      "tags": {
        "network": "Lusaka City Council",
        "operator": "Lusaka City Council",
        "route": "bus"
      }
    },
    {
      "displayName": "LVB",
      "id": "lvb-a45453",
      "locationSet": {"include": ["001"]},
      "tags": {
        "network": "LVB",
        "operator": "LVB",
        "route": "bus"
      }
    },
    {
      "displayName": "LVG",
      "id": "lvg-a45453",
      "locationSet": {"include": ["001"]},
      "tags": {
        "network": "LVG",
        "operator": "LVG",
        "route": "bus"
      }
    },
    {
      "displayName": "M1",
      "id": "m1-a45453",
      "locationSet": {"include": ["001"]},
      "tags": {
        "network": "M1",
        "operator": "M1",
        "route": "bus"
      }
    },
    {
      "displayName": "Macau",
      "id": "macau-a45453",
      "locationSet": {"include": ["001"]},
      "tags": {
        "network": "Macau",
        "operator": "Macau",
        "route": "bus"
      }
    },
    {
      "displayName": "Malo Agglo Transports",
      "id": "maloagglotransports-a45453",
      "locationSet": {"include": ["001"]},
      "tags": {
        "network": "Malo Agglo Transports",
        "operator": "Malo Agglo Transports",
        "route": "bus"
      }
    },
    {
      "displayName": "Malta Public Transport",
      "id": "maltapublictransport-a45453",
      "locationSet": {"include": ["001"]},
      "tags": {
        "network": "Malta Public Transport",
        "operator": "Malta Public Transport",
        "route": "bus"
      }
    },
    {
      "displayName": "Manchester",
      "id": "manchester-a45453",
      "locationSet": {"include": ["001"]},
      "tags": {
        "network": "Manchester",
        "operator": "Manchester",
        "route": "bus"
      }
    },
    {
      "displayName": "Mangaratiba",
      "id": "mangaratiba-a45453",
      "locationSet": {"include": ["001"]},
      "tags": {
        "network": "Mangaratiba",
        "operator": "Mangaratiba",
        "route": "bus"
      }
    },
    {
      "displayName": "Maple Grove Transit",
      "id": "maplegrovetransit-a45453",
      "locationSet": {"include": ["001"]},
      "tags": {
        "network": "Maple Grove Transit",
        "operator": "Maple Grove Transit",
        "route": "bus"
      }
    },
    {
      "displayName": "marego",
      "id": "marego-a45453",
      "locationSet": {"include": ["001"]},
      "tags": {
        "network": "marego",
        "operator": "marego",
        "route": "bus"
      }
    },
    {
      "displayName": "Marguerite",
      "id": "marguerite-a45453",
      "locationSet": {"include": ["001"]},
      "tags": {
        "network": "Marguerite",
        "operator": "Marguerite",
        "route": "bus"
      }
    },
    {
      "displayName": "Marin Transit",
      "id": "marintransit-a45453",
      "locationSet": {"include": ["001"]},
      "tags": {
        "network": "Marin Transit",
        "operator": "Marin Transit",
        "route": "bus"
      }
    },
    {
      "displayName": "Marinéo",
      "id": "marineo-a45453",
      "locationSet": {"include": ["001"]},
      "tags": {
        "network": "Marinéo",
        "operator": "Marinéo",
        "route": "bus"
      }
    },
    {
      "displayName": "MART",
      "id": "mart-a45453",
      "locationSet": {"include": ["001"]},
      "tags": {
        "network": "MART",
        "operator": "MART",
        "route": "bus"
      }
    },
    {
      "displayName": "MARTA",
      "id": "marta-a45453",
      "locationSet": {"include": ["001"]},
      "tags": {
        "network": "MARTA",
        "operator": "MARTA",
        "route": "bus"
      }
    },
    {
      "displayName": "MATA",
      "id": "mata-a45453",
      "locationSet": {"include": ["001"]},
      "tags": {
        "network": "MATA",
        "operator": "MATA",
        "route": "bus"
      }
    },
    {
      "displayName": "MATBUS",
      "id": "matbus-a45453",
      "locationSet": {"include": ["001"]},
      "tags": {
        "network": "MATBUS",
        "operator": "MATBUS",
        "route": "bus"
      }
    },
    {
      "displayName": "Maui Bus",
      "id": "mauibus-a45453",
      "locationSet": {"include": ["001"]},
      "tags": {
        "network": "Maui Bus",
        "operator": "Maui Bus",
        "route": "bus"
      }
    },
    {
      "displayName": "MBB",
      "id": "mbb-a45453",
      "locationSet": {"include": ["001"]},
      "tags": {
        "network": "MBB",
        "operator": "MBB",
        "route": "bus"
      }
    },
    {
      "displayName": "MBTA",
      "id": "mbta-a21cc9",
      "locationSet": {"include": ["us"]},
      "matchNames": [
        "massachusetts bay transportation authority"
      ],
      "tags": {
        "network": "MBTA",
        "network:wikidata": "Q171985",
        "network:wikipedia": "en:Massachusetts Bay Transportation Authority",
        "operator": "MBTA",
        "operator:wikidata": "Q171985",
        "operator:wikipedia": "en:Massachusetts Bay Transportation Authority",
        "route": "bus"
      }
    },
    {
      "displayName": "MCTS",
      "id": "mcts-a45453",
      "locationSet": {"include": ["001"]},
      "tags": {
        "network": "MCTS",
        "operator": "MCTS",
        "route": "bus"
      }
    },
    {
      "displayName": "MDT",
      "id": "mdt-a45453",
      "locationSet": {"include": ["001"]},
      "tags": {
        "network": "MDT",
        "operator": "MDT",
        "route": "bus"
      }
    },
    {
      "displayName": "MDV",
      "id": "mdv-a45453",
      "locationSet": {"include": ["001"]},
      "tags": {
        "network": "MDV",
        "operator": "MDV",
        "route": "bus"
      }
    },
    {
      "displayName": "Meknes Bus",
      "id": "meknesbus-a45453",
      "locationSet": {"include": ["001"]},
      "tags": {
        "network": "Meknes Bus",
        "operator": "Meknes Bus",
        "route": "bus"
      }
    },
    {
      "displayName": "MELIBUS",
      "id": "melibus-a45453",
      "locationSet": {"include": ["001"]},
      "tags": {
        "network": "MELIBUS",
        "operator": "MELIBUS",
        "route": "bus"
      }
    },
    {
      "displayName": "Metlink",
      "id": "metlink-a45453",
      "locationSet": {"include": ["001"]},
      "tags": {
        "network": "Metlink",
        "operator": "Metlink",
        "route": "bus"
      }
    },
    {
      "displayName": "Metro",
      "id": "metro-a45453",
      "locationSet": {"include": ["001"]},
      "tags": {
        "network": "Metro",
        "operator": "Metro",
        "route": "bus"
      }
    },
    {
      "displayName": "Metro Christchurch",
      "id": "metrochristchurch-a45453",
      "locationSet": {"include": ["001"]},
      "tags": {
        "network": "Metro Christchurch",
        "operator": "Metro Christchurch",
        "route": "bus"
      }
    },
    {
      "displayName": "Metro Limited",
      "id": "metrolimited-a45453",
      "locationSet": {"include": ["001"]},
      "tags": {
        "network": "Metro Limited",
        "operator": "Metro Limited",
        "route": "bus"
      }
    },
    {
      "displayName": "Metro Local",
      "id": "metrolocal-a45453",
      "locationSet": {"include": ["001"]},
      "tags": {
        "network": "Metro Local",
        "operator": "Metro Local",
        "route": "bus"
      }
    },
    {
      "displayName": "Metro Rapid",
      "id": "metrorapid-a45453",
      "locationSet": {"include": ["001"]},
      "tags": {
        "network": "Metro Rapid",
        "operator": "Metro Rapid",
        "route": "bus"
      }
    },
    {
      "displayName": "METRO RTA",
      "id": "metrorta-a45453",
      "locationSet": {"include": ["001"]},
      "tags": {
        "network": "METRO RTA",
        "operator": "METRO RTA",
        "route": "bus"
      }
    },
    {
      "displayName": "Metro Transit",
      "id": "metrotransit-a45453",
      "locationSet": {"include": ["001"]},
      "tags": {
        "network": "Metro Transit",
        "operator": "Metro Transit",
        "route": "bus"
      }
    },
    {
      "displayName": "MetroBus",
      "id": "metrobus-a45453",
      "locationSet": {"include": ["001"]},
      "tags": {
        "network": "MetroBus",
        "operator": "MetroBus",
        "route": "bus"
      }
    },
    {
      "displayName": "Metrobus-Q",
      "id": "metrobusq-a45453",
      "locationSet": {"include": ["001"]},
      "tags": {
        "network": "Metrobus-Q",
        "operator": "Metrobus-Q",
        "route": "bus"
      }
    },
    {
      "displayName": "Metropolitan Tulsa Transit Authority",
      "id": "metropolitantulsatransitauthority-a21cc9",
      "locationSet": {"include": ["us"]},
      "tags": {
        "network": "Metropolitan Tulsa Transit Authority",
        "network:wikidata": "Q6825293",
        "network:wikipedia": "en:Metropolitan Tulsa Transit Authority",
        "operator": "Metropolitan Tulsa Transit Authority",
        "operator:wikidata": "Q6825293",
        "operator:wikipedia": "en:Metropolitan Tulsa Transit Authority",
        "route": "bus"
      }
    },
    {
      "displayName": "Metropolitano",
      "id": "metropolitano-a45453",
      "locationSet": {"include": ["001"]},
      "tags": {
        "network": "Metropolitano",
        "operator": "Metropolitano",
        "route": "bus"
      }
    },
    {
      "displayName": "Metrovía",
      "id": "metrovia-a45453",
      "locationSet": {"include": ["001"]},
      "tags": {
        "network": "Metrovía",
        "operator": "Metrovía",
        "route": "bus"
      }
    },
    {
      "displayName": "MHD Bratislava",
      "id": "mhdbratislava-a45453",
      "locationSet": {"include": ["001"]},
      "tags": {
        "network": "MHD Bratislava",
        "operator": "MHD Bratislava",
        "route": "bus"
      }
    },
    {
      "displayName": "MHD DPmML",
      "id": "mhddpmml-a45453",
      "locationSet": {"include": ["001"]},
      "tags": {
        "network": "MHD DPmML",
        "operator": "MHD DPmML",
        "route": "bus"
      }
    },
    {
      "displayName": "MHD Galanta",
      "id": "mhdgalanta-a45453",
      "locationSet": {"include": ["001"]},
      "tags": {
        "network": "MHD Galanta",
        "operator": "MHD Galanta",
        "route": "bus"
      }
    },
    {
      "displayName": "MHD Kladno",
      "id": "mhdkladno-a45453",
      "locationSet": {"include": ["001"]},
      "tags": {
        "network": "MHD Kladno",
        "operator": "MHD Kladno",
        "route": "bus"
      }
    },
    {
      "displayName": "MHD Kolín",
      "id": "mhdkolin-a45453",
      "locationSet": {"include": ["001"]},
      "tags": {
        "network": "MHD Kolín",
        "operator": "MHD Kolín",
        "route": "bus"
      }
    },
    {
      "displayName": "MHD Komárno",
      "id": "mhdkomarno-a45453",
      "locationSet": {"include": ["001"]},
      "tags": {
        "network": "MHD Komárno",
        "operator": "MHD Komárno",
        "route": "bus"
      }
    },
    {
      "displayName": "MHD Košice",
      "id": "mhdkosice-a45453",
      "locationSet": {"include": ["001"]},
      "tags": {
        "network": "MHD Košice",
        "operator": "MHD Košice",
        "route": "bus"
      }
    },
    {
      "displayName": "MHD Liberec",
      "id": "mhdliberec-a45453",
      "locationSet": {"include": ["001"]},
      "tags": {
        "network": "MHD Liberec",
        "operator": "MHD Liberec",
        "route": "bus"
      }
    },
    {
      "displayName": "MHD Michalovce",
      "id": "mhdmichalovce-a45453",
      "locationSet": {"include": ["001"]},
      "tags": {
        "network": "MHD Michalovce",
        "operator": "MHD Michalovce",
        "route": "bus"
      }
    },
    {
      "displayName": "MHD Nitra",
      "id": "mhdnitra-a45453",
      "locationSet": {"include": ["001"]},
      "tags": {
        "network": "MHD Nitra",
        "operator": "MHD Nitra",
        "route": "bus"
      }
    },
    {
      "displayName": "MHD Opava",
      "id": "mhdopava-a45453",
      "locationSet": {"include": ["001"]},
      "tags": {
        "network": "MHD Opava",
        "operator": "MHD Opava",
        "route": "bus"
      }
    },
    {
      "displayName": "MHD PB",
      "id": "mhdpb-a45453",
      "locationSet": {"include": ["001"]},
      "tags": {
        "network": "MHD PB",
        "operator": "MHD PB",
        "route": "bus"
      }
    },
    {
      "displayName": "MHD Písek",
      "id": "mhdpisek-a45453",
      "locationSet": {"include": ["001"]},
      "tags": {
        "network": "MHD Písek",
        "operator": "MHD Písek",
        "route": "bus"
      }
    },
    {
      "displayName": "MHD Plzeň",
      "id": "mhdplzen-a45453",
      "locationSet": {"include": ["001"]},
      "tags": {
        "network": "MHD Plzeň",
        "operator": "MHD Plzeň",
        "route": "bus"
      }
    },
    {
      "displayName": "MHD Poprad",
      "id": "mhdpoprad-a45453",
      "locationSet": {"include": ["001"]},
      "tags": {
        "network": "MHD Poprad",
        "operator": "MHD Poprad",
        "route": "bus"
      }
    },
    {
      "displayName": "MHD Prešov",
      "id": "mhdpresov-a45453",
      "locationSet": {"include": ["001"]},
      "tags": {
        "network": "MHD Prešov",
        "operator": "MHD Prešov",
        "route": "bus"
      }
    },
    {
      "displayName": "MHD Prievidza",
      "id": "mhdprievidza-a45453",
      "locationSet": {"include": ["001"]},
      "tags": {
        "network": "MHD Prievidza",
        "operator": "MHD Prievidza",
        "route": "bus"
      }
    },
    {
      "displayName": "MHD Sereď",
      "id": "mhdsered-a45453",
      "locationSet": {"include": ["001"]},
      "tags": {
        "network": "MHD Sereď",
        "operator": "MHD Sereď",
        "route": "bus"
      }
    },
    {
      "displayName": "MHD Spišská Nová Ves",
      "id": "mhdspisskanovaves-a45453",
      "locationSet": {"include": ["001"]},
      "tags": {
        "network": "MHD Spišská Nová Ves",
        "operator": "MHD Spišská Nová Ves",
        "route": "bus"
      }
    },
    {
      "displayName": "MHD Teplice",
      "id": "mhdteplice-a45453",
      "locationSet": {"include": ["001"]},
      "tags": {
        "network": "MHD Teplice",
        "operator": "MHD Teplice",
        "route": "bus"
      }
    },
    {
      "displayName": "MHD Uherské Hradiště",
      "id": "mhduherskehradiste-a45453",
      "locationSet": {"include": ["001"]},
      "tags": {
        "network": "MHD Uherské Hradiště",
        "operator": "MHD Uherské Hradiště",
        "route": "bus"
      }
    },
    {
      "displayName": "MHD Ústí nad Labem",
      "id": "mhdustinadlabem-a45453",
      "locationSet": {"include": ["001"]},
      "tags": {
        "network": "MHD Ústí nad Labem",
        "operator": "MHD Ústí nad Labem",
        "route": "bus"
      }
    },
    {
      "displayName": "MHD Žilina",
      "id": "mhdzilina-a45453",
      "locationSet": {"include": ["001"]},
      "tags": {
        "network": "MHD Žilina",
        "operator": "MHD Žilina",
        "route": "bus"
      }
    },
    {
      "displayName": "MHD Zvolen",
      "id": "mhdzvolen-a45453",
      "locationSet": {"include": ["001"]},
      "tags": {
        "network": "MHD Zvolen",
        "operator": "MHD Zvolen",
        "route": "bus"
      }
    },
    {
      "displayName": "Miccolis",
      "id": "miccolis-a45453",
      "locationSet": {"include": ["001"]},
      "tags": {
        "network": "Miccolis",
        "operator": "Miccolis",
        "route": "bus"
      }
    },
    {
      "displayName": "Midden-Overijssel",
      "id": "middenoverijssel-a45453",
      "locationSet": {"include": ["001"]},
      "tags": {
        "network": "Midden-Overijssel",
        "operator": "Midden-Overijssel",
        "route": "bus"
      }
    },
    {
      "displayName": "Midttrafik",
      "id": "midttrafik-a45453",
      "locationSet": {"include": ["001"]},
      "tags": {
        "network": "Midttrafik",
        "operator": "Midttrafik",
        "route": "bus"
      }
    },
    {
      "displayName": "Miejski Zakład Komunikacji w Nysie sp. z o.o.",
      "id": "miejskizakladkomunikacjiwnysiespzoo-a45453",
      "locationSet": {"include": ["001"]},
      "tags": {
        "network": "Miejski Zakład Komunikacji w Nysie sp. z o.o.",
        "operator": "Miejski Zakład Komunikacji w Nysie sp. z o.o.",
        "route": "bus"
      }
    },
    {
      "displayName": "Mistral",
      "id": "mistral-a45453",
      "locationSet": {"include": ["001"]},
      "tags": {
        "network": "Mistral",
        "operator": "Mistral",
        "route": "bus"
      }
    },
    {
      "displayName": "MITS",
      "id": "mits-a45453",
      "locationSet": {"include": ["001"]},
      "tags": {
        "network": "MITS",
        "operator": "MITS",
        "route": "bus"
      }
    },
    {
      "displayName": "Mitteldeutscher Verkehrsverbund",
      "id": "mitteldeutscherverkehrsverbund-a45453",
      "locationSet": {"include": ["001"]},
      "tags": {
        "network": "Mitteldeutscher Verkehrsverbund",
        "operator": "Mitteldeutscher Verkehrsverbund",
        "route": "bus"
      }
    },
    {
      "displayName": "MiWay",
      "id": "miway-a45453",
      "locationSet": {"include": ["001"]},
      "tags": {
        "network": "MiWay",
        "operator": "MiWay",
        "route": "bus"
      }
    },
    {
      "displayName": "Mobicaps",
      "id": "mobicaps-a45453",
      "locationSet": {"include": ["001"]},
      "tags": {
        "network": "Mobicaps",
        "operator": "Mobicaps",
        "route": "bus"
      }
    },
    {
      "displayName": "Mobigo",
      "id": "mobigo-a45453",
      "locationSet": {"include": ["001"]},
      "tags": {
        "network": "Mobigo",
        "operator": "Mobigo",
        "route": "bus"
      }
    },
    {
      "displayName": "Mobilien",
      "id": "mobilien-a45453",
      "locationSet": {"include": ["001"]},
      "tags": {
        "network": "Mobilien",
        "operator": "Mobilien",
        "route": "bus"
      }
    },
    {
      "displayName": "Mobilis",
      "id": "mobilis-a45453",
      "locationSet": {"include": ["001"]},
      "tags": {
        "network": "Mobilis",
        "operator": "Mobilis",
        "route": "bus"
      }
    },
    {
      "displayName": "Möbius",
      "id": "mobius-a45453",
      "locationSet": {"include": ["001"]},
      "tags": {
        "network": "Möbius",
        "operator": "Möbius",
        "route": "bus"
      }
    },
    {
      "displayName": "monbus",
      "id": "monbus-a45453",
      "locationSet": {"include": ["001"]},
      "tags": {
        "network": "monbus",
        "operator": "monbus",
        "route": "bus"
      }
    },
    {
      "displayName": "monbus / Navette",
      "id": "monbusnavette-a45453",
      "locationSet": {"include": ["001"]},
      "tags": {
        "network": "monbus / Navette",
        "operator": "monbus / Navette",
        "route": "bus"
      }
    },
    {
      "displayName": "Montélibus",
      "id": "montelibus-a45453",
      "locationSet": {"include": ["001"]},
      "tags": {
        "network": "Montélibus",
        "operator": "Montélibus",
        "route": "bus"
      }
    },
    {
      "displayName": "Montgomery Area Transit System",
      "id": "montgomeryareatransitsystem-a45453",
      "locationSet": {"include": ["001"]},
      "tags": {
        "network": "Montgomery Area Transit System",
        "operator": "Montgomery Area Transit System",
        "route": "bus"
      }
    },
    {
      "displayName": "Moohv87",
      "id": "moohv87-a45453",
      "locationSet": {"include": ["001"]},
      "tags": {
        "network": "Moohv87",
        "operator": "Moohv87",
        "route": "bus"
      }
    },
    {
      "displayName": "Morogoro Daladala",
      "id": "morogorodaladala-a45453",
      "locationSet": {"include": ["001"]},
      "tags": {
        "network": "Morogoro Daladala",
        "operator": "Morogoro Daladala",
        "route": "bus"
      }
    },
    {
      "displayName": "Mouv'enbus",
      "id": "mouvenbus-a45453",
      "locationSet": {"include": ["001"]},
      "tags": {
        "network": "Mouv'enbus",
        "operator": "Mouv'enbus",
        "route": "bus"
      }
    },
    {
      "displayName": "Mouveo",
      "id": "mouveo-a45453",
      "locationSet": {"include": ["001"]},
      "tags": {
        "network": "Mouveo",
        "operator": "Mouveo",
        "route": "bus"
      }
    },
    {
      "displayName": "Movia",
      "id": "movia-a45453",
      "locationSet": {"include": ["001"]},
      "tags": {
        "network": "Movia",
        "operator": "Movia",
        "route": "bus"
      }
    },
    {
      "displayName": "MPK Gniezno",
      "id": "mpkgniezno-a45453",
      "locationSet": {"include": ["001"]},
      "tags": {
        "network": "MPK Gniezno",
        "operator": "MPK Gniezno",
        "route": "bus"
      }
    },
    {
      "displayName": "MPP Jesenice",
      "id": "mppjesenice-a45453",
      "locationSet": {"include": ["001"]},
      "tags": {
        "network": "MPP Jesenice",
        "operator": "MPP Jesenice",
        "route": "bus"
      }
    },
    {
      "displayName": "MPP Kranj",
      "id": "mppkranj-a45453",
      "locationSet": {"include": ["001"]},
      "tags": {
        "network": "MPP Kranj",
        "operator": "MPP Kranj",
        "route": "bus"
      }
    },
    {
      "displayName": "MPP Ljubljana - Urbana",
      "id": "mppljubljanaurbana-a45453",
      "locationSet": {"include": ["001"]},
      "tags": {
        "network": "MPP Ljubljana - Urbana",
        "operator": "MPP Ljubljana - Urbana",
        "route": "bus"
      }
    },
    {
      "displayName": "MPP Maribor",
      "id": "mppmaribor-a45453",
      "locationSet": {"include": ["001"]},
      "tags": {
        "network": "MPP Maribor",
        "operator": "MPP Maribor",
        "route": "bus"
      }
    },
    {
      "displayName": "MST",
      "id": "mst-a45453",
      "locationSet": {"include": ["001"]},
      "tags": {
        "network": "MST",
        "operator": "MST",
        "route": "bus"
      }
    },
    {
      "displayName": "MTA",
      "id": "mta-a45453",
      "locationSet": {"include": ["001"]},
      "tags": {
        "network": "MTA",
        "operator": "MTA",
        "route": "bus"
      }
    },
    {
      "displayName": "MTA Commuter Bus",
      "id": "mtacommuterbus-a45453",
      "locationSet": {"include": ["001"]},
      "tags": {
        "network": "MTA Commuter Bus",
        "operator": "MTA Commuter Bus",
        "route": "bus"
      }
    },
    {
      "displayName": "MTA Flint",
      "id": "mtaflint-a45453",
      "locationSet": {"include": ["001"]},
      "tags": {
        "network": "MTA Flint",
        "operator": "MTA Flint",
        "route": "bus"
      }
    },
    {
      "displayName": "MTA Maryland",
      "id": "mtamaryland-a45453",
      "locationSet": {"include": ["001"]},
      "tags": {
        "network": "MTA Maryland",
        "operator": "MTA Maryland",
        "route": "bus"
      }
    },
    {
      "displayName": "MTD",
      "id": "mtd-a45453",
      "locationSet": {"include": ["001"]},
      "tags": {
        "network": "MTD",
        "operator": "MTD",
        "route": "bus"
      }
    },
    {
      "displayName": "MTS",
      "id": "mts-a45453",
      "locationSet": {"include": ["001"]},
      "tags": {
        "network": "MTS",
        "operator": "MTS",
        "route": "bus"
      }
    },
    {
      "displayName": "MUK Zgierz",
      "id": "mukzgierz-a45453",
      "locationSet": {"include": ["001"]},
      "tags": {
        "network": "MUK Zgierz",
        "operator": "MUK Zgierz",
        "route": "bus"
      }
    },
    {
      "displayName": "Münchner Verkehrs- und Tarifverbund",
      "id": "munchnerverkehrsundtarifverbund-a45453",
      "locationSet": {"include": ["001"]},
      "tags": {
        "network": "Münchner Verkehrs- und Tarifverbund",
        "operator": "Münchner Verkehrs- und Tarifverbund",
        "route": "bus"
      }
    },
    {
      "displayName": "Muni",
      "id": "muni-a45453",
      "locationSet": {"include": ["001"]},
      "tags": {
        "network": "Muni",
        "operator": "Muni",
        "route": "bus"
      }
    },
    {
      "displayName": "Municipal La Matanza",
      "id": "municipallamatanza-a45453",
      "locationSet": {"include": ["001"]},
      "tags": {
        "network": "Municipal La Matanza",
        "operator": "Municipal La Matanza",
        "route": "bus"
      }
    },
    {
      "displayName": "Municipal-Moreno",
      "id": "municipalmoreno-a45453",
      "locationSet": {"include": ["001"]},
      "tags": {
        "network": "Municipal-Moreno",
        "operator": "Municipal-Moreno",
        "route": "bus"
      }
    },
    {
      "displayName": "MUR-005",
      "id": "mur005-a45453",
      "locationSet": {"include": ["001"]},
      "tags": {
        "network": "MUR-005",
        "operator": "MUR-005",
        "route": "bus"
      }
    },
    {
      "displayName": "MUR-028",
      "id": "mur028-a45453",
      "locationSet": {"include": ["001"]},
      "tags": {
        "network": "MUR-028",
        "operator": "MUR-028",
        "route": "bus"
      }
    },
    {
      "displayName": "MUR-092",
      "id": "mur092-a45453",
      "locationSet": {"include": ["001"]},
      "tags": {
        "network": "MUR-092",
        "operator": "MUR-092",
        "route": "bus"
      }
    },
    {
      "displayName": "MUR-093",
      "id": "mur093-a45453",
      "locationSet": {"include": ["001"]},
      "tags": {
        "network": "MUR-093",
        "operator": "MUR-093",
        "route": "bus"
      }
    },
    {
      "displayName": "MUV",
      "id": "muv-a45453",
      "locationSet": {"include": ["001"]},
      "tags": {
        "network": "MUV",
        "operator": "MUV",
        "route": "bus"
      }
    },
    {
      "displayName": "MVTA",
      "id": "mvta-a45453",
      "locationSet": {"include": ["001"]},
      "tags": {
        "network": "MVTA",
        "operator": "MVTA",
        "route": "bus"
      }
    },
    {
      "displayName": "myBAS",
      "id": "mybas-a45453",
      "locationSet": {"include": ["001"]},
      "tags": {
        "network": "myBAS",
        "operator": "myBAS",
        "route": "bus"
      }
    },
    {
      "displayName": "myBus",
      "id": "mybus-a45453",
      "locationSet": {"include": ["001"]},
      "tags": {
        "network": "myBus",
        "operator": "myBus",
        "route": "bus"
      }
    },
    {
      "displayName": "MZDiK Radom",
      "id": "mzdikradom-a45453",
      "locationSet": {"include": ["001"]},
      "tags": {
        "network": "MZDiK Radom",
        "operator": "MZDiK Radom",
        "route": "bus"
      }
    },
    {
      "displayName": "MZDiM Jaworzno",
      "id": "mzdimjaworzno-a45453",
      "locationSet": {"include": ["001"]},
      "tags": {
        "network": "MZDiM Jaworzno",
        "operator": "MZDiM Jaworzno",
        "route": "bus"
      }
    },
    {
      "displayName": "MZDiT Częstochowa",
      "id": "mzditczestochowa-a45453",
      "locationSet": {"include": ["001"]},
      "tags": {
        "network": "MZDiT Częstochowa",
        "operator": "MZDiT Częstochowa",
        "route": "bus"
      }
    },
    {
      "displayName": "MZK Bielsko-Biała",
      "id": "mzkbielskobiala-a45453",
      "locationSet": {"include": ["001"]},
      "tags": {
        "network": "MZK Bielsko-Biała",
        "operator": "MZK Bielsko-Biała",
        "route": "bus"
      }
    },
    {
      "displayName": "MZK Grudziądz",
      "id": "mzkgrudziadz-a45453",
      "locationSet": {"include": ["001"]},
      "tags": {
        "network": "MZK Grudziądz",
        "operator": "MZK Grudziądz",
        "route": "bus"
      }
    },
    {
      "displayName": "MZK Wejherowo",
      "id": "mzkwejherowo-a45453",
      "locationSet": {"include": ["001"]},
      "tags": {
        "network": "MZK Wejherowo",
        "operator": "MZK Wejherowo",
        "route": "bus"
      }
    },
    {
      "displayName": "Nacional",
      "id": "nacional-a45453",
      "locationSet": {"include": ["001"]},
      "tags": {
        "network": "Nacional",
        "operator": "Nacional",
        "route": "bus"
      }
    },
    {
      "displayName": "NAH.SH",
      "id": "nahsh-a45453",
      "locationSet": {"include": ["001"]},
      "tags": {
        "network": "NAH.SH",
        "operator": "NAH.SH",
        "route": "bus"
      }
    },
    {
      "displayName": "naldo",
      "id": "naldo-a45453",
      "locationSet": {"include": ["001"]},
      "tags": {
        "network": "naldo",
        "operator": "naldo",
        "route": "bus"
      }
    },
    {
      "displayName": "National Express",
      "id": "nationalexpress-a45453",
      "locationSet": {"include": ["001"]},
      "tags": {
        "network": "National Express",
        "operator": "National Express",
        "route": "bus"
      }
    },
    {
      "displayName": "NCTD",
      "id": "nctd-a45453",
      "locationSet": {"include": ["001"]},
      "tags": {
        "network": "NCTD",
        "operator": "NCTD",
        "route": "bus"
      }
    },
    {
      "displayName": "Nereu Ramos",
      "id": "nereuramos-a45453",
      "locationSet": {"include": ["001"]},
      "tags": {
        "network": "Nereu Ramos",
        "operator": "Nereu Ramos",
        "route": "bus"
      }
    },
    {
      "displayName": "NFTA Metro",
      "id": "nftametro-a45453",
      "locationSet": {"include": ["001"]},
      "tags": {
        "network": "NFTA Metro",
        "operator": "NFTA Metro",
        "route": "bus"
      }
    },
    {
      "displayName": "NI",
      "id": "ni-a45453",
      "locationSet": {"include": ["001"]},
      "tags": {
        "network": "NI",
        "operator": "NI",
        "route": "bus"
      }
    },
    {
      "displayName": "Niagara Falls Transit",
      "id": "niagarafallstransit-a45453",
      "locationSet": {"include": ["001"]},
      "tags": {
        "network": "Niagara Falls Transit",
        "operator": "Niagara Falls Transit",
        "route": "bus"
      }
    },
    {
      "displayName": "NIBSbuses",
      "id": "nibsbuses-a45453",
      "locationSet": {"include": ["001"]},
      "tags": {
        "network": "NIBSbuses",
        "operator": "NIBSbuses",
        "route": "bus"
      }
    },
    {
      "displayName": "NICE",
      "id": "nice-a45453",
      "locationSet": {"include": ["001"]},
      "tags": {
        "network": "NICE",
        "operator": "NICE",
        "route": "bus"
      }
    },
    {
      "displayName": "Nightbus",
      "id": "nightbus-a45453",
      "locationSet": {"include": ["001"]},
      "tags": {
        "network": "Nightbus",
        "operator": "Nightbus",
        "route": "bus"
      }
    },
    {
      "displayName": "NJ Transit",
      "id": "njtransit-a21cc9",
      "locationSet": {"include": ["us"]},
      "matchNames": ["new jersey transit"],
      "tags": {
        "network": "NJ Transit",
        "network:wikidata": "Q498553",
        "network:wikipedia": "en:NJ Transit",
        "operator": "NJ Transit",
        "operator:wikidata": "Q498553",
        "operator:wikipedia": "en:NJ Transit",
        "route": "bus"
      }
    },
    {
      "displayName": "NNV",
      "id": "nnv-a45453",
      "locationSet": {"include": ["001"]},
      "tags": {
        "network": "NNV",
        "operator": "NNV",
        "route": "bus"
      }
    },
    {
      "displayName": "no",
      "id": "no-a45453",
      "locationSet": {"include": ["001"]},
      "tags": {
        "network": "no",
        "operator": "no",
        "route": "bus"
      }
    },
    {
      "displayName": "Noctambus",
      "id": "noctambus-a45453",
      "locationSet": {"include": ["001"]},
      "tags": {
        "network": "Noctambus",
        "operator": "Noctambus",
        "route": "bus"
      }
    },
    {
      "displayName": "Noctilien",
      "id": "noctilien-a45453",
      "locationSet": {"include": ["001"]},
      "tags": {
        "network": "Noctilien",
        "operator": "Noctilien",
        "route": "bus"
      }
    },
    {
      "displayName": "Noord- en Zuidwest-Friesland en Schiermonnikoog",
      "id": "noordenzuidwestfrieslandenschiermonnikoog-a45453",
      "locationSet": {"include": ["001"]},
      "tags": {
        "network": "Noord- en Zuidwest-Friesland en Schiermonnikoog",
        "operator": "Noord- en Zuidwest-Friesland en Schiermonnikoog",
        "route": "bus"
      }
    },
    {
      "displayName": "Noord- en Zuidwest-Fryslân en Schiermonnikoog",
      "id": "noordenzuidwestfryslanenschiermonnikoog-a45453",
      "locationSet": {"include": ["001"]},
      "tags": {
        "network": "Noord- en Zuidwest-Fryslân en Schiermonnikoog",
        "operator": "Noord- en Zuidwest-Fryslân en Schiermonnikoog",
        "route": "bus"
      }
    },
    {
      "displayName": "Noord-Holland Noord",
      "id": "noordhollandnoord-a45453",
      "locationSet": {"include": ["001"]},
      "tags": {
        "network": "Noord-Holland Noord",
        "operator": "Noord-Holland Noord",
        "route": "bus"
      }
    },
    {
      "displayName": "Nordhessischer VerkehrsVerbund",
      "id": "nordhessischerverkehrsverbund-a45453",
      "locationSet": {"include": ["001"]},
      "tags": {
        "network": "Nordhessischer VerkehrsVerbund",
        "operator": "Nordhessischer VerkehrsVerbund",
        "route": "bus"
      }
    },
    {
      "displayName": "Nordjyllands Trafikselskab",
      "id": "nordjyllandstrafikselskab-a45453",
      "locationSet": {"include": ["001"]},
      "tags": {
        "network": "Nordjyllands Trafikselskab",
        "operator": "Nordjyllands Trafikselskab",
        "route": "bus"
      }
    },
    {
      "displayName": "NORTA",
      "id": "norta-a45453",
      "locationSet": {"include": ["001"]},
      "tags": {
        "network": "NORTA",
        "operator": "NORTA",
        "route": "bus"
      }
    },
    {
      "displayName": "Norte",
      "id": "norte-a45453",
      "locationSet": {"include": ["001"]},
      "tags": {
        "network": "Norte",
        "operator": "Norte",
        "route": "bus"
      }
    },
    {
      "displayName": "Norte/Pirabeiraba",
      "id": "nortepirabeiraba-a45453",
      "locationSet": {"include": ["001"]},
      "tags": {
        "network": "Norte/Pirabeiraba",
        "operator": "Norte/Pirabeiraba",
        "route": "bus"
      }
    },
    {
      "displayName": "Norwalk Transit",
      "id": "norwalktransit-a45453",
      "locationSet": {"include": ["001"]},
      "tags": {
        "network": "Norwalk Transit",
        "operator": "Norwalk Transit",
        "route": "bus"
      }
    },
    {
      "displayName": "Nova Brasília",
      "id": "novabrasilia-a45453",
      "locationSet": {"include": ["001"]},
      "tags": {
        "network": "Nova Brasília",
        "operator": "Nova Brasília",
        "route": "bus"
      }
    },
    {
      "displayName": "NVV",
      "id": "nvv-a45453",
      "locationSet": {"include": ["001"]},
      "tags": {
        "network": "NVV",
        "operator": "NVV",
        "route": "bus"
      }
    },
    {
      "displayName": "NYC Transit",
      "id": "nyctransit-a45453",
      "locationSet": {"include": ["001"]},
      "tags": {
        "network": "NYC Transit",
        "operator": "NYC Transit",
        "route": "bus"
      }
    },
    {
      "displayName": "Nysse",
      "id": "nysse-a45453",
      "locationSet": {"include": ["001"]},
      "tags": {
        "network": "Nysse",
        "operator": "Nysse",
        "route": "bus"
      }
    },
    {
      "displayName": "Oakville Transit",
      "id": "oakvilletransit-a45453",
      "locationSet": {"include": ["001"]},
      "tags": {
        "network": "Oakville Transit",
        "operator": "Oakville Transit",
        "route": "bus"
      }
    },
    {
      "displayName": "Oberá",
      "id": "obera-a45453",
      "locationSet": {"include": ["001"]},
      "tags": {
        "network": "Oberá",
        "operator": "Oberá",
        "route": "bus"
      }
    },
    {
      "displayName": "Oberösterreichischer Verkehrsverbund",
      "id": "oberosterreichischerverkehrsverbund-a45453",
      "locationSet": {"include": ["001"]},
      "tags": {
        "network": "Oberösterreichischer Verkehrsverbund",
        "operator": "Oberösterreichischer Verkehrsverbund",
        "route": "bus"
      }
    },
    {
      "displayName": "OC Bus",
      "id": "ocbus-a45453",
      "locationSet": {"include": ["001"]},
      "tags": {
        "network": "OC Bus",
        "operator": "OC Bus",
        "route": "bus"
      }
    },
    {
      "displayName": "OC Transpo",
      "id": "octranspo-a45453",
      "locationSet": {"include": ["001"]},
      "tags": {
        "network": "OC Transpo",
        "operator": "OC Transpo",
        "route": "bus"
      }
    },
    {
      "displayName": "ODIS",
      "id": "odis-a45453",
      "locationSet": {"include": ["001"]},
      "tags": {
        "network": "ODIS",
        "operator": "ODIS",
        "route": "bus"
      }
    },
    {
      "displayName": "Oléane",
      "id": "oleane-a45453",
      "locationSet": {"include": ["001"]},
      "tags": {
        "network": "Oléane",
        "operator": "Oléane",
        "route": "bus"
      }
    },
    {
      "displayName": "OmniRide",
      "id": "omniride-a45453",
      "locationSet": {"include": ["001"]},
      "tags": {
        "network": "OmniRide",
        "operator": "OmniRide",
        "route": "bus"
      }
    },
    {
      "displayName": "Omnitrans",
      "id": "omnitrans-a45453",
      "locationSet": {"include": ["001"]},
      "tags": {
        "network": "Omnitrans",
        "operator": "Omnitrans",
        "route": "bus"
      }
    },
    {
      "displayName": "Onde Verte",
      "id": "ondeverte-a45453",
      "locationSet": {"include": ["001"]},
      "tags": {
        "network": "Onde Verte",
        "operator": "Onde Verte",
        "route": "bus"
      }
    },
    {
      "displayName": "Oost-Brabant",
      "id": "oostbrabant-a45453",
      "locationSet": {"include": ["001"]},
      "tags": {
        "network": "Oost-Brabant",
        "operator": "Oost-Brabant",
        "route": "bus"
      }
    },
    {
      "displayName": "OÖVV",
      "id": "oovv-a45453",
      "locationSet": {"include": ["001"]},
      "tags": {
        "network": "OÖVV",
        "operator": "OÖVV",
        "route": "bus"
      }
    },
    {
      "displayName": "Operación Urbana - Municipio de Tuluá",
      "id": "operacionurbanamunicipiodetulua-a45453",
      "locationSet": {"include": ["001"]},
      "tags": {
        "network": "Operación Urbana - Municipio de Tuluá",
        "operator": "Operación Urbana - Municipio de Tuluá",
        "route": "bus"
      }
    },
    {
      "displayName": "Opoczno",
      "id": "opoczno-a45453",
      "locationSet": {"include": ["001"]},
      "tags": {
        "network": "Opoczno",
        "operator": "Opoczno",
        "route": "bus"
      }
    },
    {
      "displayName": "Optymo",
      "id": "optymo-a45453",
      "locationSet": {"include": ["001"]},
      "tags": {
        "network": "Optymo",
        "operator": "Optymo",
        "route": "bus"
      }
    },
    {
      "displayName": "Orizo",
      "id": "orizo-a45453",
      "locationSet": {"include": ["001"]},
      "tags": {
        "network": "Orizo",
        "operator": "Orizo",
        "route": "bus"
      }
    },
    {
      "displayName": "Ormont Transport",
      "id": "ormonttransport-a45453",
      "locationSet": {"include": ["001"]},
      "tags": {
        "network": "Ormont Transport",
        "operator": "Ormont Transport",
        "route": "bus"
      }
    },
    {
      "displayName": "Oroszlány local",
      "id": "oroszlanylocal-a45453",
      "locationSet": {"include": ["001"]},
      "tags": {
        "network": "Oroszlány local",
        "operator": "Oroszlány local",
        "route": "bus"
      }
    },
    {
      "displayName": "ORT",
      "id": "ort-a45453",
      "locationSet": {"include": ["001"]},
      "tags": {
        "network": "ORT",
        "operator": "ORT",
        "route": "bus"
      }
    },
    {
      "displayName": "OrtsBus Grindelwald",
      "id": "ortsbusgrindelwald-a45453",
      "locationSet": {"include": ["001"]},
      "tags": {
        "network": "OrtsBus Grindelwald",
        "operator": "OrtsBus Grindelwald",
        "route": "bus"
      }
    },
    {
      "displayName": "Ortsbus Interlaken",
      "id": "ortsbusinterlaken-a45453",
      "locationSet": {"include": ["001"]},
      "tags": {
        "network": "Ortsbus Interlaken",
        "operator": "Ortsbus Interlaken",
        "route": "bus"
      }
    },
    {
      "displayName": "Oscar",
      "id": "oscar-a45453",
      "locationSet": {"include": ["001"]},
      "tags": {
        "network": "Oscar",
        "operator": "Oscar",
        "route": "bus"
      }
    },
    {
      "displayName": "OstalbMobil",
      "id": "ostalbmobil-a45453",
      "locationSet": {"include": ["001"]},
      "tags": {
        "network": "OstalbMobil",
        "operator": "OstalbMobil",
        "route": "bus"
      }
    },
    {
      "displayName": "Østfold kollektivtrafikk",
      "id": "ostfoldkollektivtrafikk-a45453",
      "locationSet": {"include": ["001"]},
      "tags": {
        "network": "Østfold kollektivtrafikk",
        "operator": "Østfold kollektivtrafikk",
        "route": "bus"
      }
    },
    {
      "displayName": "Östgötatrafiken",
      "id": "ostgotatrafiken-a45453",
      "locationSet": {"include": ["001"]},
      "tags": {
        "network": "Östgötatrafiken",
        "operator": "Östgötatrafiken",
        "route": "bus"
      }
    },
    {
      "displayName": "Ostwind",
      "id": "ostwind-a45453",
      "locationSet": {"include": ["001"]},
      "tags": {
        "network": "Ostwind",
        "operator": "Ostwind",
        "route": "bus"
      }
    },
    {
      "displayName": "Ouagadougou",
      "id": "ouagadougou-a45453",
      "locationSet": {"include": ["001"]},
      "tags": {
        "network": "Ouagadougou",
        "operator": "Ouagadougou",
        "route": "bus"
      }
    },
    {
      "displayName": "Ouibus",
      "id": "ouibus-a45453",
      "locationSet": {"include": ["001"]},
      "tags": {
        "network": "Ouibus",
        "operator": "Ouibus",
        "route": "bus"
      }
    },
    {
      "displayName": "Oulun joukkoliikenne",
      "id": "oulunjoukkoliikenne-a45453",
      "locationSet": {"include": ["001"]},
      "tags": {
        "network": "Oulun joukkoliikenne",
        "operator": "Oulun joukkoliikenne",
        "route": "bus"
      }
    },
    {
      "displayName": "OVG Sonneberg",
      "id": "ovgsonneberg-a45453",
      "locationSet": {"include": ["001"]},
      "tags": {
        "network": "OVG Sonneberg",
        "operator": "OVG Sonneberg",
        "route": "bus"
      }
    },
    {
      "displayName": "Oxford",
      "id": "oxford-a45453",
      "locationSet": {"include": ["001"]},
      "tags": {
        "network": "Oxford",
        "operator": "Oxford",
        "route": "bus"
      }
    },
    {
      "displayName": "Oxfordshire",
      "id": "oxfordshire-a45453",
      "locationSet": {"include": ["001"]},
      "tags": {
        "network": "Oxfordshire",
        "operator": "Oxfordshire",
        "route": "bus"
      }
    },
    {
      "displayName": "PAA",
      "id": "paa-a45453",
      "locationSet": {"include": ["001"]},
      "tags": {
        "network": "PAA",
        "operator": "PAA",
        "route": "bus"
      }
    },
    {
      "displayName": "Pabianice",
      "id": "pabianice-a45453",
      "locationSet": {"include": ["001"]},
      "tags": {
        "network": "Pabianice",
        "operator": "Pabianice",
        "route": "bus"
      }
    },
    {
      "displayName": "Pace",
      "id": "pace-a45453",
      "locationSet": {"include": ["001"]},
      "tags": {
        "network": "Pace",
        "operator": "Pace",
        "route": "bus"
      }
    },
    {
      "displayName": "Paikku",
      "id": "paikku-a45453",
      "locationSet": {"include": ["001"]},
      "tags": {
        "network": "Paikku",
        "operator": "Paikku",
        "route": "bus"
      }
    },
    {
      "displayName": "Paladin",
      "id": "paladin-a45453",
      "locationSet": {"include": ["001"]},
      "tags": {
        "network": "Paladin",
        "operator": "Paladin",
        "route": "bus"
      }
    },
    {
      "displayName": "Palm Bus",
      "id": "palmbus-a45453",
      "locationSet": {"include": ["001"]},
      "tags": {
        "network": "Palm Bus",
        "operator": "Palm Bus",
        "route": "bus"
      }
    },
    {
      "displayName": "Palm Tran",
      "id": "palmtran-a45453",
      "locationSet": {"include": ["001"]},
      "tags": {
        "network": "Palm Tran",
        "operator": "Palm Tran",
        "route": "bus"
      }
    },
    {
      "displayName": "pap_taptap",
      "id": "paptaptap-a45453",
      "locationSet": {"include": ["001"]},
      "tags": {
        "network": "pap_taptap",
        "operator": "pap_taptap",
        "route": "bus"
      }
    },
    {
      "displayName": "Paracambi",
      "id": "paracambi-a45453",
      "locationSet": {"include": ["001"]},
      "tags": {
        "network": "Paracambi",
        "operator": "Paracambi",
        "route": "bus"
      }
    },
    {
      "displayName": "Parisis",
      "id": "parisis-a45453",
      "locationSet": {"include": ["001"]},
      "tags": {
        "network": "Parisis",
        "operator": "Parisis",
        "route": "bus"
      }
    },
    {
      "displayName": "Partido de La Plata",
      "id": "partidodelaplata-a45453",
      "locationSet": {"include": ["001"]},
      "tags": {
        "network": "Partido de La Plata",
        "operator": "Partido de La Plata",
        "route": "bus"
      }
    },
    {
      "displayName": "Pasadena Transit",
      "id": "pasadenatransit-a45453",
      "locationSet": {"include": ["001"]},
      "tags": {
        "network": "Pasadena Transit",
        "operator": "Pasadena Transit",
        "route": "bus"
      }
    },
    {
      "displayName": "Passepartout",
      "id": "passepartout-a45453",
      "locationSet": {"include": ["001"]},
      "tags": {
        "network": "Passepartout",
        "operator": "Passepartout",
        "route": "bus"
      }
    },
    {
      "displayName": "PAT",
      "id": "pat-a45453",
      "locationSet": {"include": ["001"]},
      "tags": {
        "network": "PAT",
        "operator": "PAT",
        "route": "bus"
      }
    },
    {
      "displayName": "Pays Créçois",
      "id": "payscrecois-a45453",
      "locationSet": {"include": ["001"]},
      "tags": {
        "network": "Pays Créçois",
        "operator": "Pays Créçois",
        "route": "bus"
      }
    },
    {
      "displayName": "Pays de l'Ourcq",
      "id": "paysdelourcq-a45453",
      "locationSet": {"include": ["001"]},
      "tags": {
        "network": "Pays de l'Ourcq",
        "operator": "Pays de l'Ourcq",
        "route": "bus"
      }
    },
    {
      "displayName": "Pays de Meaux",
      "id": "paysdemeaux-a45453",
      "locationSet": {"include": ["001"]},
      "tags": {
        "network": "Pays de Meaux",
        "operator": "Pays de Meaux",
        "route": "bus"
      }
    },
    {
      "displayName": "Pays Fertois",
      "id": "paysfertois-a45453",
      "locationSet": {"include": ["001"]},
      "tags": {
        "network": "Pays Fertois",
        "operator": "Pays Fertois",
        "route": "bus"
      }
    },
    {
      "displayName": "Pep's",
      "id": "peps-ed7458",
      "locationSet": {"include": ["fr"]},
      "tags": {
        "network": "Pep's",
        "network:wikidata": "Q3456696",
        "network:wikipedia": "fr:Réseau de bus Pep's",
        "operator": "Transdev AMV",
        "route": "bus"
      }
    },
    {
      "displayName": "Peterborough Transit",
      "id": "peterboroughtransit-a45453",
      "locationSet": {"include": ["001"]},
      "tags": {
        "network": "Peterborough Transit",
        "operator": "Peterborough Transit",
        "route": "bus"
      }
    },
    {
      "displayName": "PH:P2P",
      "id": "php2p-a45453",
      "locationSet": {"include": ["001"]},
      "tags": {
        "network": "PH:P2P",
        "operator": "PH:P2P",
        "route": "bus"
      }
    },
    {
      "displayName": "PH:PUB:BGC",
      "id": "phpubbgc-a45453",
      "locationSet": {"include": ["001"]},
      "tags": {
        "network": "PH:PUB:BGC",
        "operator": "PH:PUB:BGC",
        "route": "bus"
      }
    },
    {
      "displayName": "PH:PUB:Central Luzon",
      "id": "phpubcentralluzon-a45453",
      "locationSet": {"include": ["001"]},
      "tags": {
        "network": "PH:PUB:Central Luzon",
        "operator": "PH:PUB:Central Luzon",
        "route": "bus"
      }
    },
    {
      "displayName": "PH:PUB:Metro Manila",
      "id": "phpubmetromanila-a45453",
      "locationSet": {"include": ["001"]},
      "tags": {
        "network": "PH:PUB:Metro Manila",
        "operator": "PH:PUB:Metro Manila",
        "route": "bus"
      }
    },
    {
      "displayName": "PH:PUJ:Batangas",
      "id": "phpujbatangas-a45453",
      "locationSet": {"include": ["001"]},
      "tags": {
        "network": "PH:PUJ:Batangas",
        "operator": "PH:PUJ:Batangas",
        "route": "bus"
      }
    },
    {
      "displayName": "PH:PUJ:CALABARZON",
      "id": "phpujcalabarzon-a45453",
      "locationSet": {"include": ["001"]},
      "tags": {
        "network": "PH:PUJ:CALABARZON",
        "operator": "PH:PUJ:CALABARZON",
        "route": "bus"
      }
    },
    {
      "displayName": "PH:PUJ:Cavite",
      "id": "phpujcavite-a45453",
      "locationSet": {"include": ["001"]},
      "tags": {
        "network": "PH:PUJ:Cavite",
        "operator": "PH:PUJ:Cavite",
        "route": "bus"
      }
    },
    {
      "displayName": "PH:PUJ:Metro Manila",
      "id": "phpujmetromanila-a45453",
      "locationSet": {"include": ["001"]},
      "tags": {
        "network": "PH:PUJ:Metro Manila",
        "operator": "PH:PUJ:Metro Manila",
        "route": "bus"
      }
    },
    {
      "displayName": "PH:PUVMP:Metro Manila",
      "id": "phpuvmpmetromanila-a45453",
      "locationSet": {"include": ["001"]},
      "tags": {
        "network": "PH:PUVMP:Metro Manila",
        "operator": "PH:PUVMP:Metro Manila",
        "route": "bus"
      }
    },
    {
      "displayName": "Phébus",
      "id": "phebus-a45453",
      "locationSet": {"include": ["001"]},
      "tags": {
        "network": "Phébus",
        "operator": "Phébus",
        "route": "bus"
      }
    },
    {
      "displayName": "PID",
      "id": "pid-a45453",
      "locationSet": {"include": ["001"]},
      "tags": {
        "network": "PID",
        "operator": "PID",
        "route": "bus"
      }
    },
    {
      "displayName": "Pierce Transit",
      "id": "piercetransit-a45453",
      "locationSet": {"include": ["001"]},
      "tags": {
        "network": "Pierce Transit",
        "operator": "Pierce Transit",
        "route": "bus"
      }
    },
    {
      "displayName": "Piotrków Trybunalski",
      "id": "piotrkowtrybunalski-a45453",
      "locationSet": {"include": ["001"]},
      "tags": {
        "network": "Piotrków Trybunalski",
        "operator": "Piotrków Trybunalski",
        "route": "bus"
      }
    },
    {
      "displayName": "PKS Gdynia",
      "id": "pksgdynia-a45453",
      "locationSet": {"include": ["001"]},
      "tags": {
        "network": "PKS Gdynia",
        "operator": "PKS Gdynia",
        "route": "bus"
      }
    },
    {
      "displayName": "Plaine de Versailles",
      "id": "plainedeversailles-a45453",
      "locationSet": {"include": ["001"]},
      "tags": {
        "network": "Plaine de Versailles",
        "operator": "Plaine de Versailles",
        "route": "bus"
      }
    },
    {
      "displayName": "Planeta",
      "id": "planeta-a45453",
      "locationSet": {"include": ["001"]},
      "tags": {
        "network": "Planeta",
        "operator": "Planeta",
        "route": "bus"
      }
    },
    {
      "displayName": "Plymouth Metrolink",
      "id": "plymouthmetrolink-a45453",
      "locationSet": {"include": ["001"]},
      "tags": {
        "network": "Plymouth Metrolink",
        "operator": "Plymouth Metrolink",
        "route": "bus"
      }
    },
    {
      "displayName": "PMG",
      "id": "pmg-a45453",
      "locationSet": {"include": ["001"]},
      "tags": {
        "network": "PMG",
        "operator": "PMG",
        "route": "bus"
      }
    },
    {
      "displayName": "PMV",
      "id": "pmv-a45453",
      "locationSet": {"include": ["001"]},
      "tags": {
        "network": "PMV",
        "operator": "PMV",
        "route": "bus"
      }
    },
    {
      "displayName": "Poissy Aval - 2 Rives de Seine",
      "id": "poissyaval2rivesdeseine-a45453",
      "locationSet": {"include": ["001"]},
      "tags": {
        "network": "Poissy Aval - 2 Rives de Seine",
        "operator": "Poissy Aval - 2 Rives de Seine",
        "route": "bus"
      }
    },
    {
      "displayName": "Pori",
      "id": "pori-a45453",
      "locationSet": {"include": ["001"]},
      "tags": {
        "network": "Pori",
        "operator": "Pori",
        "route": "bus"
      }
    },
    {
      "displayName": "Posadas",
      "id": "posadas-a45453",
      "locationSet": {"include": ["001"]},
      "tags": {
        "network": "Posadas",
        "operator": "Posadas",
        "route": "bus"
      }
    },
    {
      "displayName": "PPCB",
      "id": "ppcb-a45453",
      "locationSet": {"include": ["001"]},
      "tags": {
        "network": "PPCB",
        "operator": "PPCB",
        "route": "bus"
      }
    },
    {
      "displayName": "PPP",
      "id": "ppp-a45453",
      "locationSet": {"include": ["001"]},
      "tags": {
        "network": "PPP",
        "operator": "PPP",
        "route": "bus"
      }
    },
    {
      "displayName": "PPP - Urbana",
      "id": "pppurbana-a45453",
      "locationSet": {"include": ["001"]},
      "tags": {
        "network": "PPP - Urbana",
        "operator": "PPP - Urbana",
        "route": "bus"
      }
    },
    {
      "displayName": "Preston Bus",
      "id": "prestonbus-a45453",
      "locationSet": {"include": ["001"]},
      "tags": {
        "network": "Preston Bus",
        "operator": "Preston Bus",
        "route": "bus"
      }
    },
    {
      "displayName": "Provincia de Buenos Aires",
      "id": "provinciadebuenosaires-a45453",
      "locationSet": {"include": ["001"]},
      "tags": {
        "network": "Provincia de Buenos Aires",
        "operator": "Provincia de Buenos Aires",
        "route": "bus"
      }
    },
    {
      "displayName": "Provincial",
      "id": "provincial-a45453",
      "locationSet": {"include": ["001"]},
      "tags": {
        "network": "Provincial",
        "operator": "Provincial",
        "route": "bus"
      }
    },
    {
      "displayName": "Provincie Utrecht",
      "id": "provincieutrecht-a45453",
      "locationSet": {"include": ["001"]},
      "tags": {
        "network": "Provincie Utrecht",
        "operator": "Provincie Utrecht",
        "route": "bus"
      }
    },
    {
      "displayName": "Prudente Urbano",
      "id": "prudenteurbano-a45453",
      "locationSet": {"include": ["001"]},
      "tags": {
        "network": "Prudente Urbano",
        "operator": "Prudente Urbano",
        "route": "bus"
      }
    },
    {
      "displayName": "Pruszków",
      "id": "pruszkow-a45453",
      "locationSet": {"include": ["001"]},
      "tags": {
        "network": "Pruszków",
        "operator": "Pruszków",
        "route": "bus"
      }
    },
    {
      "displayName": "PSTA",
      "id": "psta-a45453",
      "locationSet": {"include": ["001"]},
      "tags": {
        "network": "PSTA",
        "operator": "PSTA",
        "route": "bus"
      }
    },
    {
      "displayName": "PTV - Ballarat Transit",
      "id": "ptvballarattransit-a45453",
      "locationSet": {"include": ["001"]},
      "tags": {
        "network": "PTV - Ballarat Transit",
        "operator": "PTV - Ballarat Transit",
        "route": "bus"
      }
    },
    {
      "displayName": "PTV - Bendigo Buses",
      "id": "ptvbendigobuses-a45453",
      "locationSet": {"include": ["001"]},
      "tags": {
        "network": "PTV - Bendigo Buses",
        "operator": "PTV - Bendigo Buses",
        "route": "bus"
      }
    },
    {
      "displayName": "PTV - Geelong Buses",
      "id": "ptvgeelongbuses-a45453",
      "locationSet": {"include": ["001"]},
      "tags": {
        "network": "PTV - Geelong Buses",
        "operator": "PTV - Geelong Buses",
        "route": "bus"
      }
    },
    {
      "displayName": "PTV - Metropolitan Buses",
      "id": "ptvmetropolitanbuses-a45453",
      "locationSet": {"include": ["001"]},
      "tags": {
        "network": "PTV - Metropolitan Buses",
        "operator": "PTV - Metropolitan Buses",
        "route": "bus"
      }
    },
    {
      "displayName": "PTV - Mildura Transit",
      "id": "ptvmilduratransit-a45453",
      "locationSet": {"include": ["001"]},
      "tags": {
        "network": "PTV - Mildura Transit",
        "operator": "PTV - Mildura Transit",
        "route": "bus"
      }
    },
    {
      "displayName": "PTV - Regional Buses",
      "id": "ptvregionalbuses-a45453",
      "locationSet": {"include": ["001"]},
      "tags": {
        "network": "PTV - Regional Buses",
        "operator": "PTV - Regional Buses",
        "route": "bus"
      }
    },
    {
      "displayName": "PTV - Twin City Transit",
      "id": "ptvtwincitytransit-a45453",
      "locationSet": {"include": ["001"]},
      "tags": {
        "network": "PTV - Twin City Transit",
        "operator": "PTV - Twin City Transit",
        "route": "bus"
      }
    },
    {
      "displayName": "PTV - Valley Transit",
      "id": "ptvvalleytransit-a45453",
      "locationSet": {"include": ["001"]},
      "tags": {
        "network": "PTV - Valley Transit",
        "operator": "PTV - Valley Transit",
        "route": "bus"
      }
    },
    {
      "displayName": "public local bus",
      "id": "publiclocalbus-a45453",
      "locationSet": {"include": ["001"]},
      "tags": {
        "network": "public local bus",
        "operator": "public local bus",
        "route": "bus"
      }
    },
    {
      "displayName": "Public Transport of Gibraltar",
      "id": "publictransportofgibraltar-a45453",
      "locationSet": {"include": ["001"]},
      "tags": {
        "network": "Public Transport of Gibraltar",
        "operator": "Public Transport of Gibraltar",
        "route": "bus"
      }
    },
    {
      "displayName": "Publiek Vervoer Groningen-Drenthe",
      "id": "publiekvervoergroningendrenthe-a45453",
      "locationSet": {"include": ["001"]},
      "tags": {
        "network": "Publiek Vervoer Groningen-Drenthe",
        "operator": "Publiek Vervoer Groningen-Drenthe",
        "route": "bus"
      }
    },
    {
      "displayName": "Pune Mahanagar Parivahan Mahamandal Ltd",
      "id": "punemahanagarparivahanmahamandalltd-a45453",
      "locationSet": {"include": ["001"]},
      "tags": {
        "network": "Pune Mahanagar Parivahan Mahamandal Ltd",
        "operator": "Pune Mahanagar Parivahan Mahamandal Ltd",
        "route": "bus"
      }
    },
    {
      "displayName": "PVTA",
      "id": "pvta-a45453",
      "locationSet": {"include": ["001"]},
      "tags": {
        "network": "PVTA",
        "operator": "PVTA",
        "route": "bus"
      }
    },
    {
      "displayName": "PZTP Lipno",
      "id": "pztplipno-a45453",
      "locationSet": {"include": ["001"]},
      "tags": {
        "network": "PZTP Lipno",
        "operator": "PZTP Lipno",
        "route": "bus"
      }
    },
    {
      "displayName": "QUB",
      "id": "qub-a45453",
      "locationSet": {"include": ["001"]},
      "tags": {
        "network": "QUB",
        "operator": "QUB",
        "route": "bus"
      }
    },
    {
      "displayName": "R.A.T. Brașov",
      "id": "ratbrasov-a45453",
      "locationSet": {"include": ["001"]},
      "tags": {
        "network": "R.A.T. Brașov",
        "operator": "R.A.T. Brașov",
        "route": "bus"
      }
    },
    {
      "displayName": "R'bus",
      "id": "rbus-a45453",
      "locationSet": {"include": ["001"]},
      "tags": {
        "network": "R'bus",
        "operator": "R'bus",
        "route": "bus"
      }
    },
    {
      "displayName": "rabbittransit",
      "id": "rabbittransit-a45453",
      "locationSet": {"include": ["001"]},
      "tags": {
        "network": "rabbittransit",
        "operator": "rabbittransit",
        "route": "bus"
      }
    },
    {
      "displayName": "Radomsko",
      "id": "radomsko-a45453",
      "locationSet": {"include": ["001"]},
      "tags": {
        "network": "Radomsko",
        "operator": "Radomsko",
        "route": "bus"
      }
    },
    {
      "displayName": "RAT Craiova",
      "id": "ratcraiova-a45453",
      "locationSet": {"include": ["001"]},
      "tags": {
        "network": "RAT Craiova",
        "operator": "RAT Craiova",
        "route": "bus"
      }
    },
    {
      "displayName": "RATB",
      "id": "ratb-a45453",
      "locationSet": {"include": ["001"]},
      "tags": {
        "network": "RATB",
        "operator": "RATB",
        "route": "bus"
      }
    },
    {
      "displayName": "RATB (Regia Autonomă de Transport București)",
      "id": "ratbregiaautonomadetransportbucuresti-a45453",
      "locationSet": {"include": ["001"]},
      "tags": {
        "network": "RATB (Regia Autonomă de Transport București)",
        "operator": "RATB (Regia Autonomă de Transport București)",
        "route": "bus"
      }
    },
    {
      "displayName": "RATP",
      "id": "ratp-a45453",
      "locationSet": {"include": ["001"]},
      "tags": {
        "network": "RATP",
        "operator": "RATP",
        "route": "bus"
      }
    },
    {
      "displayName": "RATP ( Regia Autonoma de Transport Public Iasi)",
      "id": "ratpregiaautonomadetransportpubliciasi-a45453",
      "locationSet": {"include": ["001"]},
      "tags": {
        "network": "RATP ( Regia Autonoma de Transport Public Iasi)",
        "operator": "RATP ( Regia Autonoma de Transport Public Iasi)",
        "route": "bus"
      }
    },
    {
      "displayName": "RCT",
      "id": "rct-a45453",
      "locationSet": {"include": ["001"]},
      "tags": {
        "network": "RCT",
        "operator": "RCT",
        "route": "bus"
      }
    },
    {
      "displayName": "RDS",
      "id": "rds-a45453",
      "locationSet": {"include": ["001"]},
      "tags": {
        "network": "RDS",
        "operator": "RDS",
        "route": "bus"
      }
    },
    {
      "displayName": "Rea Vaya",
      "id": "reavaya-a45453",
      "locationSet": {"include": ["001"]},
      "tags": {
        "network": "Rea Vaya",
        "operator": "Rea Vaya",
        "route": "bus"
      }
    },
    {
      "displayName": "Rede Integrada de Transportes",
      "id": "redeintegradadetransportes-a45453",
      "locationSet": {"include": ["001"]},
      "tags": {
        "network": "Rede Integrada de Transportes",
        "operator": "Rede Integrada de Transportes",
        "route": "bus"
      }
    },
    {
      "displayName": "Regensburger Verkehrsverbund",
      "id": "regensburgerverkehrsverbund-a45453",
      "locationSet": {"include": ["001"]},
      "tags": {
        "network": "Regensburger Verkehrsverbund",
        "operator": "Regensburger Verkehrsverbund",
        "route": "bus"
      }
    },
    {
      "displayName": "Regio Utrecht",
      "id": "regioutrecht-a45453",
      "locationSet": {"include": ["001"]},
      "tags": {
        "network": "Regio Utrecht",
        "operator": "Regio Utrecht",
        "route": "bus"
      }
    },
    {
      "displayName": "Regio-Verkehrsverbund Freiburg",
      "id": "regioverkehrsverbundfreiburg-a45453",
      "locationSet": {"include": ["001"]},
      "tags": {
        "network": "Regio-Verkehrsverbund Freiburg",
        "operator": "Regio-Verkehrsverbund Freiburg",
        "route": "bus"
      }
    },
    {
      "displayName": "Région Auvergne-Rhône-Alpes",
      "id": "regionauvergnerhonealpes-a45453",
      "locationSet": {"include": ["001"]},
      "tags": {
        "network": "Région Auvergne-Rhône-Alpes",
        "operator": "Région Auvergne-Rhône-Alpes",
        "route": "bus"
      }
    },
    {
      "displayName": "Regionalbus Augsburg",
      "id": "regionalbusaugsburg-a45453",
      "locationSet": {"include": ["001"]},
      "tags": {
        "network": "Regionalbus Augsburg",
        "operator": "Regionalbus Augsburg",
        "route": "bus"
      }
    },
    {
      "displayName": "Regionalbus Augsburg GmbH",
      "id": "regionalbusaugsburggmbh-a45453",
      "locationSet": {"include": ["001"]},
      "tags": {
        "network": "Regionalbus Augsburg GmbH",
        "operator": "Regionalbus Augsburg GmbH",
        "route": "bus"
      }
    },
    {
      "displayName": "Regionalbus Ostbayern",
      "id": "regionalbusostbayern-a45453",
      "locationSet": {"include": ["001"]},
      "tags": {
        "network": "Regionalbus Ostbayern",
        "operator": "Regionalbus Ostbayern",
        "route": "bus"
      }
    },
    {
      "displayName": "Regionalverkehr Oberbayern",
      "id": "regionalverkehroberbayern-a45453",
      "locationSet": {"include": ["001"]},
      "tags": {
        "network": "Regionalverkehr Oberbayern",
        "operator": "Regionalverkehr Oberbayern",
        "route": "bus"
      }
    },
    {
      "displayName": "REM",
      "id": "rem-a45453",
      "locationSet": {"include": ["001"]},
      "tags": {
        "network": "REM",
        "operator": "REM",
        "route": "bus"
      }
    },
    {
      "displayName": "Renfrewshire",
      "id": "renfrewshire-a45453",
      "locationSet": {"include": ["001"]},
      "tags": {
        "network": "Renfrewshire",
        "operator": "Renfrewshire",
        "route": "bus"
      }
    },
    {
      "displayName": "Résalys",
      "id": "resalys-a45453",
      "locationSet": {"include": ["001"]},
      "tags": {
        "network": "Résalys",
        "operator": "Résalys",
        "route": "bus"
      }
    },
    {
      "displayName": "Réseau 67",
      "id": "reseau67-a45453",
      "locationSet": {"include": ["001"]},
      "tags": {
        "network": "Réseau 67",
        "operator": "Réseau 67",
        "route": "bus"
      }
    },
    {
      "displayName": "Réseau Arc-en-Ciel",
      "id": "reseauarcenciel-a45453",
      "locationSet": {"include": ["001"]},
      "tags": {
        "network": "Réseau Arc-en-Ciel",
        "operator": "Réseau Arc-en-Ciel",
        "route": "bus"
      }
    },
    {
      "displayName": "Réseau Interurbain de Rambouillet",
      "id": "reseauinterurbainderambouillet-a45453",
      "locationSet": {"include": ["001"]},
      "tags": {
        "network": "Réseau Interurbain de Rambouillet",
        "operator": "Réseau Interurbain de Rambouillet",
        "route": "bus"
      }
    },
    {
      "displayName": "Réseau Mistral",
      "id": "reseaumistral-a45453",
      "locationSet": {"include": ["001"]},
      "tags": {
        "network": "Réseau Mistral",
        "operator": "Réseau Mistral",
        "route": "bus"
      }
    },
    {
      "displayName": "Rete del Trasporto Pubblico Urbano di Gorizia",
      "id": "retedeltrasportopubblicourbanodigorizia-a45453",
      "locationSet": {"include": ["001"]},
      "tags": {
        "network": "Rete del Trasporto Pubblico Urbano di Gorizia",
        "operator": "Rete del Trasporto Pubblico Urbano di Gorizia",
        "route": "bus"
      }
    },
    {
      "displayName": "Rete extraurbana di Como",
      "id": "reteextraurbanadicomo-a45453",
      "locationSet": {"include": ["001"]},
      "tags": {
        "network": "Rete extraurbana di Como",
        "operator": "Rete extraurbana di Como",
        "route": "bus"
      }
    },
    {
      "displayName": "Rete suburbana ANM",
      "id": "retesuburbanaanm-a45453",
      "locationSet": {"include": ["001"]},
      "tags": {
        "network": "Rete suburbana ANM",
        "operator": "Rete suburbana ANM",
        "route": "bus"
      }
    },
    {
      "displayName": "Rete urbana ANM",
      "id": "reteurbanaanm-a45453",
      "locationSet": {"include": ["001"]},
      "tags": {
        "network": "Rete urbana ANM",
        "operator": "Rete urbana ANM",
        "route": "bus"
      }
    },
    {
      "displayName": "Rete urbana di Cagliari",
      "id": "reteurbanadicagliari-a45453",
      "locationSet": {"include": ["001"]},
      "tags": {
        "network": "Rete urbana di Cagliari",
        "operator": "Rete urbana di Cagliari",
        "route": "bus"
      }
    },
    {
      "displayName": "Rete urbana di Como",
      "id": "reteurbanadicomo-a45453",
      "locationSet": {"include": ["001"]},
      "tags": {
        "network": "Rete urbana di Como",
        "operator": "Rete urbana di Como",
        "route": "bus"
      }
    },
    {
      "displayName": "Rete urbana di Gallarate",
      "id": "reteurbanadigallarate-a45453",
      "locationSet": {"include": ["001"]},
      "tags": {
        "network": "Rete urbana di Gallarate",
        "operator": "Rete urbana di Gallarate",
        "route": "bus"
      }
    },
    {
      "displayName": "Rete urbana di Livorno",
      "id": "reteurbanadilivorno-a45453",
      "locationSet": {"include": ["001"]},
      "tags": {
        "network": "Rete urbana di Livorno",
        "operator": "Rete urbana di Livorno",
        "route": "bus"
      }
    },
    {
      "displayName": "Rete urbana di Mantova",
      "id": "reteurbanadimantova-a45453",
      "locationSet": {"include": ["001"]},
      "tags": {
        "network": "Rete urbana di Mantova",
        "operator": "Rete urbana di Mantova",
        "route": "bus"
      }
    },
    {
      "displayName": "Rete urbana di Messina",
      "id": "reteurbanadimessina-a45453",
      "locationSet": {"include": ["001"]},
      "tags": {
        "network": "Rete urbana di Messina",
        "operator": "Rete urbana di Messina",
        "route": "bus"
      }
    },
    {
      "displayName": "Rete Urbana di Mestre",
      "id": "reteurbanadimestre-a45453",
      "locationSet": {"include": ["001"]},
      "tags": {
        "network": "Rete Urbana di Mestre",
        "operator": "Rete Urbana di Mestre",
        "route": "bus"
      }
    },
    {
      "displayName": "Rete Urbana Lido",
      "id": "reteurbanalido-a45453",
      "locationSet": {"include": ["001"]},
      "tags": {
        "network": "Rete Urbana Lido",
        "operator": "Rete Urbana Lido",
        "route": "bus"
      }
    },
    {
      "displayName": "Rete urbana Novara",
      "id": "reteurbananovara-a45453",
      "locationSet": {"include": ["001"]},
      "tags": {
        "network": "Rete urbana Novara",
        "operator": "Rete urbana Novara",
        "route": "bus"
      }
    },
    {
      "displayName": "Rete urbana Perugia",
      "id": "reteurbanaperugia-a45453",
      "locationSet": {"include": ["001"]},
      "tags": {
        "network": "Rete urbana Perugia",
        "operator": "Rete urbana Perugia",
        "route": "bus"
      }
    },
    {
      "displayName": "Reus Transport",
      "id": "reustransport-a45453",
      "locationSet": {"include": ["001"]},
      "tags": {
        "network": "Reus Transport",
        "operator": "Reus Transport",
        "route": "bus"
      }
    },
    {
      "displayName": "RGTR",
      "id": "rgtr-a45453",
      "locationSet": {"include": ["001"]},
      "tags": {
        "network": "RGTR",
        "operator": "RGTR",
        "route": "bus"
      }
    },
    {
      "displayName": "Ride KC",
      "id": "ridekc-a45453",
      "locationSet": {"include": ["001"]},
      "tags": {
        "network": "Ride KC",
        "operator": "Ride KC",
        "route": "bus"
      }
    },
    {
      "displayName": "Ride On",
      "id": "rideon-a45453",
      "locationSet": {"include": ["001"]},
      "tags": {
        "network": "Ride On",
        "operator": "Ride On",
        "route": "bus"
      }
    },
    {
      "displayName": "RIPTA",
      "id": "ripta-a45453",
      "locationSet": {"include": ["001"]},
      "tags": {
        "network": "RIPTA",
        "operator": "RIPTA",
        "route": "bus"
      }
    },
    {
      "displayName": "Ritmo",
      "id": "ritmo-a45453",
      "locationSet": {"include": ["001"]},
      "tags": {
        "network": "Ritmo",
        "operator": "Ritmo",
        "route": "bus"
      }
    },
    {
      "displayName": "RMV",
      "id": "rmv-a45453",
      "locationSet": {"include": ["001"]},
      "tags": {
        "network": "RMV",
        "operator": "RMV",
        "route": "bus"
      }
    },
    {
      "displayName": "RNN",
      "id": "rnn-a45453",
      "locationSet": {"include": ["001"]},
      "tags": {
        "network": "RNN",
        "operator": "RNN",
        "route": "bus"
      }
    },
    {
      "displayName": "Rock Region Metro",
      "id": "rockregionmetro-a45453",
      "locationSet": {"include": ["001"]},
      "tags": {
        "network": "Rock Region Metro",
        "operator": "Rock Region Metro",
        "route": "bus"
      }
    },
    {
      "displayName": "Romano",
      "id": "romano-a45453",
      "locationSet": {"include": ["001"]},
      "tags": {
        "network": "Romano",
        "operator": "Romano",
        "route": "bus"
      }
    },
    {
      "displayName": "Rosenheimer Verkehrsgesellschaft",
      "id": "rosenheimerverkehrsgesellschaft-a45453",
      "locationSet": {"include": ["001"]},
      "tags": {
        "network": "Rosenheimer Verkehrsgesellschaft",
        "operator": "Rosenheimer Verkehrsgesellschaft",
        "route": "bus"
      }
    },
    {
      "displayName": "RS",
      "id": "rs-a45453",
      "locationSet": {"include": ["001"]},
      "tags": {
        "network": "RS",
        "operator": "RS",
        "route": "bus"
      }
    },
    {
      "displayName": "RT",
      "id": "rt-a45453",
      "locationSet": {"include": ["001"]},
      "tags": {
        "network": "RT",
        "operator": "RT",
        "route": "bus"
      }
    },
    {
      "displayName": "RTA",
      "id": "rta-a45453",
      "locationSet": {"include": ["001"]},
      "tags": {
        "network": "RTA",
        "operator": "RTA",
        "route": "bus"
      }
    },
    {
      "displayName": "RTC",
      "id": "rtc-a45453",
      "locationSet": {"include": ["001"]},
      "tags": {
        "network": "RTC",
        "operator": "RTC",
        "route": "bus"
      }
    },
    {
      "displayName": "RTD",
      "id": "rtd-a45453",
      "locationSet": {"include": ["001"]},
      "tags": {
        "network": "RTD",
        "operator": "RTD",
        "route": "bus"
      }
    },
    {
      "displayName": "RTM",
      "id": "rtm-a45453",
      "locationSet": {"include": ["001"]},
      "tags": {
        "network": "RTM",
        "operator": "RTM",
        "route": "bus"
      }
    },
    {
      "displayName": "RTS",
      "id": "rts-a45453",
      "locationSet": {"include": ["001"]},
      "tags": {
        "network": "RTS",
        "operator": "RTS",
        "route": "bus"
      }
    },
    {
      "displayName": "RTUD",
      "id": "rtud-a45453",
      "locationSet": {"include": ["001"]},
      "tags": {
        "network": "RTUD",
        "operator": "RTUD",
        "route": "bus"
      }
    },
    {
      "displayName": "ru:local",
      "id": "rulocal-a45453",
      "locationSet": {"include": ["001"]},
      "tags": {
        "network": "ru:local",
        "operator": "ru:local",
        "route": "bus"
      }
    },
    {
      "displayName": "ru:municipal",
      "id": "rumunicipal-a45453",
      "locationSet": {"include": ["001"]},
      "tags": {
        "network": "ru:municipal",
        "operator": "ru:municipal",
        "route": "bus"
      }
    },
    {
      "displayName": "ru:regional",
      "id": "ruregional-a45453",
      "locationSet": {"include": ["001"]},
      "tags": {
        "network": "ru:regional",
        "operator": "ru:regional",
        "route": "bus"
      }
    },
    {
      "displayName": "Ruban",
      "id": "ruban-a45453",
      "locationSet": {"include": ["001"]},
      "tags": {
        "network": "Ruban",
        "operator": "Ruban",
        "route": "bus"
      }
    },
    {
      "displayName": "Rubis",
      "id": "rubis-a45453",
      "locationSet": {"include": ["001"]},
      "tags": {
        "network": "Rubis",
        "operator": "Rubis",
        "route": "bus"
      }
    },
    {
      "displayName": "Ruter",
      "id": "ruter-a45453",
      "locationSet": {"include": ["001"]},
      "tags": {
        "network": "Ruter",
        "operator": "Ruter",
        "route": "bus"
      }
    },
    {
      "displayName": "RVF",
      "id": "rvf-a45453",
      "locationSet": {"include": ["001"]},
      "tags": {
        "network": "RVF",
        "operator": "RVF",
        "route": "bus"
      }
    },
    {
      "displayName": "RVL",
      "id": "rvl-a45453",
      "locationSet": {"include": ["001"]},
      "tags": {
        "network": "RVL",
        "operator": "RVL",
        "route": "bus"
      }
    },
    {
      "displayName": "RVS",
      "id": "rvs-a45453",
      "locationSet": {"include": ["001"]},
      "tags": {
        "network": "RVS",
        "operator": "RVS",
        "route": "bus"
      }
    },
    {
      "displayName": "RVV",
      "id": "rvv-a45453",
      "locationSet": {"include": ["001"]},
      "tags": {
        "network": "RVV",
        "operator": "RVV",
        "route": "bus"
      }
    },
    {
      "displayName": "S.C.Tursib S.A",
      "id": "sctursibsa-a45453",
      "locationSet": {"include": ["001"]},
      "tags": {
        "network": "S.C.Tursib S.A",
        "operator": "S.C.Tursib S.A",
        "route": "bus"
      }
    },
    {
      "displayName": "S.T.P.T.",
      "id": "stpt-a45453",
      "locationSet": {"include": ["001"]},
      "tags": {
        "network": "S.T.P.T.",
        "operator": "S.T.P.T.",
        "route": "bus"
      }
    },
    {
      "displayName": "saarVV",
      "id": "saarvv-a45453",
      "locationSet": {"include": ["001"]},
      "tags": {
        "network": "saarVV",
        "operator": "saarVV",
        "route": "bus"
      }
    },
    {
      "displayName": "SacRT",
      "id": "sacrt-a45453",
      "locationSet": {"include": ["001"]},
      "tags": {
        "network": "SacRT",
        "operator": "SacRT",
        "route": "bus"
      }
    },
    {
      "displayName": "SAD Žilina",
      "id": "sadzilina-a45453",
      "locationSet": {"include": ["001"]},
      "tags": {
        "network": "SAD Žilina",
        "operator": "SAD Žilina",
        "route": "bus"
      }
    },
    {
      "displayName": "SAF",
      "id": "saf-a45453",
      "locationSet": {"include": ["001"]},
      "tags": {
        "network": "SAF",
        "operator": "SAF",
        "route": "bus"
      }
    },
    {
      "displayName": "Saint John Transit",
      "id": "saintjohntransit-a45453",
      "locationSet": {"include": ["001"]},
      "tags": {
        "network": "Saint John Transit",
        "operator": "Saint John Transit",
        "route": "bus"
      }
    },
    {
      "displayName": "Salgótarján",
      "id": "salgotarjan-a45453",
      "locationSet": {"include": ["001"]},
      "tags": {
        "network": "Salgótarján",
        "operator": "Salgótarján",
        "route": "bus"
      }
    },
    {
      "displayName": "Salzburger Verkehrsverbund",
      "id": "salzburgerverkehrsverbund-a45453",
      "locationSet": {"include": ["001"]},
      "tags": {
        "network": "Salzburger Verkehrsverbund",
        "operator": "Salzburger Verkehrsverbund",
        "route": "bus"
      }
    },
    {
      "displayName": "SamTrans",
      "id": "samtrans-a45453",
      "locationSet": {"include": ["001"]},
      "tags": {
        "network": "SamTrans",
        "operator": "SamTrans",
        "route": "bus"
      }
    },
    {
      "displayName": "San Pedro-Curridabat",
      "id": "sanpedrocurridabat-a45453",
      "locationSet": {"include": ["001"]},
      "tags": {
        "network": "San Pedro-Curridabat",
        "operator": "San Pedro-Curridabat",
        "route": "bus"
      }
    },
    {
      "displayName": "Sankéo",
      "id": "sankeo-a45453",
      "locationSet": {"include": ["001"]},
      "tags": {
        "network": "Sankéo",
        "operator": "Sankéo",
        "route": "bus"
      }
    },
    {
      "displayName": "Sanok",
      "id": "sanok-a45453",
      "locationSet": {"include": ["001"]},
      "tags": {
        "network": "Sanok",
        "operator": "Sanok",
        "route": "bus"
      }
    },
    {
      "displayName": "Santa Clarita Transit",
      "id": "santaclaritatransit-a45453",
      "locationSet": {"include": ["001"]},
      "tags": {
        "network": "Santa Clarita Transit",
        "operator": "Santa Clarita Transit",
        "route": "bus"
      }
    },
    {
      "displayName": "Santa Cruz",
      "id": "santacruz-a45453",
      "locationSet": {"include": ["001"]},
      "tags": {
        "network": "Santa Cruz",
        "operator": "Santa Cruz",
        "route": "bus"
      }
    },
    {
      "displayName": "Saônibus",
      "id": "saonibus-a45453",
      "locationSet": {"include": ["001"]},
      "tags": {
        "network": "Saônibus",
        "operator": "Saônibus",
        "route": "bus"
      }
    },
    {
      "displayName": "Sarnia Transit",
      "id": "sarniatransit-a45453",
      "locationSet": {"include": ["001"]},
      "tags": {
        "network": "Sarnia Transit",
        "operator": "Sarnia Transit",
        "route": "bus"
      }
    },
    {
      "displayName": "SARTA",
      "id": "sarta-a45453",
      "locationSet": {"include": ["001"]},
      "tags": {
        "network": "SARTA",
        "operator": "SARTA",
        "route": "bus"
      }
    },
    {
      "displayName": "SAVAC",
      "id": "savac-a45453",
      "locationSet": {"include": ["001"]},
      "tags": {
        "network": "SAVAC",
        "operator": "SAVAC",
        "route": "bus"
      }
    },
    {
      "displayName": "Savonlinna",
      "id": "savonlinna-a45453",
      "locationSet": {"include": ["001"]},
      "tags": {
        "network": "Savonlinna",
        "operator": "Savonlinna",
        "route": "bus"
      }
    },
    {
      "displayName": "SB MTD",
      "id": "sbmtd-a45453",
      "locationSet": {"include": ["001"]},
      "tags": {
        "network": "SB MTD",
        "operator": "SB MTD",
        "route": "bus"
      }
    },
    {
      "displayName": "SBS",
      "id": "sbs-a45453",
      "locationSet": {"include": ["001"]},
      "tags": {
        "network": "SBS",
        "operator": "SBS",
        "route": "bus"
      }
    },
    {
      "displayName": "SBU Transit",
      "id": "sbutransit-a45453",
      "locationSet": {"include": ["001"]},
      "tags": {
        "network": "SBU Transit",
        "operator": "SBU Transit",
        "route": "bus"
      }
    },
    {
      "displayName": "Schiaffini Travel S.p.A.",
      "id": "schiaffinitravelspa-a45453",
      "locationSet": {"include": ["001"]},
      "tags": {
        "network": "Schiaffini Travel S.p.A.",
        "operator": "Schiaffini Travel S.p.A.",
        "route": "bus"
      }
    },
    {
      "displayName": "SCMTD",
      "id": "scmtd-a45453",
      "locationSet": {"include": ["001"]},
      "tags": {
        "network": "SCMTD",
        "operator": "SCMTD",
        "route": "bus"
      }
    },
    {
      "displayName": "SEAC",
      "id": "seac-a45453",
      "locationSet": {"include": ["001"]},
      "tags": {
        "network": "SEAC",
        "operator": "SEAC",
        "route": "bus"
      }
    },
    {
      "displayName": "Seinäjoki",
      "id": "seinajoki-a45453",
      "locationSet": {"include": ["001"]},
      "tags": {
        "network": "Seinäjoki",
        "operator": "Seinäjoki",
        "route": "bus"
      }
    },
    {
      "displayName": "Seine Essonne Bus",
      "id": "seineessonnebus-a45453",
      "locationSet": {"include": ["001"]},
      "tags": {
        "network": "Seine Essonne Bus",
        "operator": "Seine Essonne Bus",
        "route": "bus"
      }
    },
    {
      "displayName": "Seine Sénart Bus",
      "id": "seinesenartbus-a45453",
      "locationSet": {"include": ["001"]},
      "tags": {
        "network": "Seine Sénart Bus",
        "operator": "Seine Sénart Bus",
        "route": "bus"
      }
    },
    {
      "displayName": "Seine-et-Marne Express",
      "id": "seineetmarneexpress-a45453",
      "locationSet": {"include": ["001"]},
      "tags": {
        "network": "Seine-et-Marne Express",
        "operator": "Seine-et-Marne Express",
        "route": "bus"
      }
    },
    {
      "displayName": "Seine-Saint-Denis",
      "id": "seinesaintdenis-a45453",
      "locationSet": {"include": ["001"]},
      "tags": {
        "network": "Seine-Saint-Denis",
        "operator": "Seine-Saint-Denis",
        "route": "bus"
      }
    },
    {
      "displayName": "Seletivo",
      "id": "seletivo-a45453",
      "locationSet": {"include": ["001"]},
      "tags": {
        "network": "Seletivo",
        "operator": "Seletivo",
        "route": "bus"
      }
    },
    {
      "displayName": "Sénart Bus",
      "id": "senartbus-a45453",
      "locationSet": {"include": ["001"]},
      "tags": {
        "network": "Sénart Bus",
        "operator": "Sénart Bus",
        "route": "bus"
      }
    },
    {
      "displayName": "SEPTA",
      "id": "septa-a45453",
      "locationSet": {"include": ["001"]},
      "tags": {
        "network": "SEPTA",
        "operator": "SEPTA",
        "route": "bus"
      }
    },
    {
      "displayName": "Servei Urbà de Sant Cugat del Vallès",
      "id": "serveiurbadesantcugatdelvalles-a45453",
      "locationSet": {"include": ["001"]},
      "tags": {
        "network": "Servei Urbà de Sant Cugat del Vallès",
        "operator": "Servei Urbà de Sant Cugat del Vallès",
        "route": "bus"
      }
    },
    {
      "displayName": "Servicio de Transporte Urbano Duitama",
      "id": "serviciodetransporteurbanoduitama-a45453",
      "locationSet": {"include": ["001"]},
      "tags": {
        "network": "Servicio de Transporte Urbano Duitama",
        "operator": "Servicio de Transporte Urbano Duitama",
        "route": "bus"
      }
    },
    {
      "displayName": "Servizio Extraurbano di Vicenza",
      "id": "servizioextraurbanodivicenza-a45453",
      "locationSet": {"include": ["001"]},
      "tags": {
        "network": "Servizio Extraurbano di Vicenza",
        "operator": "Servizio Extraurbano di Vicenza",
        "route": "bus"
      }
    },
    {
      "displayName": "Servizio Urbano di Bassano del Grappa",
      "id": "serviziourbanodibassanodelgrappa-a45453",
      "locationSet": {"include": ["001"]},
      "tags": {
        "network": "Servizio Urbano di Bassano del Grappa",
        "operator": "Servizio Urbano di Bassano del Grappa",
        "route": "bus"
      }
    },
    {
      "displayName": "Servizio urbano di Udine",
      "id": "serviziourbanodiudine-a45453",
      "locationSet": {"include": ["001"]},
      "tags": {
        "network": "Servizio urbano di Udine",
        "operator": "Servizio urbano di Udine",
        "route": "bus"
      }
    },
    {
      "displayName": "Servizio Urbano e di Area Urbana del Comune di Pavia",
      "id": "serviziourbanoediareaurbanadelcomunedipavia-a45453",
      "locationSet": {"include": ["001"]},
      "tags": {
        "network": "Servizio Urbano e di Area Urbana del Comune di Pavia",
        "operator": "Servizio Urbano e di Area Urbana del Comune di Pavia",
        "route": "bus"
      }
    },
    {
      "displayName": "Servizio Urbano Trento",
      "id": "serviziourbanotrento-a45453",
      "locationSet": {"include": ["001"]},
      "tags": {
        "network": "Servizio Urbano Trento",
        "operator": "Servizio Urbano Trento",
        "route": "bus"
      }
    },
    {
      "displayName": "SETA",
      "id": "seta-a45453",
      "locationSet": {"include": ["001"]},
      "tags": {
        "network": "SETA",
        "operator": "SETA",
        "route": "bus"
      }
    },
    {
      "displayName": "SETRAM",
      "id": "setram-a45453",
      "locationSet": {"include": ["001"]},
      "tags": {
        "network": "SETRAM",
        "operator": "SETRAM",
        "route": "bus"
      }
    },
    {
      "displayName": "SGM",
      "id": "sgm-a45453",
      "locationSet": {"include": ["001"]},
      "tags": {
        "network": "SGM",
        "operator": "SGM",
        "route": "bus"
      }
    },
    {
      "displayName": "Shop’Bus",
      "id": "shopbus-a45453",
      "locationSet": {"include": ["001"]},
      "tags": {
        "network": "Shop’Bus",
        "operator": "Shop’Bus",
        "route": "bus"
      }
    },
    {
      "displayName": "Shuttle-UM",
      "id": "shuttleum-a45453",
      "locationSet": {"include": ["001"]},
      "tags": {
        "network": "Shuttle-UM",
        "operator": "Shuttle-UM",
        "route": "bus"
      }
    },
    {
      "displayName": "Sibra",
      "id": "sibra-a45453",
      "locationSet": {"include": ["001"]},
      "tags": {
        "network": "Sibra",
        "operator": "Sibra",
        "route": "bus"
      }
    },
    {
      "displayName": "SID Středočeská integrovaná doprava",
      "id": "sidstredoceskaintegrovanadoprava-a45453",
      "locationSet": {"include": ["001"]},
      "tags": {
        "network": "SID Středočeská integrovaná doprava",
        "operator": "SID Středočeská integrovaná doprava",
        "route": "bus"
      }
    },
    {
      "displayName": "Siechnicka Komunikacja Publiczna",
      "id": "siechnickakomunikacjapubliczna-a45453",
      "locationSet": {"include": ["001"]},
      "tags": {
        "network": "Siechnicka Komunikacja Publiczna",
        "operator": "Siechnicka Komunikacja Publiczna",
        "route": "bus"
      }
    },
    {
      "displayName": "Sieradz",
      "id": "sieradz-a45453",
      "locationSet": {"include": ["001"]},
      "tags": {
        "network": "Sieradz",
        "operator": "Sieradz",
        "route": "bus"
      }
    },
    {
      "displayName": "Sillages",
      "id": "sillages-a45453",
      "locationSet": {"include": ["001"]},
      "tags": {
        "network": "Sillages",
        "operator": "Sillages",
        "route": "bus"
      }
    },
    {
      "displayName": "SIM",
      "id": "sim-a45453",
      "locationSet": {"include": ["001"]},
      "tags": {
        "network": "SIM",
        "operator": "SIM",
        "route": "bus"
      }
    },
    {
      "displayName": "Simplibus Hull",
      "id": "simplibushull-a45453",
      "locationSet": {"include": ["001"]},
      "tags": {
        "network": "Simplibus Hull",
        "operator": "Simplibus Hull",
        "route": "bus"
      }
    },
    {
      "displayName": "SIT",
      "id": "sit-a45453",
      "locationSet": {"include": ["001"]},
      "tags": {
        "network": "SIT",
        "operator": "SIT",
        "route": "bus"
      }
    },
    {
      "displayName": "Sit'Bus",
      "id": "sitbus-a45453",
      "locationSet": {"include": ["001"]},
      "tags": {
        "network": "Sit'Bus",
        "operator": "Sit'Bus",
        "route": "bus"
      }
    },
    {
      "displayName": "SITAM",
      "id": "sitam-a45453",
      "locationSet": {"include": ["001"]},
      "tags": {
        "network": "SITAM",
        "operator": "SITAM",
        "route": "bus"
      }
    },
    {
      "displayName": "SITM",
      "id": "sitm-a45453",
      "locationSet": {"include": ["001"]},
      "tags": {
        "network": "SITM",
        "operator": "SITM",
        "route": "bus"
      }
    },
    {
      "displayName": "SITU",
      "id": "situ-a45453",
      "locationSet": {"include": ["001"]},
      "tags": {
        "network": "SITU",
        "operator": "SITU",
        "route": "bus"
      }
    },
    {
      "displayName": "SITUS",
      "id": "situs-a45453",
      "locationSet": {"include": ["001"]},
      "tags": {
        "network": "SITUS",
        "operator": "SITUS",
        "route": "bus"
      }
    },
    {
      "displayName": "Skånetrafiken",
      "id": "skanetrafiken-a45453",
      "locationSet": {"include": ["001"]},
      "tags": {
        "network": "Skånetrafiken",
        "operator": "Skånetrafiken",
        "route": "bus"
      }
    },
    {
      "displayName": "Skierniewice",
      "id": "skierniewice-a45453",
      "locationSet": {"include": ["001"]},
      "tags": {
        "network": "Skierniewice",
        "operator": "Skierniewice",
        "route": "bus"
      }
    },
    {
      "displayName": "Skopje:local",
      "id": "skopjelocal-a45453",
      "locationSet": {"include": ["001"]},
      "tags": {
        "network": "Skopje:local",
        "operator": "Skopje:local",
        "route": "bus"
      }
    },
    {
      "displayName": "Skyss",
      "id": "skyss-a45453",
      "locationSet": {"include": ["001"]},
      "tags": {
        "network": "Skyss",
        "operator": "Skyss",
        "route": "bus"
      }
    },
    {
      "displayName": "SL",
      "id": "sl-a45453",
      "locationSet": {"include": ["001"]},
      "tags": {
        "network": "SL",
        "operator": "SL",
        "route": "bus"
      }
    },
    {
      "displayName": "SMART",
      "id": "smart-a45453",
      "locationSet": {"include": ["001"]},
      "tags": {
        "network": "SMART",
        "operator": "SMART",
        "route": "bus"
      }
    },
    {
      "displayName": "SMRT",
      "id": "smrt-a45453",
      "locationSet": {"include": ["001"]},
      "tags": {
        "network": "SMRT",
        "operator": "SMRT",
        "route": "bus"
      }
    },
    {
      "displayName": "SMTC",
      "id": "smtc-a45453",
      "locationSet": {"include": ["001"]},
      "tags": {
        "network": "SMTC",
        "operator": "SMTC",
        "route": "bus"
      }
    },
    {
      "displayName": "SMTUC",
      "id": "smtuc-a45453",
      "locationSet": {"include": ["001"]},
      "tags": {
        "network": "SMTUC",
        "operator": "SMTUC",
        "route": "bus"
      }
    },
    {
      "displayName": "Sochaczew",
      "id": "sochaczew-a45453",
      "locationSet": {"include": ["001"]},
      "tags": {
        "network": "Sochaczew",
        "operator": "Sochaczew",
        "route": "bus"
      }
    },
    {
      "displayName": "SolTrans",
      "id": "soltrans-a45453",
      "locationSet": {"include": ["001"]},
      "tags": {
        "network": "SolTrans",
        "operator": "SolTrans",
        "route": "bus"
      }
    },
    {
      "displayName": "Sorg'en bus",
      "id": "sorgenbus-a45453",
      "locationSet": {"include": ["001"]},
      "tags": {
        "network": "Sorg'en bus",
        "operator": "Sorg'en bus",
        "route": "bus"
      }
    },
    {
      "displayName": "Sörmlandstrafiken",
      "id": "sormlandstrafiken-a45453",
      "locationSet": {"include": ["001"]},
      "tags": {
        "network": "Sörmlandstrafiken",
        "operator": "Sörmlandstrafiken",
        "route": "bus"
      }
    },
    {
      "displayName": "SORTA",
      "id": "sorta-a45453",
      "locationSet": {"include": ["001"]},
      "tags": {
        "network": "SORTA",
        "operator": "SORTA",
        "route": "bus"
      }
    },
    {
      "displayName": "SOTRAL",
      "id": "sotral-a45453",
      "locationSet": {"include": ["001"]},
      "tags": {
        "network": "SOTRAL",
        "operator": "SOTRAL",
        "route": "bus"
      }
    },
    {
      "displayName": "SOTRAL UL",
      "id": "sotralul-a45453",
      "locationSet": {"include": ["001"]},
      "tags": {
        "network": "SOTRAL UL",
        "operator": "SOTRAL UL",
        "route": "bus"
      }
    },
    {
      "displayName": "sotrama",
      "id": "sotrama-a45453",
      "locationSet": {"include": ["001"]},
      "tags": {
        "network": "sotrama",
        "operator": "sotrama",
        "route": "bus"
      }
    },
    {
      "displayName": "Sound Transit Express",
      "id": "soundtransitexpress-a45453",
      "locationSet": {"include": ["001"]},
      "tags": {
        "network": "Sound Transit Express",
        "operator": "Sound Transit Express",
        "route": "bus"
      }
    },
    {
      "displayName": "Southeast Area Transit District",
      "id": "southeastareatransitdistrict-a45453",
      "locationSet": {"include": ["001"]},
      "tags": {
        "network": "Southeast Area Transit District",
        "operator": "Southeast Area Transit District",
        "route": "bus"
      }
    },
    {
      "displayName": "Spangler",
      "id": "spangler-a45453",
      "locationSet": {"include": ["001"]},
      "tags": {
        "network": "Spangler",
        "operator": "Spangler",
        "route": "bus"
      }
    },
    {
      "displayName": "SPT",
      "id": "spt-a45453",
      "locationSet": {"include": ["001"]},
      "tags": {
        "network": "SPT",
        "operator": "SPT",
        "route": "bus"
      }
    },
    {
      "displayName": "SPTC",
      "id": "sptc-a45453",
      "locationSet": {"include": ["001"]},
      "tags": {
        "network": "SPTC",
        "operator": "SPTC",
        "route": "bus"
      }
    },
    {
      "displayName": "SPTrans",
      "id": "sptrans-a45453",
      "locationSet": {"include": ["001"]},
      "tags": {
        "network": "SPTrans",
        "operator": "SPTrans",
        "route": "bus"
      }
    },
    {
      "displayName": "SQYBus",
      "id": "sqybus-a45453",
      "locationSet": {"include": ["001"]},
      "tags": {
        "network": "SQYBus",
        "operator": "SQYBus",
        "route": "bus"
      }
    },
    {
      "displayName": "SRTA",
      "id": "srta-a45453",
      "locationSet": {"include": ["001"]},
      "tags": {
        "network": "SRTA",
        "operator": "SRTA",
        "route": "bus"
      }
    },
    {
      "displayName": "St Catharines Transit",
      "id": "stcatharinestransit-a45453",
      "locationSet": {"include": ["001"]},
      "tags": {
        "network": "St Catharines Transit",
        "operator": "St Catharines Transit",
        "route": "bus"
      }
    },
    {
      "displayName": "STA",
      "id": "sta-a45453",
      "locationSet": {"include": ["001"]},
      "tags": {
        "network": "STA",
        "operator": "STA",
        "route": "bus"
      }
    },
    {
      "displayName": "Stabus",
      "id": "stabus-a45453",
      "locationSet": {"include": ["001"]},
      "tags": {
        "network": "Stabus",
        "operator": "Stabus",
        "route": "bus"
      }
    },
    {
      "displayName": "STAC",
      "id": "stac-a45453",
      "locationSet": {"include": ["001"]},
      "tags": {
        "network": "STAC",
        "operator": "STAC",
        "route": "bus"
      }
    },
    {
      "displayName": "Stadsbussarna Östersund",
      "id": "stadsbussarnaostersund-a45453",
      "locationSet": {"include": ["001"]},
      "tags": {
        "network": "Stadsbussarna Östersund",
        "operator": "Stadsbussarna Östersund",
        "route": "bus"
      }
    },
    {
      "displayName": "Stadsvervoer Amsterdam",
      "id": "stadsvervoeramsterdam-a45453",
      "locationSet": {"include": ["001"]},
      "tags": {
        "network": "Stadsvervoer Amsterdam",
        "operator": "Stadsvervoer Amsterdam",
        "route": "bus"
      }
    },
    {
      "displayName": "Stadsvervoer Lelystad",
      "id": "stadsvervoerlelystad-a45453",
      "locationSet": {"include": ["001"]},
      "tags": {
        "network": "Stadsvervoer Lelystad",
        "operator": "Stadsvervoer Lelystad",
        "route": "bus"
      }
    },
    {
      "displayName": "Stadt-Bus-Verkehr Straubing",
      "id": "stadtbusverkehrstraubing-a45453",
      "locationSet": {"include": ["001"]},
      "tags": {
        "network": "Stadt-Bus-Verkehr Straubing",
        "operator": "Stadt-Bus-Verkehr Straubing",
        "route": "bus"
      }
    },
    {
      "displayName": "Stadtbus Pfaffenhofen",
      "id": "stadtbuspfaffenhofen-a45453",
      "locationSet": {"include": ["001"]},
      "tags": {
        "network": "Stadtbus Pfaffenhofen",
        "operator": "Stadtbus Pfaffenhofen",
        "route": "bus"
      }
    },
    {
      "displayName": "Stadtbus Weiden",
      "id": "stadtbusweiden-a45453",
      "locationSet": {"include": ["001"]},
      "tags": {
        "network": "Stadtbus Weiden",
        "operator": "Stadtbus Weiden",
        "route": "bus"
      }
    },
    {
      "displayName": "Stadtverkehr Rosenheim",
      "id": "stadtverkehrrosenheim-a45453",
      "locationSet": {"include": ["001"]},
      "tags": {
        "network": "Stadtverkehr Rosenheim",
        "operator": "Stadtverkehr Rosenheim",
        "route": "bus"
      }
    },
    {
      "displayName": "Stagecoach Basingstoke",
      "id": "stagecoachbasingstoke-a45453",
      "locationSet": {"include": ["001"]},
      "tags": {
        "network": "Stagecoach Basingstoke",
        "operator": "Stagecoach Basingstoke",
        "route": "bus"
      }
    },
    {
      "displayName": "Stagecoach in Lancashire",
      "id": "stagecoachinlancashire-a45453",
      "locationSet": {"include": ["001"]},
      "tags": {
        "network": "Stagecoach in Lancashire",
        "operator": "Stagecoach in Lancashire",
        "route": "bus"
      }
    },
    {
      "displayName": "Stagecoach on Teesside",
      "id": "stagecoachonteesside-a45453",
      "locationSet": {"include": ["001"]},
      "tags": {
        "network": "Stagecoach on Teesside",
        "operator": "Stagecoach on Teesside",
        "route": "bus"
      }
    },
    {
      "displayName": "Stagecoach West",
      "id": "stagecoachwest-a45453",
      "locationSet": {"include": ["001"]},
      "tags": {
        "network": "Stagecoach West",
        "operator": "Stagecoach West",
        "route": "bus"
      }
    },
    {
      "displayName": "Stageline",
      "id": "stageline-a45453",
      "locationSet": {"include": ["001"]},
      "tags": {
        "network": "Stageline",
        "operator": "Stageline",
        "route": "bus"
      }
    },
    {
      "displayName": "Stan",
      "id": "stan-a45453",
      "locationSet": {"include": ["001"]},
      "tags": {
        "network": "Stan",
        "operator": "Stan",
        "route": "bus"
      }
    },
    {
      "displayName": "Starachowice",
      "id": "starachowice-a45453",
      "locationSet": {"include": ["001"]},
      "tags": {
        "network": "Starachowice",
        "operator": "Starachowice",
        "route": "bus"
      }
    },
    {
      "displayName": "StarMetro",
      "id": "starmetro-a45453",
      "locationSet": {"include": ["001"]},
      "tags": {
        "network": "StarMetro",
        "operator": "StarMetro",
        "route": "bus"
      }
    },
    {
      "displayName": "StarTran",
      "id": "startran-a45453",
      "locationSet": {"include": ["001"]},
      "tags": {
        "network": "StarTran",
        "operator": "StarTran",
        "route": "bus"
      }
    },
    {
      "displayName": "STAS",
      "id": "stas-a45453",
      "locationSet": {"include": ["001"]},
      "tags": {
        "network": "STAS",
        "operator": "STAS",
        "route": "bus"
      }
    },
    {
      "displayName": "STAVO",
      "id": "stavo-a45453",
      "locationSet": {"include": ["001"]},
      "tags": {
        "network": "STAVO",
        "operator": "STAVO",
        "route": "bus"
      }
    },
    {
      "displayName": "STCLM",
      "id": "stclm-a45453",
      "locationSet": {"include": ["001"]},
      "tags": {
        "network": "STCLM",
        "operator": "STCLM",
        "route": "bus"
      }
    },
    {
      "displayName": "Stephensons of Essex",
      "id": "stephensonsofessex-a45453",
      "locationSet": {"include": ["001"]},
      "tags": {
        "network": "Stephensons of Essex",
        "operator": "Stephensons of Essex",
        "route": "bus"
      }
    },
    {
      "displayName": "Stibus",
      "id": "stibus-a45453",
      "locationSet": {"include": ["001"]},
      "tags": {
        "network": "Stibus",
        "operator": "Stibus",
        "route": "bus"
      }
    },
    {
      "displayName": "STILL",
      "id": "still-a45453",
      "locationSet": {"include": ["001"]},
      "tags": {
        "network": "STILL",
        "operator": "STILL",
        "route": "bus"
      }
    },
    {
      "displayName": "STIVO",
      "id": "stivo-a45453",
      "locationSet": {"include": ["001"]},
      "tags": {
        "network": "STIVO",
        "operator": "STIVO",
        "route": "bus"
      }
    },
    {
      "displayName": "STL",
      "id": "stl-a45453",
      "locationSet": {"include": ["001"]},
      "tags": {
        "network": "STL",
        "operator": "STL",
        "route": "bus"
      }
    },
    {
      "displayName": "STM",
      "id": "stm-a45453",
      "locationSet": {"include": ["001"]},
      "tags": {
        "network": "STM",
        "operator": "STM",
        "route": "bus"
      }
    },
    {
      "displayName": "STO",
      "id": "sto-a45453",
      "locationSet": {"include": ["001"]},
      "tags": {
        "network": "STO",
        "operator": "STO",
        "route": "bus"
      }
    },
    {
      "displayName": "STP",
      "id": "stp-a45453",
      "locationSet": {"include": ["001"]},
      "tags": {
        "network": "STP",
        "operator": "STP",
        "route": "bus"
      }
    },
    {
      "displayName": "Strætó Höfuðborgarsvæðið",
      "id": "straetohofudhborgarsvaedhidh-a45453",
      "locationSet": {"include": ["001"]},
      "tags": {
        "network": "Strætó Höfuðborgarsvæðið",
        "operator": "Strætó Höfuðborgarsvæðið",
        "route": "bus"
      }
    },
    {
      "displayName": "STRAN",
      "id": "stran-a45453",
      "locationSet": {"include": ["001"]},
      "tags": {
        "network": "STRAN",
        "operator": "STRAN",
        "route": "bus"
      }
    },
    {
      "displayName": "STTR",
      "id": "sttr-a45453",
      "locationSet": {"include": ["001"]},
      "tags": {
        "network": "STTR",
        "operator": "STTR",
        "route": "bus"
      }
    },
    {
      "displayName": "Sudeste",
      "id": "sudeste-a45453",
      "locationSet": {"include": ["001"]},
      "tags": {
        "network": "Sudeste",
        "operator": "Sudeste",
        "route": "bus"
      }
    },
    {
      "displayName": "südtirolmobil - altoadigemobilità - südtirolmubiltà",
      "id": "sudtirolmobilaltoadigemobilitasudtirolmubilta-a45453",
      "locationSet": {"include": ["001"]},
      "tags": {
        "network": "südtirolmobil - altoadigemobilità - südtirolmubiltà",
        "operator": "südtirolmobil - altoadigemobilità - südtirolmubiltà",
        "route": "bus"
      }
    },
    {
      "displayName": "Suffolk County Transit",
      "id": "suffolkcountytransit-a45453",
      "locationSet": {"include": ["001"]},
      "tags": {
        "network": "Suffolk County Transit",
        "operator": "Suffolk County Transit",
        "route": "bus"
      }
    },
    {
      "displayName": "Sul",
      "id": "sul-a45453",
      "locationSet": {"include": ["001"]},
      "tags": {
        "network": "Sul",
        "operator": "Sul",
        "route": "bus"
      }
    },
    {
      "displayName": "Sun Metro",
      "id": "sunmetro-a45453",
      "locationSet": {"include": ["001"]},
      "tags": {
        "network": "Sun Metro",
        "operator": "Sun Metro",
        "route": "bus"
      }
    },
    {
      "displayName": "Sun Tran",
      "id": "suntran-a45453",
      "locationSet": {"include": ["001"]},
      "tags": {
        "network": "Sun Tran",
        "operator": "Sun Tran",
        "route": "bus"
      }
    },
    {
      "displayName": "Sundsvalls stadstrafik",
      "id": "sundsvallsstadstrafik-a45453",
      "locationSet": {"include": ["001"]},
      "tags": {
        "network": "Sundsvalls stadstrafik",
        "operator": "Sundsvalls stadstrafik",
        "route": "bus"
      }
    },
    {
      "displayName": "Surrey",
      "id": "surrey-a45453",
      "locationSet": {"include": ["001"]},
      "tags": {
        "network": "Surrey",
        "operator": "Surrey",
        "route": "bus"
      }
    },
    {
      "displayName": "Swarzędz",
      "id": "swarzedz-a45453",
      "locationSet": {"include": ["001"]},
      "tags": {
        "network": "Swarzędz",
        "operator": "Swarzędz",
        "route": "bus"
      }
    },
    {
      "displayName": "Świdnica",
      "id": "swidnica-a45453",
      "locationSet": {"include": ["001"]},
      "tags": {
        "network": "Świdnica",
        "operator": "Świdnica",
        "route": "bus"
      }
    },
    {
      "displayName": "SWN",
      "id": "swn-a45453",
      "locationSet": {"include": ["001"]},
      "tags": {
        "network": "SWN",
        "operator": "SWN",
        "route": "bus"
      }
    },
    {
      "displayName": "Sydney Buses",
      "id": "sydneybuses-a45453",
      "locationSet": {"include": ["001"]},
      "tags": {
        "network": "Sydney Buses",
        "operator": "Sydney Buses",
        "route": "bus"
      }
    },
    {
      "displayName": "Sydtrafik",
      "id": "sydtrafik-a45453",
      "locationSet": {"include": ["001"]},
      "tags": {
        "network": "Sydtrafik",
        "operator": "Sydtrafik",
        "route": "bus"
      }
    },
    {
      "displayName": "Sylter Linienverkehr",
      "id": "sylterlinienverkehr-a45453",
      "locationSet": {"include": ["001"]},
      "tags": {
        "network": "Sylter Linienverkehr",
        "operator": "Sylter Linienverkehr",
        "route": "bus"
      }
    },
    {
      "displayName": "Szeged",
      "id": "szeged-a45453",
      "locationSet": {"include": ["001"]},
      "tags": {
        "network": "Szeged",
        "operator": "Szeged",
        "route": "bus"
      }
    },
    {
      "displayName": "Szekszárd",
      "id": "szekszard-a45453",
      "locationSet": {"include": ["001"]},
      "tags": {
        "network": "Szekszárd",
        "operator": "Szekszárd",
        "route": "bus"
      }
    },
    {
      "displayName": "TAC",
      "id": "tac-a45453",
      "locationSet": {"include": ["001"]},
      "tags": {
        "network": "TAC",
        "operator": "TAC",
        "route": "bus"
      }
    },
    {
      "displayName": "Tadao",
      "id": "tadao-a45453",
      "locationSet": {"include": ["001"]},
      "tags": {
        "network": "Tadao",
        "operator": "Tadao",
        "route": "bus"
      }
    },
    {
      "displayName": "TAG",
      "id": "tag-a45453",
      "locationSet": {"include": ["001"]},
      "tags": {
        "network": "TAG",
        "operator": "TAG",
        "route": "bus"
      }
    },
    {
      "displayName": "Takst Sjælland",
      "id": "takstsjaelland-a45453",
      "locationSet": {"include": ["001"]},
      "tags": {
        "network": "Takst Sjælland",
        "operator": "Takst Sjælland",
        "route": "bus"
      }
    },
    {
      "displayName": "Talca",
      "id": "talca-a45453",
      "locationSet": {"include": ["001"]},
      "tags": {
        "network": "Talca",
        "operator": "Talca",
        "route": "bus"
      }
    },
    {
      "displayName": "TaM",
      "id": "tam-a45453",
      "locationSet": {"include": ["001"]},
      "tags": {
        "network": "TaM",
        "operator": "TaM",
        "route": "bus"
      }
    },
    {
      "displayName": "TAM Alicante Interurbano",
      "id": "tamalicanteinterurbano-a45453",
      "locationSet": {"include": ["001"]},
      "tags": {
        "network": "TAM Alicante Interurbano",
        "operator": "TAM Alicante Interurbano",
        "route": "bus"
      }
    },
    {
      "displayName": "TAM Interurbano",
      "id": "taminterurbano-a45453",
      "locationSet": {"include": ["001"]},
      "tags": {
        "network": "TAM Interurbano",
        "operator": "TAM Interurbano",
        "route": "bus"
      }
    },
    {
      "displayName": "TAM Urbano",
      "id": "tamurbano-a45453",
      "locationSet": {"include": ["001"]},
      "tags": {
        "network": "TAM Urbano",
        "operator": "TAM Urbano",
        "route": "bus"
      }
    },
    {
      "displayName": "Tampere",
      "id": "tampere-a45453",
      "locationSet": {"include": ["001"]},
      "tags": {
        "network": "Tampere",
        "operator": "Tampere",
        "route": "bus"
      }
    },
    {
      "displayName": "Tamse",
      "id": "tamse-a45453",
      "locationSet": {"include": ["001"]},
      "tags": {
        "network": "Tamse",
        "operator": "Tamse",
        "route": "bus"
      }
    },
    {
      "displayName": "TAN",
      "id": "tan-a45453",
      "locationSet": {"include": ["001"]},
      "tags": {
        "network": "TAN",
        "operator": "TAN",
        "route": "bus"
      }
    },
    {
      "displayName": "Tango",
      "id": "tango-a45453",
      "locationSet": {"include": ["001"]},
      "tags": {
        "network": "Tango",
        "operator": "Tango",
        "route": "bus"
      }
    },
    {
      "displayName": "TANK",
      "id": "tank-a45453",
      "locationSet": {"include": ["001"]},
      "tags": {
        "network": "TANK",
        "operator": "TANK",
        "route": "bus"
      }
    },
    {
      "displayName": "TAO",
      "id": "tao-a45453",
      "locationSet": {"include": ["001"]},
      "tags": {
        "network": "TAO",
        "operator": "TAO",
        "route": "bus"
      }
    },
    {
      "displayName": "TARC",
      "id": "tarc-a45453",
      "locationSet": {"include": ["001"]},
      "tags": {
        "network": "TARC",
        "operator": "TARC",
        "route": "bus"
      }
    },
    {
      "displayName": "Tarifverbund Ortenau",
      "id": "tarifverbundortenau-a45453",
      "locationSet": {"include": ["001"]},
      "tags": {
        "network": "Tarifverbund Ortenau",
        "operator": "Tarifverbund Ortenau",
        "route": "bus"
      }
    },
    {
      "displayName": "TARTA",
      "id": "tarta-a45453",
      "locationSet": {"include": ["001"]},
      "tags": {
        "network": "TARTA",
        "operator": "TARTA",
        "route": "bus"
      }
    },
    {
      "displayName": "Tartu linn",
      "id": "tartulinn-a45453",
      "locationSet": {"include": ["001"]},
      "tags": {
        "network": "Tartu linn",
        "operator": "Tartu linn",
        "route": "bus"
      }
    },
    {
      "displayName": "TBM",
      "id": "tbm-a45453",
      "locationSet": {"include": ["001"]},
      "tags": {
        "network": "TBM",
        "operator": "TBM",
        "route": "bus"
      }
    },
    {
      "displayName": "TCA",
      "id": "tca-a45453",
      "locationSet": {"include": ["001"]},
      "tags": {
        "network": "TCA",
        "operator": "TCA",
        "route": "bus"
      }
    },
    {
      "displayName": "TCAT",
      "id": "tcat-a45453",
      "locationSet": {"include": ["001"]},
      "tags": {
        "network": "TCAT",
        "operator": "TCAT",
        "route": "bus"
      }
    },
    {
      "displayName": "TCL",
      "id": "tcl-a45453",
      "locationSet": {"include": ["001"]},
      "tags": {
        "network": "TCL",
        "operator": "TCL",
        "route": "bus"
      }
    },
    {
      "displayName": "TCVO",
      "id": "tcvo-a45453",
      "locationSet": {"include": ["001"]},
      "tags": {
        "network": "TCVO",
        "operator": "TCVO",
        "route": "bus"
      }
    },
    {
      "displayName": "TECB",
      "id": "tecb-a45453",
      "locationSet": {"include": ["001"]},
      "tags": {
        "network": "TECB",
        "operator": "TECB",
        "route": "bus"
      }
    },
    {
      "displayName": "TECC",
      "id": "tecc-a45453",
      "locationSet": {"include": ["001"]},
      "tags": {
        "network": "TECC",
        "operator": "TECC",
        "route": "bus"
      }
    },
    {
      "displayName": "TECH",
      "id": "tech-a45453",
      "locationSet": {"include": ["001"]},
      "tags": {
        "network": "TECH",
        "operator": "TECH",
        "route": "bus"
      }
    },
    {
      "displayName": "TECL",
      "id": "tecl-a45453",
      "locationSet": {"include": ["001"]},
      "tags": {
        "network": "TECL",
        "operator": "TECL",
        "route": "bus"
      }
    },
    {
      "displayName": "TECN",
      "id": "tecn-a45453",
      "locationSet": {"include": ["001"]},
      "tags": {
        "network": "TECN",
        "operator": "TECN",
        "route": "bus"
      }
    },
    {
      "displayName": "TECX",
      "id": "tecx-a45453",
      "locationSet": {"include": ["001"]},
      "tags": {
        "network": "TECX",
        "operator": "TECX",
        "route": "bus"
      }
    },
    {
      "displayName": "Tedbus",
      "id": "tedbus-a45453",
      "locationSet": {"include": ["001"]},
      "tags": {
        "network": "Tedbus",
        "operator": "Tedbus",
        "route": "bus"
      }
    },
    {
      "displayName": "Tempo",
      "id": "tempo-a45453",
      "locationSet": {"include": ["001"]},
      "tags": {
        "network": "Tempo",
        "operator": "Tempo",
        "route": "bus"
      }
    },
    {
      "displayName": "TER",
      "id": "ter-a45453",
      "locationSet": {"include": ["001"]},
      "tags": {
        "network": "TER",
        "operator": "TER",
        "route": "bus"
      }
    },
    {
      "displayName": "TER Grand Est",
      "id": "tergrandest-a45453",
      "locationSet": {"include": ["001"]},
      "tags": {
        "network": "TER Grand Est",
        "operator": "TER Grand Est",
        "route": "bus"
      }
    },
    {
      "displayName": "TER Lorraine",
      "id": "terlorraine-a45453",
      "locationSet": {"include": ["001"]},
      "tags": {
        "network": "TER Lorraine",
        "operator": "TER Lorraine",
        "route": "bus"
      }
    },
    {
      "displayName": "TER Pays de la Loire",
      "id": "terpaysdelaloire-a45453",
      "locationSet": {"include": ["001"]},
      "tags": {
        "network": "TER Pays de la Loire",
        "operator": "TER Pays de la Loire",
        "route": "bus"
      }
    },
    {
      "displayName": "TfGM",
      "id": "tfgm-a45453",
      "locationSet": {"include": ["001"]},
      "tags": {
        "network": "TfGM",
        "operator": "TfGM",
        "route": "bus"
      }
    },
    {
      "displayName": "TGO",
      "id": "tgo-a45453",
      "locationSet": {"include": ["001"]},
      "tags": {
        "network": "TGO",
        "operator": "TGO",
        "route": "bus"
      }
    },
    {
      "displayName": "Thau Agglo Transport",
      "id": "thauagglotransport-a45453",
      "locationSet": {"include": ["001"]},
      "tags": {
        "network": "Thau Agglo Transport",
        "operator": "Thau Agglo Transport",
        "route": "bus"
      }
    },
    {
      "displayName": "The Buses of Somerset",
      "id": "thebusesofsomerset-8e0970",
      "locationSet": {"include": ["gb"]},
      "tags": {
        "network": "The Buses of Somerset",
        "network:wikidata": "Q17018973",
        "network:wikipedia": "en:The Buses of Somerset",
        "operator": "First South West",
        "operator:wikidata": "Q5454172",
        "operator:wikipedia": "en:First South West",
        "route": "bus"
      }
    },
    {
      "displayName": "The Malverns",
      "id": "themalverns-a45453",
      "locationSet": {"include": ["001"]},
      "tags": {
        "network": "The Malverns",
        "operator": "The Malverns",
        "route": "bus"
      }
    },
    {
      "displayName": "The Rapid",
      "id": "therapid-a45453",
      "locationSet": {"include": ["001"]},
      "tags": {
        "network": "The Rapid",
        "operator": "The Rapid",
        "route": "bus"
      }
    },
    {
      "displayName": "TheBus",
      "id": "thebus-a45453",
      "locationSet": {"include": ["001"]},
      "tags": {
        "network": "TheBus",
        "operator": "TheBus",
        "route": "bus"
      }
    },
    {
      "displayName": "Thunder Bay Transit",
      "id": "thunderbaytransit-a45453",
      "locationSet": {"include": ["001"]},
      "tags": {
        "network": "Thunder Bay Transit",
        "operator": "Thunder Bay Transit",
        "route": "bus"
      }
    },
    {
      "displayName": "TIB",
      "id": "tib-a45453",
      "locationSet": {"include": ["001"]},
      "tags": {
        "network": "TIB",
        "operator": "TIB",
        "route": "bus"
      }
    },
    {
      "displayName": "TIC",
      "id": "tic-a45453",
      "locationSet": {"include": ["001"]},
      "tags": {
        "network": "TIC",
        "operator": "TIC",
        "route": "bus"
      }
    },
    {
      "displayName": "Tice",
      "id": "tice-a45453",
      "locationSet": {"include": ["001"]},
      "tags": {
        "network": "Tice",
        "operator": "Tice",
        "route": "bus"
      }
    },
    {
      "displayName": "TILT",
      "id": "tilt-a45453",
      "locationSet": {"include": ["001"]},
      "tags": {
        "network": "TILT",
        "operator": "TILT",
        "route": "bus"
      }
    },
    {
      "displayName": "TIS",
      "id": "tis-a45453",
      "locationSet": {"include": ["001"]},
      "tags": {
        "network": "TIS",
        "operator": "TIS",
        "route": "bus"
      }
    },
    {
      "displayName": "TL",
      "id": "tl-a45453",
      "locationSet": {"include": ["001"]},
      "tags": {
        "network": "TL",
        "operator": "TL",
        "route": "bus"
      }
    },
    {
      "displayName": "TMB",
      "id": "tmb-a45453",
      "locationSet": {"include": ["001"]},
      "tags": {
        "network": "TMB",
        "operator": "TMB",
        "route": "bus"
      }
    },
    {
      "displayName": "TNSW - Country Buses",
      "id": "tnswcountrybuses-a45453",
      "locationSet": {"include": ["001"]},
      "tags": {
        "network": "TNSW - Country Buses",
        "operator": "TNSW - Country Buses",
        "route": "bus"
      }
    },
    {
      "displayName": "TNSW - Sydney Buses",
      "id": "tnswsydneybuses-a45453",
      "locationSet": {"include": ["001"]},
      "tags": {
        "network": "TNSW - Sydney Buses",
        "operator": "TNSW - Sydney Buses",
        "route": "bus"
      }
    },
    {
      "displayName": "TNW",
      "id": "tnw-a45453",
      "locationSet": {"include": ["001"]},
      "tags": {
        "network": "TNW",
        "operator": "TNW",
        "route": "bus"
      }
    },
    {
      "displayName": "Tomaszów Mazowiecki",
      "id": "tomaszowmazowiecki-a45453",
      "locationSet": {"include": ["001"]},
      "tags": {
        "network": "Tomaszów Mazowiecki",
        "operator": "Tomaszów Mazowiecki",
        "route": "bus"
      }
    },
    {
      "displayName": "Topeka Metro",
      "id": "topekametro-a45453",
      "locationSet": {"include": ["001"]},
      "tags": {
        "network": "Topeka Metro",
        "operator": "Topeka Metro",
        "route": "bus"
      }
    },
    {
      "displayName": "Torrance Transit",
      "id": "torrancetransit-a45453",
      "locationSet": {"include": ["001"]},
      "tags": {
        "network": "Torrance Transit",
        "operator": "Torrance Transit",
        "route": "bus"
      }
    },
    {
      "displayName": "Toruń",
      "id": "torun-a45453",
      "locationSet": {"include": ["001"]},
      "tags": {
        "network": "Toruń",
        "operator": "Toruń",
        "route": "bus"
      }
    },
    {
      "displayName": "TouGo",
      "id": "tougo-a45453",
      "locationSet": {"include": ["001"]},
      "tags": {
        "network": "TouGo",
        "operator": "TouGo",
        "route": "bus"
      }
    },
    {
      "displayName": "TPER",
      "id": "tper-a45453",
      "locationSet": {"include": ["001"]},
      "tags": {
        "network": "TPER",
        "operator": "TPER",
        "route": "bus"
      }
    },
    {
      "displayName": "TPF",
      "id": "tpf-a45453",
      "locationSet": {"include": ["001"]},
      "tags": {
        "network": "TPF",
        "operator": "TPF",
        "route": "bus"
      }
    },
    {
      "displayName": "TPL CERVETERI - LADISPOLI",
      "id": "tplcerveteriladispoli-a45453",
      "locationSet": {"include": ["001"]},
      "tags": {
        "network": "TPL CERVETERI - LADISPOLI",
        "operator": "TPL CERVETERI - LADISPOLI",
        "route": "bus"
      }
    },
    {
      "displayName": "TPMC",
      "id": "tpmc-a45453",
      "locationSet": {"include": ["001"]},
      "tags": {
        "network": "TPMC",
        "operator": "TPMC",
        "route": "bus"
      }
    },
    {
      "displayName": "tptp",
      "id": "tptp-a45453",
      "locationSet": {"include": ["001"]},
      "tags": {
        "network": "tptp",
        "operator": "tptp",
        "route": "bus"
      }
    },
    {
      "displayName": "Trans'Agglo",
      "id": "transagglo-a45453",
      "locationSet": {"include": ["001"]},
      "tags": {
        "network": "Trans'Agglo",
        "operator": "Trans'Agglo",
        "route": "bus"
      }
    },
    {
      "displayName": "Trans'CoVe",
      "id": "transcove-a45453",
      "locationSet": {"include": ["001"]},
      "tags": {
        "network": "Trans'CoVe",
        "operator": "Trans'CoVe",
        "route": "bus"
      }
    },
    {
      "displayName": "Transaltitude",
      "id": "transaltitude-a45453",
      "locationSet": {"include": ["001"]},
      "tags": {
        "network": "Transaltitude",
        "operator": "Transaltitude",
        "route": "bus"
      }
    },
    {
      "displayName": "Transantiago",
      "id": "transantiago-a45453",
      "locationSet": {"include": ["001"]},
      "tags": {
        "network": "Transantiago",
        "operator": "Transantiago",
        "route": "bus"
      }
    },
    {
      "displayName": "TransCape",
      "id": "transcape-a45453",
      "locationSet": {"include": ["001"]},
      "tags": {
        "network": "TransCape",
        "operator": "TransCape",
        "route": "bus"
      }
    },
    {
      "displayName": "Transcarioca",
      "id": "transcarioca-a45453",
      "locationSet": {"include": ["001"]},
      "tags": {
        "network": "Transcarioca",
        "operator": "Transcarioca",
        "route": "bus"
      }
    },
    {
      "displayName": "Transcol",
      "id": "transcol-a45453",
      "locationSet": {"include": ["001"]},
      "tags": {
        "network": "Transcol",
        "operator": "Transcol",
        "route": "bus"
      }
    },
    {
      "displayName": "TransGironde",
      "id": "transgironde-a45453",
      "locationSet": {"include": ["001"]},
      "tags": {
        "network": "TransGironde",
        "operator": "TransGironde",
        "route": "bus"
      }
    },
    {
      "displayName": "Transisère",
      "id": "transisere-a45453",
      "locationSet": {"include": ["001"]},
      "tags": {
        "network": "Transisère",
        "operator": "Transisère",
        "route": "bus"
      }
    },
    {
      "displayName": "TransIT",
      "id": "transit-a45453",
      "locationSet": {"include": ["001"]},
      "tags": {
        "network": "TransIT",
        "operator": "TransIT",
        "route": "bus"
      }
    },
    {
      "displayName": "Translink",
      "id": "translink-a45453",
      "locationSet": {"include": ["001"]},
      "tags": {
        "network": "Translink",
        "operator": "Translink",
        "route": "bus"
      }
    },
    {
      "displayName": "Translink Cairns",
      "id": "translinkcairns-a45453",
      "locationSet": {"include": ["001"]},
      "tags": {
        "network": "Translink Cairns",
        "operator": "Translink Cairns",
        "route": "bus"
      }
    },
    {
      "displayName": "Translink Metro",
      "id": "translinkmetro-a45453",
      "locationSet": {"include": ["001"]},
      "tags": {
        "network": "Translink Metro",
        "operator": "Translink Metro",
        "route": "bus"
      }
    },
    {
      "displayName": "Translink SEQ",
      "id": "translinkseq-a45453",
      "locationSet": {"include": ["001"]},
      "tags": {
        "network": "Translink SEQ",
        "operator": "Translink SEQ",
        "route": "bus"
      }
    },
    {
      "displayName": "Translink Ulsterbus",
      "id": "translinkulsterbus-a45453",
      "locationSet": {"include": ["001"]},
      "tags": {
        "network": "Translink Ulsterbus",
        "operator": "Translink Ulsterbus",
        "route": "bus"
      }
    },
    {
      "displayName": "Transmetro",
      "id": "transmetro-a45453",
      "locationSet": {"include": ["001"]},
      "tags": {
        "network": "Transmetro",
        "operator": "Transmetro",
        "route": "bus"
      }
    },
    {
      "displayName": "TransNit",
      "id": "transnit-a45453",
      "locationSet": {"include": ["001"]},
      "tags": {
        "network": "TransNit",
        "operator": "TransNit",
        "route": "bus"
      }
    },
    {
      "displayName": "Transoceânico",
      "id": "transoceanico-a45453",
      "locationSet": {"include": ["001"]},
      "tags": {
        "network": "Transoceânico",
        "operator": "Transoceânico",
        "route": "bus"
      }
    },
    {
      "displayName": "Transperth",
      "id": "transperth-a45453",
      "locationSet": {"include": ["001"]},
      "tags": {
        "network": "Transperth",
        "operator": "Transperth",
        "route": "bus"
      }
    },
    {
      "displayName": "Transport Canberra",
      "id": "transportcanberra-a45453",
      "locationSet": {"include": ["001"]},
      "tags": {
        "network": "Transport Canberra",
        "operator": "Transport Canberra",
        "route": "bus"
      }
    },
    {
      "displayName": "Transport de les Illes Balears - Eivissa",
      "id": "transportdelesillesbalearseivissa-a45453",
      "locationSet": {"include": ["001"]},
      "tags": {
        "network": "Transport de les Illes Balears - Eivissa",
        "operator": "Transport de les Illes Balears - Eivissa",
        "route": "bus"
      }
    },
    {
      "displayName": "Transport for Ireland",
      "id": "transportforireland-a45453",
      "locationSet": {"include": ["001"]},
      "tags": {
        "network": "Transport for Ireland",
        "operator": "Transport for Ireland",
        "route": "bus"
      }
    },
    {
      "displayName": "Transport Urbà de la Conurbació de Granollers",
      "id": "transporturbadelaconurbaciodegranollers-a45453",
      "locationSet": {"include": ["001"]},
      "tags": {
        "network": "Transport Urbà de la Conurbació de Granollers",
        "operator": "Transport Urbà de la Conurbació de Granollers",
        "route": "bus"
      }
    },
    {
      "displayName": "Transporte Metropolitano Valparaíso",
      "id": "transportemetropolitanovalparaiso-a45453",
      "locationSet": {"include": ["001"]},
      "tags": {
        "network": "Transporte Metropolitano Valparaíso",
        "operator": "Transporte Metropolitano Valparaíso",
        "route": "bus"
      }
    },
    {
      "displayName": "Transporte Seletivo por Lotação de Porto Alegre",
      "id": "transporteseletivoporlotacaodeportoalegre-a45453",
      "locationSet": {"include": ["001"]},
      "tags": {
        "network": "Transporte Seletivo por Lotação de Porto Alegre",
        "operator": "Transporte Seletivo por Lotação de Porto Alegre",
        "route": "bus"
      }
    },
    {
      "displayName": "Transporte Urbano Cartagena",
      "id": "transporteurbanocartagena-a45453",
      "locationSet": {"include": ["001"]},
      "tags": {
        "network": "Transporte Urbano Cartagena",
        "operator": "Transporte Urbano Cartagena",
        "route": "bus"
      }
    },
    {
      "displayName": "Transporte Urbano de Murcia",
      "id": "transporteurbanodemurcia-a45453",
      "locationSet": {"include": ["001"]},
      "tags": {
        "network": "Transporte Urbano de Murcia",
        "operator": "Transporte Urbano de Murcia",
        "route": "bus"
      }
    },
    {
      "displayName": "Transportes de Gran Canaria",
      "id": "transportesdegrancanaria-a45453",
      "locationSet": {"include": ["001"]},
      "tags": {
        "network": "Transportes de Gran Canaria",
        "operator": "Transportes de Gran Canaria",
        "route": "bus"
      }
    },
    {
      "displayName": "Transports Públics de Catalunya",
      "id": "transportspublicsdecatalunya-a45453",
      "locationSet": {"include": ["001"]},
      "tags": {
        "network": "Transports Públics de Catalunya",
        "operator": "Transports Públics de Catalunya",
        "route": "bus"
      }
    },
    {
      "displayName": "Transports públics de Mallorca",
      "id": "transportspublicsdemallorca-a45453",
      "locationSet": {"include": ["001"]},
      "tags": {
        "network": "Transports públics de Mallorca",
        "operator": "Transports públics de Mallorca",
        "route": "bus"
      }
    },
    {
      "displayName": "Transports públics de Menorca",
      "id": "transportspublicsdemenorca-a45453",
      "locationSet": {"include": ["001"]},
      "tags": {
        "network": "Transports públics de Menorca",
        "operator": "Transports públics de Menorca",
        "route": "bus"
      }
    },
    {
      "displayName": "TransReno",
      "id": "transreno-a45453",
      "locationSet": {"include": ["001"]},
      "tags": {
        "network": "TransReno",
        "operator": "TransReno",
        "route": "bus"
      }
    },
    {
      "displayName": "Transurb",
      "id": "transurb-a45453",
      "locationSet": {"include": ["001"]},
      "tags": {
        "network": "Transurb",
        "operator": "Transurb",
        "route": "bus"
      }
    },
    {
      "displayName": "Transvilles",
      "id": "transvilles-a45453",
      "locationSet": {"include": ["001"]},
      "tags": {
        "network": "Transvilles",
        "operator": "Transvilles",
        "route": "bus"
      }
    },
    {
      "displayName": "TransVO",
      "id": "transvo-a45453",
      "locationSet": {"include": ["001"]},
      "tags": {
        "network": "TransVO",
        "operator": "TransVO",
        "route": "bus"
      }
    },
    {
      "displayName": "Trasporti Pubblici della Repubblica di San Marino",
      "id": "trasportipubblicidellarepubblicadisanmarino-a45453",
      "locationSet": {"include": ["001"]},
      "tags": {
        "network": "Trasporti Pubblici della Repubblica di San Marino",
        "operator": "Trasporti Pubblici della Repubblica di San Marino",
        "route": "bus"
      }
    },
    {
      "displayName": "trasporto urbano",
      "id": "trasportourbano-a45453",
      "locationSet": {"include": ["001"]},
      "tags": {
        "network": "trasporto urbano",
        "operator": "trasporto urbano",
        "route": "bus"
      }
    },
    {
      "displayName": "Travel South Yorkshire",
      "id": "travelsouthyorkshire-a45453",
      "locationSet": {"include": ["001"]},
      "tags": {
        "network": "Travel South Yorkshire",
        "operator": "Travel South Yorkshire",
        "route": "bus"
      }
    },
    {
      "displayName": "Traverciel",
      "id": "traverciel-a45453",
      "locationSet": {"include": ["001"]},
      "tags": {
        "network": "Traverciel",
        "operator": "Traverciel",
        "route": "bus"
      }
    },
    {
      "displayName": "TrawsCymru",
      "id": "trawscymru-a45453",
      "locationSet": {"include": ["001"]},
      "tags": {
        "network": "TrawsCymru",
        "operator": "TrawsCymru",
        "route": "bus"
      }
    },
    {
      "displayName": "TréMA",
      "id": "trema-a45453",
      "locationSet": {"include": ["001"]},
      "tags": {
        "network": "TréMA",
        "operator": "TréMA",
        "route": "bus"
      }
    },
    {
      "displayName": "Trieste Trasporti",
      "id": "triestetrasporti-a45453",
      "locationSet": {"include": ["001"]},
      "tags": {
        "network": "Trieste Trasporti",
        "operator": "Trieste Trasporti",
        "route": "bus"
      }
    },
    {
      "displayName": "TriMet",
      "id": "trimet-a45453",
      "locationSet": {"include": ["001"]},
      "tags": {
        "network": "TriMet",
        "operator": "TriMet",
        "route": "bus"
      }
    },
    {
      "displayName": "Trinity Metro",
      "id": "trinitymetro-a45453",
      "locationSet": {"include": ["001"]},
      "tags": {
        "network": "Trinity Metro",
        "operator": "Trinity Metro",
        "route": "bus"
      }
    },
    {
      "displayName": "trô trô",
      "id": "trotro-a45453",
      "locationSet": {"include": ["001"]},
      "tags": {
        "network": "trô trô",
        "operator": "trô trô",
        "route": "bus"
      }
    },
    {
      "displayName": "TTC",
      "id": "ttc-a45453",
      "locationSet": {"include": ["001"]},
      "tags": {
        "network": "TTC",
        "operator": "TTC",
        "route": "bus"
      }
    },
    {
      "displayName": "TTC Bus",
      "id": "ttcbus-a45453",
      "locationSet": {"include": ["001"]},
      "tags": {
        "network": "TTC Bus",
        "operator": "TTC Bus",
        "route": "bus"
      }
    },
    {
      "displayName": "ttc.com.ge",
      "id": "ttccomge-a45453",
      "locationSet": {"include": ["001"]},
      "tags": {
        "network": "ttc.com.ge",
        "operator": "ttc.com.ge",
        "route": "bus"
      }
    },
    {
      "displayName": "TUB",
      "id": "tub-a45453",
      "locationSet": {"include": ["001"]},
      "tags": {
        "network": "TUB",
        "operator": "TUB",
        "route": "bus"
      }
    },
    {
      "displayName": "TUCS",
      "id": "tucs-a45453",
      "locationSet": {"include": ["001"]},
      "tags": {
        "network": "TUCS",
        "operator": "TUCS",
        "route": "bus"
      }
    },
    {
      "displayName": "TUL",
      "id": "tul-a45453",
      "locationSet": {"include": ["001"]},
      "tags": {
        "network": "TUL",
        "operator": "TUL",
        "route": "bus"
      }
    },
    {
      "displayName": "TUP",
      "id": "tup-a45453",
      "locationSet": {"include": ["001"]},
      "tags": {
        "network": "TUP",
        "operator": "TUP",
        "route": "bus"
      }
    },
    {
      "displayName": "Tupy",
      "id": "tupy-a45453",
      "locationSet": {"include": ["001"]},
      "tags": {
        "network": "Tupy",
        "operator": "Tupy",
        "route": "bus"
      }
    },
    {
      "displayName": "Turku",
      "id": "turku-a45453",
      "locationSet": {"include": ["001"]},
      "tags": {
        "network": "Turku",
        "operator": "Turku",
        "route": "bus"
      }
    },
    {
      "displayName": "TUS",
      "id": "tus-a45453",
      "locationSet": {"include": ["001"]},
      "tags": {
        "network": "TUS",
        "operator": "TUS",
        "route": "bus"
      }
    },
    {
      "displayName": "TUTicket",
      "id": "tuticket-a45453",
      "locationSet": {"include": ["001"]},
      "tags": {
        "network": "TUTicket",
        "operator": "TUTicket",
        "route": "bus"
      }
    },
    {
      "displayName": "TUVISA",
      "id": "tuvisa-a45453",
      "locationSet": {"include": ["001"]},
      "tags": {
        "network": "TUVISA",
        "operator": "TUVISA",
        "route": "bus"
      }
    },
    {
      "displayName": "TVLU",
      "id": "tvlu-a45453",
      "locationSet": {"include": ["001"]},
      "tags": {
        "network": "TVLU",
        "operator": "TVLU",
        "route": "bus"
      }
    },
    {
      "displayName": "TVS",
      "id": "tvs-a45453",
      "locationSet": {"include": ["001"]},
      "tags": {
        "network": "TVS",
        "operator": "TVS",
        "route": "bus"
      }
    },
    {
      "displayName": "TVSZ",
      "id": "tvsz-a45453",
      "locationSet": {"include": ["001"]},
      "tags": {
        "network": "TVSZ",
        "operator": "TVSZ",
        "route": "bus"
      }
    },
    {
      "displayName": "TVZG",
      "id": "tvzg-a45453",
      "locationSet": {"include": ["001"]},
      "tags": {
        "network": "TVZG",
        "operator": "TVZG",
        "route": "bus"
      }
    },
    {
      "displayName": "Twente",
      "id": "twente-a45453",
      "locationSet": {"include": ["001"]},
      "tags": {
        "network": "Twente",
        "operator": "Twente",
        "route": "bus"
      }
    },
    {
      "displayName": "Twisto",
      "id": "twisto-a45453",
      "locationSet": {"include": ["001"]},
      "tags": {
        "network": "Twisto",
        "operator": "Twisto",
        "route": "bus"
      }
    },
    {
      "displayName": "UCT",
      "id": "uct-a45453",
      "locationSet": {"include": ["001"]},
      "tags": {
        "network": "UCT",
        "operator": "UCT",
        "route": "bus"
      }
    },
    {
      "displayName": "UL",
      "id": "ul-a45453",
      "locationSet": {"include": ["001"]},
      "tags": {
        "network": "UL",
        "operator": "UL",
        "route": "bus"
      }
    },
    {
      "displayName": "Ultra",
      "id": "ultra-a45453",
      "locationSet": {"include": ["001"]},
      "tags": {
        "network": "Ultra",
        "operator": "Ultra",
        "route": "bus"
      }
    },
    {
      "displayName": "Ulysse",
      "id": "ulysse-a45453",
      "locationSet": {"include": ["001"]},
      "tags": {
        "network": "Ulysse",
        "operator": "Ulysse",
        "route": "bus"
      }
    },
    {
      "displayName": "UM Kędzierzyn-Koźle",
      "id": "umkedzierzynkozle-a45453",
      "locationSet": {"include": ["001"]},
      "tags": {
        "network": "UM Kędzierzyn-Koźle",
        "operator": "UM Kędzierzyn-Koźle",
        "route": "bus"
      }
    },
    {
      "displayName": "UMass Lowell",
      "id": "umasslowell-a45453",
      "locationSet": {"include": ["001"]},
      "tags": {
        "network": "UMass Lowell",
        "operator": "UMass Lowell",
        "route": "bus"
      }
    },
    {
      "displayName": "UNAUTO",
      "id": "unauto-a45453",
      "locationSet": {"include": ["001"]},
      "tags": {
        "network": "UNAUTO",
        "operator": "UNAUTO",
        "route": "bus"
      }
    },
    {
      "displayName": "Unireso",
      "id": "unireso-a45453",
      "locationSet": {"include": ["001"]},
      "tags": {
        "network": "Unireso",
        "operator": "Unireso",
        "route": "bus"
      }
    },
    {
      "displayName": "Urbano",
      "id": "urbano-a45453",
      "locationSet": {"include": ["001"]},
      "tags": {
        "network": "Urbano",
        "operator": "Urbano",
        "route": "bus"
      }
    },
    {
      "displayName": "Urbano Ancona",
      "id": "urbanoancona-a45453",
      "locationSet": {"include": ["001"]},
      "tags": {
        "network": "Urbano Ancona",
        "operator": "Urbano Ancona",
        "route": "bus"
      }
    },
    {
      "displayName": "Urbano Ascoli Piceno",
      "id": "urbanoascolipiceno-a45453",
      "locationSet": {"include": ["001"]},
      "tags": {
        "network": "Urbano Ascoli Piceno",
        "operator": "Urbano Ascoli Piceno",
        "route": "bus"
      }
    },
    {
      "displayName": "Urbano Collado Villalba",
      "id": "urbanocolladovillalba-a45453",
      "locationSet": {"include": ["001"]},
      "tags": {
        "network": "Urbano Collado Villalba",
        "operator": "Urbano Collado Villalba",
        "route": "bus"
      }
    },
    {
      "displayName": "Urbanos de Talavera",
      "id": "urbanosdetalavera-a45453",
      "locationSet": {"include": ["001"]},
      "tags": {
        "network": "Urbanos de Talavera",
        "operator": "Urbanos de Talavera",
        "route": "bus"
      }
    },
    {
      "displayName": "US National Transit Database id is 90032",
      "id": "usnationaltransitdatabaseidis90032-a45453",
      "locationSet": {"include": ["001"]},
      "tags": {
        "network": "US National Transit Database id is 90032",
        "operator": "US National Transit Database id is 90032",
        "route": "bus"
      }
    },
    {
      "displayName": "UTA",
      "id": "uta-a45453",
      "locationSet": {"include": ["001"]},
      "tags": {
        "network": "UTA",
        "operator": "UTA",
        "route": "bus"
      }
    },
    {
      "displayName": "Val d'Essonne",
      "id": "valdessonne-a45453",
      "locationSet": {"include": ["001"]},
      "tags": {
        "network": "Val d'Essonne",
        "operator": "Val d'Essonne",
        "route": "bus"
      }
    },
    {
      "displayName": "Valbus",
      "id": "valbus-a45453",
      "locationSet": {"include": ["001"]},
      "tags": {
        "network": "Valbus",
        "operator": "Valbus",
        "route": "bus"
      }
    },
    {
      "displayName": "Vallée d'Aoste Transports",
      "id": "valleedaostetransports-a45453",
      "locationSet": {"include": ["001"]},
      "tags": {
        "network": "Vallée d'Aoste Transports",
        "operator": "Vallée d'Aoste Transports",
        "route": "bus"
      }
    },
    {
      "displayName": "Valmy",
      "id": "valmy-a45453",
      "locationSet": {"include": ["001"]},
      "tags": {
        "network": "Valmy",
        "operator": "Valmy",
        "route": "bus"
      }
    },
    {
      "displayName": "Vantaa",
      "id": "vantaa-a45453",
      "locationSet": {"include": ["001"]},
      "tags": {
        "network": "Vantaa",
        "operator": "Vantaa",
        "route": "bus"
      }
    },
    {
      "displayName": "Västtrafik",
      "id": "vasttrafik-a45453",
      "locationSet": {"include": ["001"]},
      "tags": {
        "network": "Västtrafik",
        "operator": "Västtrafik",
        "route": "bus"
      }
    },
    {
      "displayName": "VBN",
      "id": "vbn-a45453",
      "locationSet": {"include": ["001"]},
      "tags": {
        "network": "VBN",
        "operator": "VBN",
        "route": "bus"
      }
    },
    {
      "displayName": "VEJ",
      "id": "vej-a45453",
      "locationSet": {"include": ["001"]},
      "tags": {
        "network": "VEJ",
        "operator": "VEJ",
        "route": "bus"
      }
    },
    {
      "displayName": "Veluwe",
      "id": "veluwe-a45453",
      "locationSet": {"include": ["001"]},
      "tags": {
        "network": "Veluwe",
        "operator": "Veluwe",
        "route": "bus"
      }
    },
    {
      "displayName": "Verkehrs- und Tarifverbund Stuttgart",
      "id": "verkehrsundtarifverbundstuttgart-a45453",
      "locationSet": {"include": ["001"]},
      "tags": {
        "network": "Verkehrs- und Tarifverbund Stuttgart",
        "operator": "Verkehrs- und Tarifverbund Stuttgart",
        "route": "bus"
      }
    },
    {
      "displayName": "Verkehrsbetriebsgesellschaft Passau",
      "id": "verkehrsbetriebsgesellschaftpassau-a45453",
      "locationSet": {"include": ["001"]},
      "tags": {
        "network": "Verkehrsbetriebsgesellschaft Passau",
        "operator": "Verkehrsbetriebsgesellschaft Passau",
        "route": "bus"
      }
    },
    {
      "displayName": "Verkehrsgemeinschaft am Bayerischen Untermain",
      "id": "verkehrsgemeinschaftambayerischenuntermain-a45453",
      "locationSet": {"include": ["001"]},
      "tags": {
        "network": "Verkehrsgemeinschaft am Bayerischen Untermain",
        "operator": "Verkehrsgemeinschaft am Bayerischen Untermain",
        "route": "bus"
      }
    },
    {
      "displayName": "Verkehrsgemeinschaft des Landkreises Greiz",
      "id": "verkehrsgemeinschaftdeslandkreisesgreiz-a45453",
      "locationSet": {"include": ["001"]},
      "tags": {
        "network": "Verkehrsgemeinschaft des Landkreises Greiz",
        "operator": "Verkehrsgemeinschaft des Landkreises Greiz",
        "route": "bus"
      }
    },
    {
      "displayName": "Verkehrsgemeinschaft Heidekreis",
      "id": "verkehrsgemeinschaftheidekreis-a45453",
      "locationSet": {"include": ["001"]},
      "tags": {
        "network": "Verkehrsgemeinschaft Heidekreis",
        "operator": "Verkehrsgemeinschaft Heidekreis",
        "route": "bus"
      }
    },
    {
      "displayName": "Verkehrsgemeinschaft Hof",
      "id": "verkehrsgemeinschafthof-a45453",
      "locationSet": {"include": ["001"]},
      "tags": {
        "network": "Verkehrsgemeinschaft Hof",
        "operator": "Verkehrsgemeinschaft Hof",
        "route": "bus"
      }
    },
    {
      "displayName": "Verkehrsgemeinschaft Oberallgäu",
      "id": "verkehrsgemeinschaftoberallgau-a45453",
      "locationSet": {"include": ["001"]},
      "tags": {
        "network": "Verkehrsgemeinschaft Oberallgäu",
        "operator": "Verkehrsgemeinschaft Oberallgäu",
        "route": "bus"
      }
    },
    {
      "displayName": "Verkehrsgemeinschaft Rendsburg-Eckernförde",
      "id": "verkehrsgemeinschaftrendsburgeckernforde-a45453",
      "locationSet": {"include": ["001"]},
      "tags": {
        "network": "Verkehrsgemeinschaft Rendsburg-Eckernförde",
        "operator": "Verkehrsgemeinschaft Rendsburg-Eckernförde",
        "route": "bus"
      }
    },
    {
      "displayName": "Verkehrsgemeinschaft Straubinger Land",
      "id": "verkehrsgemeinschaftstraubingerland-a45453",
      "locationSet": {"include": ["001"]},
      "tags": {
        "network": "Verkehrsgemeinschaft Straubinger Land",
        "operator": "Verkehrsgemeinschaft Straubinger Land",
        "route": "bus"
      }
    },
    {
      "displayName": "Verkehrsgemeinschaft Westmecklenburg",
      "id": "verkehrsgemeinschaftwestmecklenburg-a45453",
      "locationSet": {"include": ["001"]},
      "tags": {
        "network": "Verkehrsgemeinschaft Westmecklenburg",
        "operator": "Verkehrsgemeinschaft Westmecklenburg",
        "route": "bus"
      }
    },
    {
      "displayName": "Verkehrsgesellschaft Bäderkreis Calw",
      "id": "verkehrsgesellschaftbaderkreiscalw-a45453",
      "locationSet": {"include": ["001"]},
      "tags": {
        "network": "Verkehrsgesellschaft Bäderkreis Calw",
        "operator": "Verkehrsgesellschaft Bäderkreis Calw",
        "route": "bus"
      }
    },
    {
      "displayName": "Verkehrsverbund Berlin-Brandenburg",
      "id": "verkehrsverbundberlinbrandenburg-3b9544",
      "locationSet": {"include": ["de"]},
      "tags": {
        "network": "Verkehrsverbund Berlin-Brandenburg",
        "network:short": "VBB",
        "network:wikidata": "Q315451",
        "network:wikipedia": "de:Verkehrsverbund Berlin-Brandenburg",
        "route": "bus"
      }
    },
    {
      "displayName": "Verkehrsverbund Großraum Nürnberg",
      "id": "verkehrsverbundgrossraumnurnberg-a45453",
      "locationSet": {"include": ["001"]},
      "tags": {
        "network": "Verkehrsverbund Großraum Nürnberg",
        "operator": "Verkehrsverbund Großraum Nürnberg",
        "route": "bus"
      }
    },
    {
      "displayName": "Verkehrsverbund Großraum Nürnberg GmbH",
      "id": "verkehrsverbundgrossraumnurnberggmbh-a45453",
      "locationSet": {"include": ["001"]},
      "tags": {
        "network": "Verkehrsverbund Großraum Nürnberg GmbH",
        "operator": "Verkehrsverbund Großraum Nürnberg GmbH",
        "route": "bus"
      }
    },
    {
      "displayName": "Verkehrsverbund Hegau-Bodensee",
      "id": "verkehrsverbundhegaubodensee-a45453",
      "locationSet": {"include": ["001"]},
      "tags": {
        "network": "Verkehrsverbund Hegau-Bodensee",
        "operator": "Verkehrsverbund Hegau-Bodensee",
        "route": "bus"
      }
    },
    {
      "displayName": "Verkehrsverbund Mittelsachsen",
      "id": "verkehrsverbundmittelsachsen-a45453",
      "locationSet": {"include": ["001"]},
      "tags": {
        "network": "Verkehrsverbund Mittelsachsen",
        "operator": "Verkehrsverbund Mittelsachsen",
        "route": "bus"
      }
    },
    {
      "displayName": "Verkehrsverbund Oberelbe",
      "id": "verkehrsverbundoberelbe-a45453",
      "locationSet": {"include": ["001"]},
      "tags": {
        "network": "Verkehrsverbund Oberelbe",
        "operator": "Verkehrsverbund Oberelbe",
        "route": "bus"
      }
    },
    {
      "displayName": "Verkehrsverbund Pforzheim-Enzkreis",
      "id": "verkehrsverbundpforzheimenzkreis-a45453",
      "locationSet": {"include": ["001"]},
      "tags": {
        "network": "Verkehrsverbund Pforzheim-Enzkreis",
        "operator": "Verkehrsverbund Pforzheim-Enzkreis",
        "route": "bus"
      }
    },
    {
      "displayName": "Verkehrsverbund Region Braunschweig",
      "id": "verkehrsverbundregionbraunschweig-a45453",
      "locationSet": {"include": ["001"]},
      "tags": {
        "network": "Verkehrsverbund Region Braunschweig",
        "operator": "Verkehrsverbund Region Braunschweig",
        "route": "bus"
      }
    },
    {
      "displayName": "Verkehrsverbund Rhein-Mosel",
      "id": "verkehrsverbundrheinmosel-a45453",
      "locationSet": {"include": ["001"]},
      "tags": {
        "network": "Verkehrsverbund Rhein-Mosel",
        "operator": "Verkehrsverbund Rhein-Mosel",
        "route": "bus"
      }
    },
    {
      "displayName": "Verkehrsverbund Rhein-Neckar",
      "id": "verkehrsverbundrheinneckar-a45453",
      "locationSet": {"include": ["001"]},
      "tags": {
        "network": "Verkehrsverbund Rhein-Neckar",
        "operator": "Verkehrsverbund Rhein-Neckar",
        "route": "bus"
      }
    },
    {
      "displayName": "Verkehrsverbund Steiermark",
      "id": "verkehrsverbundsteiermark-a45453",
      "locationSet": {"include": ["001"]},
      "tags": {
        "network": "Verkehrsverbund Steiermark",
        "operator": "Verkehrsverbund Steiermark",
        "route": "bus"
      }
    },
    {
      "displayName": "Verkehrsverbund Süd-Niedersachsen",
      "id": "verkehrsverbundsudniedersachsen-a45453",
      "locationSet": {"include": ["001"]},
      "tags": {
        "network": "Verkehrsverbund Süd-Niedersachsen",
        "operator": "Verkehrsverbund Süd-Niedersachsen",
        "route": "bus"
      }
    },
    {
      "displayName": "Verkehrsverbund Tirol",
      "id": "verkehrsverbundtirol-a45453",
      "locationSet": {"include": ["001"]},
      "tags": {
        "network": "Verkehrsverbund Tirol",
        "operator": "Verkehrsverbund Tirol",
        "route": "bus"
      }
    },
    {
      "displayName": "Verkehrsverbund Vorarlberg",
      "id": "verkehrsverbundvorarlberg-a45453",
      "locationSet": {"include": ["001"]},
      "tags": {
        "network": "Verkehrsverbund Vorarlberg",
        "operator": "Verkehrsverbund Vorarlberg",
        "route": "bus"
      }
    },
    {
      "displayName": "Veszprém helyijárat",
      "id": "veszpremhelyijarat-a45453",
      "locationSet": {"include": ["001"]},
      "tags": {
        "network": "Veszprém helyijárat",
        "operator": "Veszprém helyijárat",
        "route": "bus"
      }
    },
    {
      "displayName": "VG RD-ECK",
      "id": "vgrdeck-a45453",
      "locationSet": {"include": ["001"]},
      "tags": {
        "network": "VG RD-ECK",
        "operator": "VG RD-ECK",
        "route": "bus"
      }
    },
    {
      "displayName": "VGB",
      "id": "vgb-a45453",
      "locationSet": {"include": ["001"]},
      "tags": {
        "network": "VGB",
        "operator": "VGB",
        "route": "bus"
      }
    },
    {
      "displayName": "VGE-Süd",
      "id": "vgesud-a45453",
      "locationSet": {"include": ["001"]},
      "tags": {
        "network": "VGE-Süd",
        "operator": "VGE-Süd",
        "route": "bus"
      }
    },
    {
      "displayName": "VGI",
      "id": "vgi-a45453",
      "locationSet": {"include": ["001"]},
      "tags": {
        "network": "VGI",
        "operator": "VGI",
        "route": "bus"
      }
    },
    {
      "displayName": "VGN",
      "id": "vgn-a45453",
      "locationSet": {"include": ["001"]},
      "tags": {
        "network": "VGN",
        "operator": "VGN",
        "route": "bus"
      }
    },
    {
      "displayName": "VHP",
      "id": "vhp-a45453",
      "locationSet": {"include": ["001"]},
      "tags": {
        "network": "VHP",
        "operator": "VHP",
        "route": "bus"
      }
    },
    {
      "displayName": "VIA",
      "id": "via-a45453",
      "locationSet": {"include": ["001"]},
      "tags": {
        "network": "VIA",
        "operator": "VIA",
        "route": "bus"
      }
    },
    {
      "displayName": "Vila Nova",
      "id": "vilanova-a45453",
      "locationSet": {"include": ["001"]},
      "tags": {
        "network": "Vila Nova",
        "operator": "Vila Nova",
        "route": "bus"
      }
    },
    {
      "displayName": "Vilniaus miesto savivaldybė",
      "id": "vilniausmiestosavivaldybe-a45453",
      "locationSet": {"include": ["001"]},
      "tags": {
        "network": "Vilniaus miesto savivaldybė",
        "operator": "Vilniaus miesto savivaldybė",
        "route": "bus"
      }
    },
    {
      "displayName": "Vitalis Transport",
      "id": "vitalistransport-a45453",
      "locationSet": {"include": ["001"]},
      "tags": {
        "network": "Vitalis Transport",
        "operator": "Vitalis Transport",
        "route": "bus"
      }
    },
    {
      "displayName": "Viterbo",
      "id": "viterbo-a45453",
      "locationSet": {"include": ["001"]},
      "tags": {
        "network": "Viterbo",
        "operator": "Viterbo",
        "route": "bus"
      }
    },
    {
      "displayName": "VKG",
      "id": "vkg-a45453",
      "locationSet": {"include": ["001"]},
      "tags": {
        "network": "VKG",
        "operator": "VKG",
        "route": "bus"
      }
    },
    {
      "displayName": "VL",
      "id": "vl-a45453",
      "locationSet": {"include": ["001"]},
      "tags": {
        "network": "VL",
        "operator": "VL",
        "route": "bus"
      }
    },
    {
      "displayName": "VLN",
      "id": "vln-a45453",
      "locationSet": {"include": ["001"]},
      "tags": {
        "network": "VLN",
        "operator": "VLN",
        "route": "bus"
      }
    },
    {
      "displayName": "VLS",
      "id": "vls-a45453",
      "locationSet": {"include": ["001"]},
      "tags": {
        "network": "VLS",
        "operator": "VLS",
        "route": "bus"
      }
    },
    {
      "displayName": "VMS",
      "id": "vms-a45453",
      "locationSet": {"include": ["001"]},
      "tags": {
        "network": "VMS",
        "operator": "VMS",
        "route": "bus"
      }
    },
    {
      "displayName": "VMT",
      "id": "vmt-a45453",
      "locationSet": {"include": ["001"]},
      "tags": {
        "network": "VMT",
        "operator": "VMT",
        "route": "bus"
      }
    },
    {
      "displayName": "VNN",
      "id": "vnn-a45453",
      "locationSet": {"include": ["001"]},
      "tags": {
        "network": "VNN",
        "operator": "VNN",
        "route": "bus"
      }
    },
    {
      "displayName": "Voironnais",
      "id": "voironnais-a45453",
      "locationSet": {"include": ["001"]},
      "tags": {
        "network": "Voironnais",
        "operator": "Voironnais",
        "route": "bus"
      }
    },
    {
      "displayName": "Volánbusz",
      "id": "volanbusz-a45453",
      "locationSet": {"include": ["001"]},
      "tags": {
        "network": "Volánbusz",
        "operator": "Volánbusz",
        "route": "bus"
      }
    },
    {
      "displayName": "Volkswagen Shuttles",
      "id": "volkswagenshuttles-a45453",
      "locationSet": {"include": ["001"]},
      "tags": {
        "network": "Volkswagen Shuttles",
        "operator": "Volkswagen Shuttles",
        "route": "bus"
      }
    },
    {
      "displayName": "Voorne-Putten en Rozenburg",
      "id": "voorneputtenenrozenburg-a45453",
      "locationSet": {"include": ["001"]},
      "tags": {
        "network": "Voorne-Putten en Rozenburg",
        "operator": "Voorne-Putten en Rozenburg",
        "route": "bus"
      }
    },
    {
      "displayName": "VOR",
      "id": "vor-a45453",
      "locationSet": {"include": ["001"]},
      "tags": {
        "network": "VOR",
        "operator": "VOR",
        "route": "bus"
      }
    },
    {
      "displayName": "VOS",
      "id": "vos-a45453",
      "locationSet": {"include": ["001"]},
      "tags": {
        "network": "VOS",
        "operator": "VOS",
        "route": "bus"
      }
    },
    {
      "displayName": "VOS Ost",
      "id": "vosost-a45453",
      "locationSet": {"include": ["001"]},
      "tags": {
        "network": "VOS Ost",
        "operator": "VOS Ost",
        "route": "bus"
      }
    },
    {
      "displayName": "VPE",
      "id": "vpe-a45453",
      "locationSet": {"include": ["001"]},
      "tags": {
        "network": "VPE",
        "operator": "VPE",
        "route": "bus"
      }
    },
    {
      "displayName": "VRB",
      "id": "vrb-a45453",
      "locationSet": {"include": ["001"]},
      "tags": {
        "network": "VRB",
        "operator": "VRB",
        "route": "bus"
      }
    },
    {
      "displayName": "VRD",
      "id": "vrd-a45453",
      "locationSet": {"include": ["001"]},
      "tags": {
        "network": "VRD",
        "operator": "VRD",
        "route": "bus"
      }
    },
    {
      "displayName": "VRK",
      "id": "vrk-a45453",
      "locationSet": {"include": ["001"]},
      "tags": {
        "network": "VRK",
        "operator": "VRK",
        "route": "bus"
      }
    },
    {
      "displayName": "VRM",
      "id": "vrm-a45453",
      "locationSet": {"include": ["001"]},
      "tags": {
        "network": "VRM",
        "operator": "VRM",
        "route": "bus"
      }
    },
    {
      "displayName": "VRN",
      "id": "vrn-a45453",
      "locationSet": {"include": ["001"]},
      "tags": {
        "network": "VRN",
        "operator": "VRN",
        "route": "bus"
      }
    },
    {
      "displayName": "VRR",
      "id": "vrr-3b9544",
      "locationSet": {"include": ["de"]},
      "matchNames": [
        "verkehrsverbund rhein-ruhr"
      ],
      "tags": {
        "network": "VRR",
        "network:wikidata": "Q448199",
        "network:wikipedia": "de:Verkehrsverbund Rhein-Ruhr",
        "operator": "VRR",
        "operator:wikidata": "Q448199",
        "operator:wikipedia": "de:Verkehrsverbund Rhein-Ruhr",
        "route": "bus"
      }
    },
    {
      "displayName": "VRS",
      "id": "vrs-a45453",
      "locationSet": {"include": ["001"]},
      "tags": {
        "network": "VRS",
        "operator": "VRS",
        "route": "bus"
      }
    },
    {
      "displayName": "VRT",
      "id": "vrt-a45453",
      "locationSet": {"include": ["001"]},
      "tags": {
        "network": "VRT",
        "operator": "VRT",
        "route": "bus"
      }
    },
    {
      "displayName": "VSB",
      "id": "vsb-a45453",
      "locationSet": {"include": ["001"]},
      "tags": {
        "network": "VSB",
        "operator": "VSB",
        "route": "bus"
      }
    },
    {
      "displayName": "VSN",
      "id": "vsn-a45453",
      "locationSet": {"include": ["001"]},
      "tags": {
        "network": "VSN",
        "operator": "VSN",
        "route": "bus"
      }
    },
    {
      "displayName": "VTA",
      "id": "vta-a45453",
      "locationSet": {"include": ["001"]},
      "tags": {
        "network": "VTA",
        "operator": "VTA",
        "route": "bus"
      }
    },
    {
      "displayName": "VVM",
      "id": "vvm-a45453",
      "locationSet": {"include": ["001"]},
      "tags": {
        "network": "VVM",
        "operator": "VVM",
        "route": "bus"
      }
    },
    {
      "displayName": "VVO",
      "id": "vvo-a45453",
      "locationSet": {"include": ["001"]},
      "tags": {
        "network": "VVO",
        "operator": "VVO",
        "route": "bus"
      }
    },
    {
      "displayName": "VVR",
      "id": "vvr-a45453",
      "locationSet": {"include": ["001"]},
      "tags": {
        "network": "VVR",
        "operator": "VVR",
        "route": "bus"
      }
    },
    {
      "displayName": "VVS",
      "id": "vvs-a45453",
      "locationSet": {"include": ["001"]},
      "tags": {
        "network": "VVS",
        "operator": "VVS",
        "route": "bus"
      }
    },
    {
      "displayName": "VVT",
      "id": "vvt-a45453",
      "locationSet": {"include": ["001"]},
      "tags": {
        "network": "VVT",
        "operator": "VVT",
        "route": "bus"
      }
    },
    {
      "displayName": "VVTA",
      "id": "vvta-a45453",
      "locationSet": {"include": ["001"]},
      "tags": {
        "network": "VVTA",
        "operator": "VVTA",
        "route": "bus"
      }
    },
    {
      "displayName": "VVW",
      "id": "vvw-a45453",
      "locationSet": {"include": ["001"]},
      "tags": {
        "network": "VVW",
        "operator": "VVW",
        "route": "bus"
      }
    },
    {
      "displayName": "VWM",
      "id": "vwm-a45453",
      "locationSet": {"include": ["001"]},
      "tags": {
        "network": "VWM",
        "operator": "VWM",
        "route": "bus"
      }
    },
    {
      "displayName": "VyBus",
      "id": "vybus-a45453",
      "locationSet": {"include": ["001"]},
      "tags": {
        "network": "VyBus",
        "operator": "VyBus",
        "route": "bus"
      }
    },
    {
      "displayName": "Waldshuter Tarifverbund",
      "id": "waldshutertarifverbund-a45453",
      "locationSet": {"include": ["001"]},
      "tags": {
        "network": "Waldshuter Tarifverbund",
        "operator": "Waldshuter Tarifverbund",
        "route": "bus"
      }
    },
    {
      "displayName": "Waterland",
      "id": "waterland-a45453",
      "locationSet": {"include": ["001"]},
      "tags": {
        "network": "Waterland",
        "operator": "Waterland",
        "route": "bus"
      }
    },
    {
      "displayName": "Waukesha Metro",
      "id": "waukeshametro-a45453",
      "locationSet": {"include": ["001"]},
      "tags": {
        "network": "Waukesha Metro",
        "operator": "Waukesha Metro",
        "route": "bus"
      }
    },
    {
      "displayName": "WDR",
      "id": "wdr-a45453",
      "locationSet": {"include": ["001"]},
      "tags": {
        "network": "WDR",
        "operator": "WDR",
        "route": "bus"
      }
    },
    {
      "displayName": "WeGo",
      "id": "wego-a45453",
      "locationSet": {"include": ["001"]},
      "tags": {
        "network": "WeGo",
        "operator": "WeGo",
        "route": "bus"
      }
    },
    {
      "displayName": "Wels Linien",
      "id": "welslinien-a45453",
      "locationSet": {"include": ["001"]},
      "tags": {
        "network": "Wels Linien",
        "operator": "Wels Linien",
        "route": "bus"
      }
    },
    {
      "displayName": "WerraBus",
      "id": "werrabus-a45453",
      "locationSet": {"include": ["001"]},
      "tags": {
        "network": "WerraBus",
        "operator": "WerraBus",
        "route": "bus"
      }
    },
    {
      "displayName": "West Sussex",
      "id": "westsussex-a45453",
      "locationSet": {"include": ["001"]},
      "tags": {
        "network": "West Sussex",
        "operator": "West Sussex",
        "route": "bus"
      }
    },
    {
      "displayName": "West-Brabant",
      "id": "westbrabant-a45453",
      "locationSet": {"include": ["001"]},
      "tags": {
        "network": "West-Brabant",
        "operator": "West-Brabant",
        "route": "bus"
      }
    },
    {
      "displayName": "WestCAT",
      "id": "westcat-a45453",
      "locationSet": {"include": ["001"]},
      "tags": {
        "network": "WestCAT",
        "operator": "WestCAT",
        "route": "bus"
      }
    },
    {
      "displayName": "WestfalenTarif",
      "id": "westfalentarif-a45453",
      "locationSet": {"include": ["001"]},
      "tags": {
        "network": "WestfalenTarif",
        "operator": "WestfalenTarif",
        "route": "bus"
      }
    },
    {
      "displayName": "Whatcom Transportation Authority",
      "id": "whatcomtransportationauthority-a45453",
      "locationSet": {"include": ["001"]},
      "tags": {
        "network": "Whatcom Transportation Authority",
        "operator": "Whatcom Transportation Authority",
        "route": "bus"
      }
    },
    {
      "displayName": "Wheels",
      "id": "wheels-a45453",
      "locationSet": {"include": ["001"]},
      "tags": {
        "network": "Wheels",
        "operator": "Wheels",
        "route": "bus"
      }
    },
    {
      "displayName": "Wibus",
      "id": "wibus-a45453",
      "locationSet": {"include": ["001"]},
      "tags": {
        "network": "Wibus",
        "operator": "Wibus",
        "route": "bus"
      }
    },
    {
      "displayName": "Wichita Transit",
      "id": "wichitatransit-a45453",
      "locationSet": {"include": ["001"]},
      "tags": {
        "network": "Wichita Transit",
        "operator": "Wichita Transit",
        "route": "bus"
      }
    },
    {
      "displayName": "Wieluń",
      "id": "wielun-a45453",
      "locationSet": {"include": ["001"]},
      "tags": {
        "network": "Wieluń",
        "operator": "Wieluń",
        "route": "bus"
      }
    },
    {
      "displayName": "Włocławek",
      "id": "wloclawek-a45453",
      "locationSet": {"include": ["001"]},
      "tags": {
        "network": "Włocławek",
        "operator": "Włocławek",
        "route": "bus"
      }
    },
    {
      "displayName": "WMATA Metrobus",
      "id": "wmatametrobus-a45453",
      "locationSet": {"include": ["001"]},
      "tags": {
        "network": "WMATA Metrobus",
        "operator": "WMATA Metrobus",
        "route": "bus"
      }
    },
    {
      "displayName": "Woro-woro d'Abobo",
      "id": "woroworodabobo-a45453",
      "locationSet": {"include": ["001"]},
      "tags": {
        "network": "Woro-woro d'Abobo",
        "operator": "Woro-woro d'Abobo",
        "route": "bus"
      }
    },
    {
      "displayName": "Woro-woro de Cocody",
      "id": "woroworodecocody-a45453",
      "locationSet": {"include": ["001"]},
      "tags": {
        "network": "Woro-woro de Cocody",
        "operator": "Woro-woro de Cocody",
        "route": "bus"
      }
    },
    {
      "displayName": "Woro-woro de Koumassi",
      "id": "woroworodekoumassi-a45453",
      "locationSet": {"include": ["001"]},
      "tags": {
        "network": "Woro-woro de Koumassi",
        "operator": "Woro-woro de Koumassi",
        "route": "bus"
      }
    },
    {
      "displayName": "Woro-woro de Yopougon",
      "id": "woroworodeyopougon-a45453",
      "locationSet": {"include": ["001"]},
      "tags": {
        "network": "Woro-woro de Yopougon",
        "operator": "Woro-woro de Yopougon",
        "route": "bus"
      }
    },
    {
      "displayName": "Wrocław",
      "id": "wroclaw-a45453",
      "locationSet": {"include": ["001"]},
      "tags": {
        "network": "Wrocław",
        "operator": "Wrocław",
        "route": "bus"
      }
    },
    {
      "displayName": "WRTA",
      "id": "wrta-a45453",
      "locationSet": {"include": ["001"]},
      "tags": {
        "network": "WRTA",
        "operator": "WRTA",
        "route": "bus"
      }
    },
    {
      "displayName": "WVV",
      "id": "wvv-a45453",
      "locationSet": {"include": ["001"]},
      "tags": {
        "network": "WVV",
        "operator": "WVV",
        "route": "bus"
      }
    },
    {
      "displayName": "X-Trafik",
      "id": "xtrafik-a45453",
      "locationSet": {"include": ["001"]},
      "tags": {
        "network": "X-Trafik",
        "operator": "X-Trafik",
        "route": "bus"
      }
    },
    {
      "displayName": "Xpress",
      "id": "xpress-a45453",
      "locationSet": {"include": ["001"]},
      "tags": {
        "network": "Xpress",
        "operator": "Xpress",
        "route": "bus"
      }
    },
    {
      "displayName": "Yélo",
      "id": "yelo-a45453",
      "locationSet": {"include": ["001"]},
      "tags": {
        "network": "Yélo",
        "operator": "Yélo",
        "route": "bus"
      }
    },
    {
      "displayName": "Yerevan Minibus",
      "id": "yerevanminibus-a45453",
      "locationSet": {"include": ["001"]},
      "tags": {
        "network": "Yerevan Minibus",
        "operator": "Yerevan Minibus",
        "route": "bus"
      }
    },
    {
      "displayName": "Yerres",
      "id": "yerres-a45453",
      "locationSet": {"include": ["001"]},
      "tags": {
        "network": "Yerres",
        "operator": "Yerres",
        "route": "bus"
      }
    },
    {
      "displayName": "Yolobus",
      "id": "yolobus-a45453",
      "locationSet": {"include": ["001"]},
      "tags": {
        "network": "Yolobus",
        "operator": "Yolobus",
        "route": "bus"
      }
    },
    {
      "displayName": "York Region Transit",
      "id": "yorkregiontransit-a45453",
      "locationSet": {"include": ["001"]},
      "tags": {
        "network": "York Region Transit",
        "operator": "York Region Transit",
        "route": "bus"
      }
    },
    {
      "displayName": "YRTA",
      "id": "yrta-a45453",
      "locationSet": {"include": ["001"]},
      "tags": {
        "network": "YRTA",
        "operator": "YRTA",
        "route": "bus"
      }
    },
    {
      "displayName": "Yuba-Sutter Transit",
      "id": "yubasuttertransit-a45453",
      "locationSet": {"include": ["001"]},
      "tags": {
        "network": "Yuba-Sutter Transit",
        "operator": "Yuba-Sutter Transit",
        "route": "bus"
      }
    },
    {
      "displayName": "za:regional",
      "id": "zaregional-a45453",
      "locationSet": {"include": ["001"]},
      "tags": {
        "network": "za:regional",
        "operator": "za:regional",
        "route": "bus"
      }
    },
    {
      "displayName": "Zaanstreek",
      "id": "zaanstreek-a45453",
      "locationSet": {"include": ["001"]},
      "tags": {
        "network": "Zaanstreek",
        "operator": "Zaanstreek",
        "route": "bus"
      }
    },
    {
      "displayName": "Zamość",
      "id": "zamosc-a45453",
      "locationSet": {"include": ["001"]},
      "tags": {
        "network": "Zamość",
        "operator": "Zamość",
        "route": "bus"
      }
    },
    {
      "displayName": "Zarząd Transportu Metropolitalnego",
      "id": "zarzadtransportumetropolitalnego-a45453",
      "locationSet": {"include": ["001"]},
      "tags": {
        "network": "Zarząd Transportu Metropolitalnego",
        "operator": "Zarząd Transportu Metropolitalnego",
        "route": "bus"
      }
    },
    {
      "displayName": "ZDiT Koszalin",
      "id": "zditkoszalin-a45453",
      "locationSet": {"include": ["001"]},
      "tags": {
        "network": "ZDiT Koszalin",
        "operator": "ZDiT Koszalin",
        "route": "bus"
      }
    },
    {
      "displayName": "ZDiTM Szczecin",
      "id": "zditmszczecin-a45453",
      "locationSet": {"include": ["001"]},
      "tags": {
        "network": "ZDiTM Szczecin",
        "operator": "ZDiTM Szczecin",
        "route": "bus"
      }
    },
    {
      "displayName": "Zduńska Wola",
      "id": "zdunskawola-a45453",
      "locationSet": {"include": ["001"]},
      "tags": {
        "network": "Zduńska Wola",
        "operator": "Zduńska Wola",
        "route": "bus"
      }
    },
    {
      "displayName": "ZDZiT Olsztyn",
      "id": "zdzitolsztyn-a45453",
      "locationSet": {"include": ["001"]},
      "tags": {
        "network": "ZDZiT Olsztyn",
        "operator": "ZDZiT Olsztyn",
        "route": "bus"
      }
    },
    {
      "displayName": "Zeeland",
      "id": "zeeland-a45453",
      "locationSet": {"include": ["001"]},
      "tags": {
        "network": "Zeeland",
        "operator": "Zeeland",
        "route": "bus"
      }
    },
    {
      "displayName": "Zéphir Bus",
      "id": "zephirbus-a45453",
      "locationSet": {"include": ["001"]},
      "tags": {
        "network": "Zéphir Bus",
        "operator": "Zéphir Bus",
        "route": "bus"
      }
    },
    {
      "displayName": "Zest",
      "id": "zest-a45453",
      "locationSet": {"include": ["001"]},
      "tags": {
        "network": "Zest",
        "operator": "Zest",
        "route": "bus"
      }
    },
    {
      "displayName": "ZIM Słupsk",
      "id": "zimslupsk-a45453",
      "locationSet": {"include": ["001"]},
      "tags": {
        "network": "ZIM Słupsk",
        "operator": "ZIM Słupsk",
        "route": "bus"
      }
    },
    {
      "displayName": "ZKKM Chrzanów",
      "id": "zkkmchrzanow-a45453",
      "locationSet": {"include": ["001"]},
      "tags": {
        "network": "ZKKM Chrzanów",
        "operator": "ZKKM Chrzanów",
        "route": "bus"
      }
    },
    {
      "displayName": "ZKM Augustów",
      "id": "zkmaugustow-a45453",
      "locationSet": {"include": ["001"]},
      "tags": {
        "network": "ZKM Augustów",
        "operator": "ZKM Augustów",
        "route": "bus"
      }
    },
    {
      "displayName": "ZKM Elbląg",
      "id": "zkmelblag-a45453",
      "locationSet": {"include": ["001"]},
      "tags": {
        "network": "ZKM Elbląg",
        "operator": "ZKM Elbląg",
        "route": "bus"
      }
    },
    {
      "displayName": "ZKM Gdynia",
      "id": "zkmgdynia-a45453",
      "locationSet": {"include": ["001"]},
      "tags": {
        "network": "ZKM Gdynia",
        "operator": "ZKM Gdynia",
        "route": "bus"
      }
    },
    {
      "displayName": "Zone Suburbaine",
      "id": "zonesuburbaine-a45453",
      "locationSet": {"include": ["001"]},
      "tags": {
        "network": "Zone Suburbaine",
        "operator": "Zone Suburbaine",
        "route": "bus"
      }
    },
    {
      "displayName": "Zone Urbaine",
      "id": "zoneurbaine-a45453",
      "locationSet": {"include": ["001"]},
      "tags": {
        "network": "Zone Urbaine",
        "operator": "Zone Urbaine",
        "route": "bus"
      }
    },
    {
      "displayName": "Zou !",
      "id": "zou-a45453",
      "locationSet": {"include": ["001"]},
      "tags": {
        "network": "Zou !",
        "operator": "Zou !",
        "route": "bus"
      }
    },
    {
      "displayName": "ZTM Gdańsk",
      "id": "ztmgdansk-a45453",
      "locationSet": {"include": ["001"]},
      "tags": {
        "network": "ZTM Gdańsk",
        "operator": "ZTM Gdańsk",
        "route": "bus"
      }
    },
    {
      "displayName": "ZTM Kielce",
      "id": "ztmkielce-a45453",
      "locationSet": {"include": ["001"]},
      "tags": {
        "network": "ZTM Kielce",
        "operator": "ZTM Kielce",
        "route": "bus"
      }
    },
    {
      "displayName": "ZTM Poznań",
      "id": "ztmpoznan-a45453",
      "locationSet": {"include": ["001"]},
      "tags": {
        "network": "ZTM Poznań",
        "operator": "ZTM Poznań",
        "route": "bus"
      }
    },
    {
      "displayName": "ZTM Rzeszów",
      "id": "ztmrzeszow-a45453",
      "locationSet": {"include": ["001"]},
      "tags": {
        "network": "ZTM Rzeszów",
        "operator": "ZTM Rzeszów",
        "route": "bus"
      }
    },
    {
      "displayName": "ZTM Warszawa",
      "id": "ztmwarszawa-a45453",
      "locationSet": {"include": ["001"]},
      "tags": {
        "network": "ZTM Warszawa",
        "operator": "ZTM Warszawa",
        "route": "bus"
      }
    },
    {
      "displayName": "ZTP w Krakowie",
      "id": "ztpwkrakowie-a45453",
      "locationSet": {"include": ["001"]},
      "tags": {
        "network": "ZTP w Krakowie",
        "operator": "ZTP w Krakowie",
        "route": "bus"
      }
    },
    {
      "displayName": "Zuid-Holland Noord",
      "id": "zuidhollandnoord-a45453",
      "locationSet": {"include": ["001"]},
      "tags": {
        "network": "Zuid-Holland Noord",
        "operator": "Zuid-Holland Noord",
        "route": "bus"
      }
    },
    {
      "displayName": "Zuidoost-Brabant",
      "id": "zuidoostbrabant-a45453",
      "locationSet": {"include": ["001"]},
      "tags": {
        "network": "Zuidoost-Brabant",
        "operator": "Zuidoost-Brabant",
        "route": "bus"
      }
    },
    {
      "displayName": "Zuidoost-Fryslân en Wadden",
      "id": "zuidoostfryslanenwadden-a45453",
      "locationSet": {"include": ["001"]},
      "tags": {
        "network": "Zuidoost-Fryslân en Wadden",
        "operator": "Zuidoost-Fryslân en Wadden",
        "route": "bus"
      }
    },
    {
      "displayName": "ZVON",
      "id": "zvon-a45453",
      "locationSet": {"include": ["001"]},
      "tags": {
        "network": "ZVON",
        "operator": "ZVON",
        "route": "bus"
      }
    },
    {
      "displayName": "ZVV",
      "id": "zvv-a45453",
      "locationSet": {"include": ["001"]},
      "tags": {
        "network": "ZVV",
        "operator": "ZVV",
        "route": "bus"
      }
    },
    {
      "displayName": "Żyrardów",
      "id": "zyrardow-a45453",
      "locationSet": {"include": ["001"]},
      "tags": {
        "network": "Żyrardów",
        "operator": "Żyrardów",
        "route": "bus"
      }
    },
    {
      "displayName": "Αστικό ΚΤΕΛ Ηρακλείου",
      "id": "337fc7-a45453",
      "locationSet": {"include": ["001"]},
      "tags": {
        "network": "Αστικό ΚΤΕΛ Ηρακλείου",
        "operator": "Αστικό ΚΤΕΛ Ηρακλείου",
        "route": "bus"
      }
    },
    {
      "displayName": "Επαρχία Λευκωσίας",
      "id": "286f25-a45453",
      "locationSet": {"include": ["001"]},
      "tags": {
        "network": "Επαρχία Λευκωσίας",
        "operator": "Επαρχία Λευκωσίας",
        "route": "bus"
      }
    },
    {
      "displayName": "Λεμεσός",
      "id": "82bfa5-a45453",
      "locationSet": {"include": ["001"]},
      "tags": {
        "network": "Λεμεσός",
        "operator": "Λεμεσός",
        "route": "bus"
      }
    },
    {
      "displayName": "ΟΣΥ",
      "id": "303ffc-a45453",
      "locationSet": {"include": ["001"]},
      "tags": {
        "network": "ΟΣΥ",
        "operator": "ΟΣΥ",
        "route": "bus"
      }
    },
    {
      "displayName": "Χανιά",
      "id": "46993b-a45453",
      "locationSet": {"include": ["001"]},
      "tags": {
        "network": "Χανιά",
        "operator": "Χανιά",
        "route": "bus"
      }
    },
    {
      "displayName": "Воскресенск",
      "id": "2de9e7-a45453",
      "locationSet": {"include": ["001"]},
      "tags": {
        "network": "Воскресенск",
        "operator": "Воскресенск",
        "route": "bus"
      }
    },
    {
      "displayName": "городское поселение Пушкино",
      "id": "c106b9-a45453",
      "locationSet": {"include": ["001"]},
      "tags": {
        "network": "городское поселение Пушкино",
        "operator": "городское поселение Пушкино",
        "route": "bus"
      }
    },
    {
      "displayName": "Городской общественный транспорт Екатеринбурга",
      "id": "d86b94-a45453",
      "locationSet": {"include": ["001"]},
      "tags": {
        "network": "Городской общественный транспорт Екатеринбурга",
        "operator": "Городской общественный транспорт Екатеринбурга",
        "route": "bus"
      }
    },
    {
      "displayName": "Городской общественный транспорт Нальчика",
      "id": "eeb3d1-a45453",
      "locationSet": {"include": ["001"]},
      "tags": {
        "network": "Городской общественный транспорт Нальчика",
        "operator": "Городской общественный транспорт Нальчика",
        "route": "bus"
      }
    },
    {
      "displayName": "Городской общественный транспорт Прохладного",
      "id": "e79afc-a45453",
      "locationSet": {"include": ["001"]},
      "tags": {
        "network": "Городской общественный транспорт Прохладного",
        "operator": "Городской общественный транспорт Прохладного",
        "route": "bus"
      }
    },
    {
      "displayName": "городской округ Королёв",
      "id": "28f56e-a45453",
      "locationSet": {"include": ["001"]},
      "tags": {
        "network": "городской округ Королёв",
        "operator": "городской округ Королёв",
        "route": "bus"
      }
    },
    {
      "displayName": "городской округ Мытищи",
      "id": "9465c2-a45453",
      "locationSet": {"include": ["001"]},
      "tags": {
        "network": "городской округ Мытищи",
        "operator": "городской округ Мытищи",
        "route": "bus"
      }
    },
    {
      "displayName": "Городской транспорт Перми",
      "id": "2af9f1-a45453",
      "locationSet": {"include": ["001"]},
      "tags": {
        "network": "Городской транспорт Перми",
        "operator": "Городской транспорт Перми",
        "route": "bus"
      }
    },
    {
      "displayName": "Дмитров",
      "id": "2e8961-a45453",
      "locationSet": {"include": ["001"]},
      "tags": {
        "network": "Дмитров",
        "operator": "Дмитров",
        "route": "bus"
      }
    },
    {
      "displayName": "Единая сеть маршрутов пригородного транспорта Свердловской области",
      "id": "e0b106-a45453",
      "locationSet": {"include": ["001"]},
      "tags": {
        "network": "Единая сеть маршрутов пригородного транспорта Свердловской области",
        "operator": "Единая сеть маршрутов пригородного транспорта Свердловской области",
        "route": "bus"
      }
    },
    {
      "displayName": "Івано-Франківський автобус",
      "id": "c5a55e-a45453",
      "locationSet": {"include": ["001"]},
      "tags": {
        "network": "Івано-Франківський автобус",
        "operator": "Івано-Франківський автобус",
        "route": "bus"
      }
    },
    {
      "displayName": "Лыткарино",
      "id": "26d1a7-a45453",
      "locationSet": {"include": ["001"]},
      "tags": {
        "network": "Лыткарино",
        "operator": "Лыткарино",
        "route": "bus"
      }
    },
    {
      "displayName": "Міський громадський транспорт Маріуполя",
      "id": "28b69f-a45453",
      "locationSet": {"include": ["001"]},
      "tags": {
        "network": "Міський громадський транспорт Маріуполя",
        "operator": "Міський громадський транспорт Маріуполя",
        "route": "bus"
      }
    },
    {
      "displayName": "Москва",
      "id": "fb849d-a45453",
      "locationSet": {"include": ["001"]},
      "tags": {
        "network": "Москва",
        "operator": "Москва",
        "route": "bus"
      }
    },
    {
      "displayName": "Московская область",
      "id": "65d0c7-a45453",
      "locationSet": {"include": ["001"]},
      "tags": {
        "network": "Московская область",
        "operator": "Московская область",
        "route": "bus"
      }
    },
    {
      "displayName": "Московский транспорт",
      "id": "ebea10-a45453",
      "locationSet": {"include": ["001"]},
      "tags": {
        "network": "Московский транспорт",
        "operator": "Московский транспорт",
        "route": "bus"
      }
    },
    {
      "displayName": "Наро-Фоминск",
      "id": "4ae2dd-a45453",
      "locationSet": {"include": ["001"]},
      "tags": {
        "network": "Наро-Фоминск",
        "operator": "Наро-Фоминск",
        "route": "bus"
      }
    },
    {
      "displayName": "Подольск",
      "id": "f8708f-a45453",
      "locationSet": {"include": ["001"]},
      "tags": {
        "network": "Подольск",
        "operator": "Подольск",
        "route": "bus"
      }
    },
    {
      "displayName": "Регулярные пассажирские перевозки городского округа Верхняя Пышма",
      "id": "9e7095-a45453",
      "locationSet": {"include": ["001"]},
      "tags": {
        "network": "Регулярные пассажирские перевозки городского округа Верхняя Пышма",
        "operator": "Регулярные пассажирские перевозки городского округа Верхняя Пышма",
        "route": "bus"
      }
    },
    {
      "displayName": "Рыбница",
      "id": "ca5994-a45453",
      "locationSet": {"include": ["001"]},
      "tags": {
        "network": "Рыбница",
        "operator": "Рыбница",
        "route": "bus"
      }
    },
    {
      "displayName": "смежные межрегиональные маршруты (Московская область)",
      "id": "a0cf63-a45453",
      "locationSet": {"include": ["001"]},
      "tags": {
        "network": "смежные межрегиональные маршруты (Московская область)",
        "operator": "смежные межрегиональные маршруты (Московская область)",
        "route": "bus"
      }
    },
    {
      "displayName": "Тамбовский муниципальный транспорт",
      "id": "28776e-a45453",
      "locationSet": {"include": ["001"]},
      "tags": {
        "network": "Тамбовский муниципальный транспорт",
        "operator": "Тамбовский муниципальный транспорт",
        "route": "bus"
      }
    },
    {
      "displayName": "Томский автобус",
      "id": "cccb5e-a45453",
      "locationSet": {"include": ["001"]},
      "tags": {
        "network": "Томский автобус",
        "operator": "Томский автобус",
        "route": "bus"
      }
    },
    {
      "displayName": "Улан-Удэ",
      "id": "77104a-a45453",
      "locationSet": {"include": ["001"]},
      "tags": {
        "network": "Улан-Удэ",
        "operator": "Улан-Удэ",
        "route": "bus"
      }
    },
    {
      "displayName": "Чехов",
      "id": "9785cf-a45453",
      "locationSet": {"include": ["001"]},
      "tags": {
        "network": "Чехов",
        "operator": "Чехов",
        "route": "bus"
      }
    },
    {
      "displayName": "الشركة العامة للنقل الداخلي بحلب",
      "id": "3d71c3-a45453",
      "locationSet": {"include": ["001"]},
      "tags": {
        "network": "الشركة العامة للنقل الداخلي بحلب",
        "operator": "الشركة العامة للنقل الداخلي بحلب",
        "route": "bus"
      }
    },
    {
      "displayName": "서울시 간선버스",
      "id": "bb220e-776068",
      "locationSet": {"include": ["kr"]},
      "tags": {
        "network": "서울시 간선버스",
        "network:ko": "서울시 간선버스",
        "operator": "서울시 간선버스",
        "operator:ko": "서울시 간선버스",
        "route": "bus"
      }
    },
    {
      "displayName": "천안시",
      "id": "bf6076-776068",
      "locationSet": {"include": ["kr"]},
      "tags": {
        "network": "천안시",
        "network:ko": "천안시",
        "operator": "천안시",
        "operator:ko": "천안시",
        "route": "bus"
      }
    },
    {
      "displayName": "ことでん",
      "id": "267ccf-9701b7",
      "locationSet": {"include": ["jp"]},
      "tags": {
        "network": "ことでん",
        "network:ja": "ことでん",
        "operator": "ことでん",
        "operator:ja": "ことでん",
        "route": "bus"
      }
    },
    {
      "displayName": "サンデン交通",
      "id": "b58a21-9701b7",
      "locationSet": {"include": ["jp"]},
      "tags": {
        "network": "サンデン交通",
        "network:ja": "サンデン交通",
        "operator": "サンデン交通",
        "operator:ja": "サンデン交通",
        "route": "bus"
      }
    },
    {
      "displayName": "九龍及新界巴士 Kowloon & NT Bus",
      "id": "5bc6fd-a45453",
      "locationSet": {"include": ["001"]},
      "tags": {
        "network": "九龍及新界巴士 Kowloon & NT Bus",
        "operator": "九龍及新界巴士 Kowloon & NT Bus",
        "route": "bus"
      }
    },
    {
      "displayName": "京成バス",
      "id": "fac7d0-9701b7",
      "locationSet": {"include": ["jp"]},
      "tags": {
        "network": "京成バス",
        "network:ja": "京成バス",
        "operator": "京成バス",
        "operator:ja": "京成バス",
        "route": "bus"
      }
    },
    {
      "displayName": "京浜急行バス",
      "id": "df2d3b-9701b7",
      "locationSet": {"include": ["jp"]},
      "tags": {
        "network": "京浜急行バス",
        "network:ja": "京浜急行バス",
        "operator": "京浜急行バス",
        "operator:ja": "京浜急行バス",
        "route": "bus"
      }
    },
    {
      "displayName": "京王バス",
      "id": "c675ac-9701b7",
      "locationSet": {"include": ["jp"]},
      "tags": {
        "network": "京王バス",
        "network:ja": "京王バス",
        "operator": "京王バス",
        "operator:ja": "京王バス",
        "route": "bus"
      }
    },
    {
      "displayName": "京都市営バス",
      "id": "865dd5-9701b7",
      "locationSet": {"include": ["jp"]},
      "tags": {
        "network": "京都市営バス",
        "network:ja": "京都市営バス",
        "operator": "京都市営バス",
        "operator:ja": "京都市営バス",
        "route": "bus"
      }
    },
    {
      "displayName": "伊豆箱根バス",
      "id": "36fd4b-9701b7",
      "locationSet": {"include": ["jp"]},
      "tags": {
        "network": "伊豆箱根バス",
        "network:ja": "伊豆箱根バス",
        "operator": "伊豆箱根バス",
        "operator:ja": "伊豆箱根バス",
        "route": "bus"
      }
    },
    {
      "displayName": "公路客運",
      "id": "a49b64-a45453",
      "locationSet": {"include": ["001"]},
      "tags": {
        "network": "公路客運",
        "operator": "公路客運",
        "route": "bus"
      }
    },
    {
      "displayName": "北大嶼山對外巴士 North Lantau External Bus",
      "id": "006a39-a45453",
      "locationSet": {"include": ["001"]},
      "tags": {
        "network": "北大嶼山對外巴士 North Lantau External Bus",
        "operator": "北大嶼山對外巴士 North Lantau External Bus",
        "route": "bus"
      }
    },
    {
      "displayName": "千里ニュータウン線",
      "id": "55b71e-9701b7",
      "locationSet": {"include": ["jp"]},
      "tags": {
        "network": "千里ニュータウン線",
        "network:ja": "千里ニュータウン線",
        "operator": "千里ニュータウン線",
        "operator:ja": "千里ニュータウン線",
        "route": "bus"
      }
    },
    {
      "displayName": "南通市区公交",
      "id": "80e138-a45453",
      "locationSet": {"include": ["001"]},
      "tags": {
        "network": "南通市区公交",
        "operator": "南通市区公交",
        "route": "bus"
      }
    },
    {
      "displayName": "君津市コミュニティバス",
      "id": "d22ceb-9701b7",
      "locationSet": {"include": ["jp"]},
      "tags": {
        "network": "君津市コミュニティバス",
        "network:ja": "君津市コミュニティバス",
        "operator": "君津市コミュニティバス",
        "operator:ja": "君津市コミュニティバス",
        "route": "bus"
      }
    },
    {
      "displayName": "吹田市内線",
      "id": "d2ac54-a45453",
      "locationSet": {"include": ["001"]},
      "tags": {
        "network": "吹田市内線",
        "operator": "吹田市内線",
        "route": "bus"
      }
    },
    {
      "displayName": "国際興業バス",
      "id": "9e96b5-9701b7",
      "locationSet": {"include": ["jp"]},
      "tags": {
        "network": "国際興業バス",
        "network:ja": "国際興業バス",
        "operator": "国際興業バス",
        "operator:ja": "国際興業バス",
        "route": "bus"
      }
    },
    {
      "displayName": "國道客運",
      "id": "8bca84-a45453",
      "locationSet": {"include": ["001"]},
      "tags": {
        "network": "國道客運",
        "operator": "國道客運",
        "route": "bus"
      }
    },
    {
      "displayName": "園區巡迴巴士",
      "id": "9bb796-a45453",
      "locationSet": {"include": ["001"]},
      "tags": {
        "network": "園區巡迴巴士",
        "operator": "園區巡迴巴士",
        "route": "bus"
      }
    },
    {
      "displayName": "城巴機場快線 Cityflyer",
      "id": "f16bb3-a45453",
      "locationSet": {"include": ["001"]},
      "tags": {
        "network": "城巴機場快線 Cityflyer",
        "operator": "城巴機場快線 Cityflyer",
        "route": "bus"
      }
    },
    {
      "displayName": "大和市コミュニティバス",
      "id": "3935b6-9701b7",
      "locationSet": {"include": ["jp"]},
      "tags": {
        "network": "大和市コミュニティバス",
        "network:ja": "大和市コミュニティバス",
        "operator": "大和市コミュニティバス",
        "operator:ja": "大和市コミュニティバス",
        "route": "bus"
      }
    },
    {
      "displayName": "大阪シティバス",
      "id": "26ec21-9701b7",
      "locationSet": {"include": ["jp"]},
      "tags": {
        "network": "大阪シティバス",
        "network:ja": "大阪シティバス",
        "operator": "大阪シティバス",
        "operator:ja": "大阪シティバス",
        "route": "bus"
      }
    },
    {
      "displayName": "小田急バス",
      "id": "d29228-9701b7",
      "locationSet": {"include": ["jp"]},
      "tags": {
        "network": "小田急バス",
        "network:ja": "小田急バス",
        "operator": "小田急バス",
        "operator:ja": "小田急バス",
        "route": "bus"
      }
    },
    {
      "displayName": "尼崎市内線",
      "id": "cf59d9-a45453",
      "locationSet": {"include": ["001"]},
      "tags": {
        "network": "尼崎市内線",
        "operator": "尼崎市内線",
        "route": "bus"
      }
    },
    {
      "displayName": "山陽バス",
      "id": "6c9a32-9701b7",
      "locationSet": {"include": ["jp"]},
      "tags": {
        "network": "山陽バス",
        "network:ja": "山陽バス",
        "operator": "山陽バス",
        "operator:ja": "山陽バス",
        "route": "bus"
      }
    },
    {
      "displayName": "川崎市バス",
      "id": "e4e8fb-9701b7",
      "locationSet": {"include": ["jp"]},
      "tags": {
        "network": "川崎市バス",
        "network:ja": "川崎市バス",
        "operator": "川崎市バス",
        "operator:ja": "川崎市バス",
        "route": "bus"
      }
    },
    {
      "displayName": "川崎鶴見臨港バス",
      "id": "5d3561-9701b7",
      "locationSet": {"include": ["jp"]},
      "tags": {
        "network": "川崎鶴見臨港バス",
        "network:ja": "川崎鶴見臨港バス",
        "operator": "川崎鶴見臨港バス",
        "operator:ja": "川崎鶴見臨港バス",
        "route": "bus"
      }
    },
    {
      "displayName": "新北市公車",
      "id": "b4a974-a45453",
      "locationSet": {"include": ["001"]},
      "tags": {
        "network": "新北市公車",
        "operator": "新北市公車",
        "route": "bus"
      }
    },
    {
      "displayName": "新竹市區公車",
      "id": "0dc234-a45453",
      "locationSet": {"include": ["001"]},
      "tags": {
        "network": "新竹市區公車",
        "operator": "新竹市區公車",
        "route": "bus"
      }
    },
    {
      "displayName": "新竹縣快捷公車",
      "id": "f7ab60-a45453",
      "locationSet": {"include": ["001"]},
      "tags": {
        "network": "新竹縣快捷公車",
        "operator": "新竹縣快捷公車",
        "route": "bus"
      }
    },
    {
      "displayName": "東急バス",
      "id": "3d5e4e-9701b7",
      "locationSet": {"include": ["jp"]},
      "tags": {
        "network": "東急バス",
        "network:ja": "東急バス",
        "operator": "東急バス",
        "operator:ja": "東急バス",
        "route": "bus"
      }
    },
    {
      "displayName": "東武バス",
      "id": "49f8a0-9701b7",
      "locationSet": {"include": ["jp"]},
      "tags": {
        "network": "東武バス",
        "network:ja": "東武バス",
        "operator": "東武バス",
        "operator:ja": "東武バス",
        "route": "bus"
      }
    },
    {
      "displayName": "桃園市公車",
      "id": "08cd3e-a45453",
      "locationSet": {"include": ["001"]},
      "tags": {
        "network": "桃園市公車",
        "operator": "桃園市公車",
        "route": "bus"
      }
    },
    {
      "displayName": "横浜市営バス",
      "id": "d1fca7-9701b7",
      "locationSet": {"include": ["jp"]},
      "tags": {
        "network": "横浜市営バス",
        "network:ja": "横浜市営バス",
        "operator": "横浜市営バス",
        "operator:ja": "横浜市営バス",
        "route": "bus"
      }
    },
    {
      "displayName": "池田市内線",
      "id": "b0caf7-a45453",
      "locationSet": {"include": ["001"]},
      "tags": {
        "network": "池田市内線",
        "operator": "池田市内線",
        "route": "bus"
      }
    },
    {
      "displayName": "济南公交——济南公交公司",
      "id": "f9ccee-a45453",
      "locationSet": {"include": ["001"]},
      "tags": {
        "network": "济南公交——济南公交公司",
        "operator": "济南公交——济南公交公司",
        "route": "bus"
      }
    },
    {
      "displayName": "港島專綫小巴 Hong Kong Island Green Minibus",
      "id": "d5cc49-a45453",
      "locationSet": {"include": ["001"]},
      "tags": {
        "network": "港島專綫小巴 Hong Kong Island Green Minibus",
        "operator": "港島專綫小巴 Hong Kong Island Green Minibus",
        "route": "bus"
      }
    },
    {
      "displayName": "港島巴士 Hong Kong Island Bus",
      "id": "57113d-a45453",
      "locationSet": {"include": ["001"]},
      "tags": {
        "network": "港島巴士 Hong Kong Island Bus",
        "operator": "港島巴士 Hong Kong Island Bus",
        "route": "bus"
      }
    },
    {
      "displayName": "港鐵巴士 MTR Bus",
      "id": "5016dd-a45453",
      "locationSet": {"include": ["001"]},
      "tags": {
        "network": "港鐵巴士 MTR Bus",
        "operator": "港鐵巴士 MTR Bus",
        "route": "bus"
      }
    },
    {
      "displayName": "猪名川パークタウン線",
      "id": "874086-9701b7",
      "locationSet": {"include": ["jp"]},
      "tags": {
        "network": "猪名川パークタウン線",
        "network:ja": "猪名川パークタウン線",
        "operator": "猪名川パークタウン線",
        "operator:ja": "猪名川パークタウン線",
        "route": "bus"
      }
    },
    {
      "displayName": "相鉄バス",
      "id": "69f1c5-9701b7",
      "locationSet": {"include": ["jp"]},
      "tags": {
        "network": "相鉄バス",
        "network:ja": "相鉄バス",
        "operator": "相鉄バス",
        "operator:ja": "相鉄バス",
        "route": "bus"
      }
    },
    {
      "displayName": "神奈中バス",
      "id": "0a0fee-9701b7",
      "locationSet": {"include": ["jp"]},
      "tags": {
        "network": "神奈中バス",
        "network:ja": "神奈中バス",
        "operator": "神奈中バス",
        "operator:ja": "神奈中バス",
        "route": "bus"
      }
    },
    {
      "displayName": "神奈川中央交通",
      "id": "f87cac-a45453",
      "locationSet": {"include": ["001"]},
      "tags": {
        "network": "神奈川中央交通",
        "operator": "神奈川中央交通",
        "route": "bus"
      }
    },
    {
      "displayName": "神姫バス大久保",
      "id": "57a361-9701b7",
      "locationSet": {"include": ["jp"]},
      "tags": {
        "network": "神姫バス大久保",
        "network:ja": "神姫バス大久保",
        "operator": "神姫バス大久保",
        "operator:ja": "神姫バス大久保",
        "route": "bus"
      }
    },
    {
      "displayName": "神姫バス明石",
      "id": "1d635d-9701b7",
      "locationSet": {"include": ["jp"]},
      "tags": {
        "network": "神姫バス明石",
        "network:ja": "神姫バス明石",
        "operator": "神姫バス明石",
        "operator:ja": "神姫バス明石",
        "route": "bus"
      }
    },
    {
      "displayName": "神姫バス西神",
      "id": "38db0e-9701b7",
      "locationSet": {"include": ["jp"]},
      "tags": {
        "network": "神姫バス西神",
        "network:ja": "神姫バス西神",
        "operator": "神姫バス西神",
        "operator:ja": "神姫バス西神",
        "route": "bus"
      }
    },
    {
      "displayName": "神戸市バス",
      "id": "c8699b-9701b7",
      "locationSet": {"include": ["jp"]},
      "tags": {
        "network": "神戸市バス",
        "network:ja": "神戸市バス",
        "operator": "神戸市バス",
        "operator:ja": "神戸市バス",
        "route": "bus"
      }
    },
    {
      "displayName": "立川バス",
      "id": "f273e5-9701b7",
      "locationSet": {"include": ["jp"]},
      "tags": {
        "network": "立川バス",
        "network:ja": "立川バス",
        "operator": "立川バス",
        "operator:ja": "立川バス",
        "route": "bus"
      }
    },
    {
      "displayName": "竹北市免費市民公車",
      "id": "934c41-a45453",
      "locationSet": {"include": ["001"]},
      "tags": {
        "network": "竹北市免費市民公車",
        "operator": "竹北市免費市民公車",
        "route": "bus"
      }
    },
    {
      "displayName": "粟生団地線",
      "id": "d509c5-a45453",
      "locationSet": {"include": ["001"]},
      "tags": {
        "network": "粟生団地線",
        "operator": "粟生団地線",
        "route": "bus"
      }
    },
    {
      "displayName": "臺中市公車",
      "id": "0cfe02-a45453",
      "locationSet": {"include": ["001"]},
      "tags": {
        "network": "臺中市公車",
        "operator": "臺中市公車",
        "route": "bus"
      }
    },
    {
      "displayName": "臺北市公車",
      "id": "2a38ea-a45453",
      "locationSet": {"include": ["001"]},
      "tags": {
        "network": "臺北市公車",
        "operator": "臺北市公車",
        "route": "bus"
      }
    },
    {
      "displayName": "西東京バス",
      "id": "735064-9701b7",
      "locationSet": {"include": ["jp"]},
      "tags": {
        "network": "西東京バス",
        "network:ja": "西東京バス",
        "operator": "西東京バス",
        "operator:ja": "西東京バス",
        "route": "bus"
      }
    },
    {
      "displayName": "西武バス",
      "id": "613bbf-9701b7",
      "locationSet": {"include": ["jp"]},
      "tags": {
        "network": "西武バス",
        "network:ja": "西武バス",
        "operator": "西武バス",
        "operator:ja": "西武バス",
        "route": "bus"
      }
    },
    {
      "displayName": "西鉄バス",
      "id": "bce311-9701b7",
      "locationSet": {"include": ["jp"]},
      "tags": {
        "network": "西鉄バス",
        "network:ja": "西鉄バス",
        "operator": "西鉄バス",
        "operator:ja": "西鉄バス",
        "route": "bus"
      }
    },
    {
      "displayName": "過海隧道巴士 Cross-harbour Bus",
      "id": "e7c9aa-a45453",
      "locationSet": {"include": ["001"]},
      "tags": {
        "network": "過海隧道巴士 Cross-harbour Bus",
        "operator": "過海隧道巴士 Cross-harbour Bus",
        "route": "bus"
      }
    },
    {
      "displayName": "道南バス",
      "id": "854638-9701b7",
      "locationSet": {"include": ["jp"]},
      "tags": {
        "network": "道南バス",
        "network:ja": "道南バス",
        "operator": "道南バス",
        "operator:ja": "道南バス",
        "route": "bus"
      }
    },
    {
      "displayName": "都バス",
      "id": "937368-9701b7",
      "locationSet": {"include": ["jp"]},
      "tags": {
        "network": "都バス",
        "network:ja": "都バス",
        "operator": "都バス",
        "operator:ja": "都バス",
        "route": "bus"
      }
    },
    {
      "displayName": "都営バス",
      "id": "ec5051-9701b7",
      "locationSet": {"include": ["jp"]},
      "tags": {
        "network": "都営バス",
        "network:ja": "都営バス",
        "operator": "都営バス",
        "operator:ja": "都営バス",
        "route": "bus"
      }
    },
    {
      "displayName": "関東バス",
      "id": "4903f2-9701b7",
      "locationSet": {"include": ["jp"]},
      "tags": {
        "network": "関東バス",
        "network:ja": "関東バス",
        "operator": "関東バス",
        "operator:ja": "関東バス",
        "route": "bus"
      }
    },
    {
      "displayName": "阪神線",
      "id": "49f6d5-a45453",
      "locationSet": {"include": ["001"]},
      "tags": {
        "network": "阪神線",
        "operator": "阪神線",
        "route": "bus"
      }
    },
    {
      "displayName": "高雄市公車",
      "id": "c41865-a45453",
      "locationSet": {"include": ["001"]},
      "tags": {
        "network": "高雄市公車",
        "operator": "高雄市公車",
        "route": "bus"
      }
    },
    {
      "displayName": "龍運機場巴士 Long Win Airport Bus",
      "id": "5b590e-a45453",
      "locationSet": {"include": ["001"]},
      "tags": {
        "network": "龍運機場巴士 Long Win Airport Bus",
        "operator": "龍運機場巴士 Long Win Airport Bus",
        "route": "bus"
      }
    }
  ]
}<|MERGE_RESOLUTION|>--- conflicted
+++ resolved
@@ -704,19 +704,11 @@
     },
     {
       "displayName": "Augsburger Verkehrs- und Tarifverbund",
-<<<<<<< HEAD
-      "id": "auvv-a45453",
+      "id": "augsburgerverkehrsundtarifverbund-3b9544",
       "locationSet": {"include": ["de"]},
       "matchNames": [
         "AVV"
       ],
-      "tags": {
-        "network": "AVV",
-        "network:wikidata": "Q760574",
-        "network:wikipedia": "de:Augsburger Verkehrs- und Tarifverbund",
-=======
-      "id": "augsburgerverkehrsundtarifverbund-3b9544",
-      "locationSet": {"include": ["de"]},
       "tags": {
         "network": "Augsburger Verkehrs- und Tarifverbund",
         "network:wikidata": "Q760574",
@@ -724,7 +716,6 @@
         "operator": "Augsburger Verkehrs- und Tarifverbund",
         "operator:wikidata": "Q760574",
         "operator:wikipedia": "de:Augsburger Verkehrs- und Tarifverbund",
->>>>>>> 00935096
         "route": "bus"
       }
     },
