--- conflicted
+++ resolved
@@ -222,13 +222,7 @@
     },
     {
       "displayName": "Manchester Metrolink",
-<<<<<<< HEAD
-      "id": "manchestermetrolink-2e09b9",
       "locationSet": {"include": ["gb-eng"]},
-=======
-      "id": "manchestermetrolink-9c9a42",
-      "locationSet": {"include": ["gb"]},
->>>>>>> de79cb98
       "tags": {
         "network": "Manchester Metrolink",
         "network:wikidata": "Q18548",
