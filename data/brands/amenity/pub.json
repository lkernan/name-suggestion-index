--- conflicted
+++ resolved
@@ -34,7 +34,6 @@
       }
     },
     {
-<<<<<<< HEAD
       "displayName": "Hall & Woodhouse",
       "id": "hallandwoodhouse-eaed91",
       "locationSet": {"include": ["gb"]},
@@ -43,7 +42,9 @@
         "brand": "Hall & Woodhouse",
         "brand:wikidata": "Q5642555",
         "brand:wikipedia": "en:Hall & Woodhouse"
-=======
+      }
+    },
+    {
       "displayName": "Fuller's",
       "locationSet": {"include": ["gb"]},
       "note": "No name for Fuller's brand as each pub is named differently.",
@@ -52,7 +53,6 @@
         "brand": "Fuller's",
         "brand:wikidata": "Q5253950",
         "brand:wikipedia": "en:Fuller's Brewery"
->>>>>>> b9f94279
       }
     },
     {
