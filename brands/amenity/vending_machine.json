{
  "brands/amenity/vending_machine": [
    {
      "displayName": "Amazon Hub ロッカー",
      "id": "amazonhubロッカー-bf11a2",
      "locationSet": {"include": ["jp"]},
      "matchNames": [
        "amazon ロッカー",
        "アマゾン・ハブ・ロッカー"
      ],
      "oldid": "amenity/vending_machine|Amazon Hub ロッカー",
      "tags": {
        "amenity": "vending_machine",
        "brand": "Amazon Hub ロッカー",
        "brand:en": "Amazon Hub Locker",
        "brand:ja": "Amazon Hub ロッカー",
        "brand:wikidata": "Q16974764",
        "brand:wikipedia": "ja:Amazonロッカー",
        "name": "Amazon Hub ロッカー",
        "name:en": "Amazon Hub Locker",
        "name:ja": "Amazon Hub ロッカー",
        "vending": "parcel_pickup"
      }
    },
    {
      "displayName": "Amazon Locker",
      "id": "amazonlocker-52a344",
      "locationSet": {
        "include": ["de", "gb", "us"]
      },
      "oldid": "amenity/vending_machine|Amazon Locker",
      "tags": {
        "amenity": "vending_machine",
        "brand": "Amazon Locker",
        "brand:wikidata": "Q16974764",
        "brand:wikipedia": "en:Amazon Locker",
        "name": "Amazon Locker",
        "vending": "parcel_pickup"
      }
    },
    {
      "displayName": "AmeriGas",
      "id": "amerigas-7e3927",
      "locationSet": {"include": ["us"]},
      "oldid": "amenity/vending_machine|AmeriGas",
      "tags": {
        "amenity": "vending_machine",
        "brand": "AmeriGas",
        "brand:wikidata": "Q23130318",
        "fuel:lpg": "yes",
        "name": "AmeriGas",
        "vending": "gas"
      }
    },
    {
      "displayName": "Automat ŚKUP",
      "id": "automatskup-bd9635",
      "locationSet": {"include": ["pl"]},
      "oldid": "amenity/vending_machine|Automat ŚKUP",
      "tags": {
        "amenity": "vending_machine",
        "brand": "Automat ŚKUP",
        "brand:wikidata": "Q24945427",
        "brand:wikipedia": "pl:Śląska Karta Usług Publicznych",
        "name": "Automat ŚKUP",
        "vending": "public_transport_tickets"
      }
    },
    {
      "displayName": "Best Buy Express",
      "id": "bestbuyexpress-7e3927",
      "locationSet": {"include": ["us"]},
      "oldid": "amenity/vending_machine|Best Buy Express",
      "tags": {
        "amenity": "vending_machine",
        "brand": "Best Buy Express",
        "brand:wikidata": "Q533415",
        "name": "Best Buy Express",
        "vending": "electronics"
      }
    },
    {
      "displayName": "BKK-automata",
      "id": "bkkautomata-1490d1",
      "locationSet": {"include": ["hu"]},
      "oldid": "amenity/vending_machine|BKK-automata",
      "tags": {
        "amenity": "vending_machine",
        "brand": "BKK-automata",
        "brand:wikidata": "Q608917",
        "brand:wikipedia": "hu:Budapesti Közlekedési Központ",
        "name": "BKK-automata",
        "vending": "public_transport_tickets"
      }
    },
    {
      "displayName": "Blue Rhino",
      "id": "bluerhino-7e3927",
      "locationSet": {"include": ["us"]},
      "oldid": "amenity/vending_machine|Blue Rhino",
      "tags": {
        "amenity": "vending_machine",
        "brand": "Blue Rhino",
        "brand:wikidata": "Q65681213",
        "fuel:lpg": "yes",
        "name": "Blue Rhino",
        "vending": "gas"
      }
    },
    {
      "displayName": "CVS Pharmacy",
      "id": "cvspharmacy-7e3927",
      "locationSet": {"include": ["us"]},
      "oldid": "amenity/vending_machine|CVS Pharmacy",
      "tags": {
        "amenity": "vending_machine",
        "brand": "CVS Pharmacy",
        "brand:wikidata": "Q2078880",
        "brand:wikipedia": "en:CVS Pharmacy",
        "name": "CVS Pharmacy",
        "short_name": "CVS",
        "vending": "chemist"
      }
    },
    {
      "displayName": "DHL Packstation",
      "id": "dhlpackstation-a242c5",
      "locationSet": {"include": ["de"]},
      "matchTags": ["amenity/post_box"],
      "oldid": "amenity/vending_machine|DHL Packstation",
      "tags": {
        "amenity": "vending_machine",
        "brand": "Packstation",
        "brand:wikidata": "Q1766703",
        "brand:wikipedia": "en:Packstation",
        "name": "DHL Packstation",
        "vending": "parcel_pickup;parcel_mail_in"
      }
    },
    {
      "displayName": "DHL Paketbox",
      "id": "dhlpaketbox-a242c5",
      "locationSet": {"include": ["de"]},
      "oldid": "amenity/vending_machine|DHL Paketbox",
      "tags": {
        "amenity": "vending_machine",
        "brand": "Paketbox",
        "brand:wikidata": "Q2046604",
        "brand:wikipedia": "de:Paketbox",
        "name": "DHL Paketbox",
        "vending": "parcel_mail_in"
      }
    },
    {
      "displayName": "Dog-Station",
      "id": "dogstation-a8978b",
      "locationSet": {
        "include": ["at", "de", "dk"]
      },
      "oldid": "amenity/vending_machine|Dog-Station",
      "tags": {
        "amenity": "vending_machine",
        "brand": "Dog-Station",
        "brand:wikidata": "Q63720061",
        "name": "Dog-Station",
        "vending": "excrement_bags"
      }
    },
    {
      "displayName": "Foxpost",
      "id": "foxpost-1490d1",
      "locationSet": {"include": ["hu"]},
      "oldid": "amenity/vending_machine|Foxpost",
      "tags": {
        "amenity": "vending_machine",
        "brand": "Foxpost",
        "name": "Foxpost",
        "vending": "parcel_pickup"
      }
    },
    {
      "displayName": "Home City Ice",
      "id": "homecityice-7e3927",
      "locationSet": {"include": ["us"]},
      "oldid": "amenity/vending_machine|Home City Ice",
      "tags": {
        "amenity": "vending_machine",
        "brand": "Home City Ice",
        "brand:wikidata": "Q5888287",
        "name": "Home City Ice",
        "vending": "ice_cubes"
      }
    },
    {
      "displayName": "JT",
      "id": "jt-bf11a2",
      "locationSet": {"include": ["jp"]},
      "oldid": "amenity/vending_machine|JT",
      "tags": {
        "amenity": "vending_machine",
        "brand": "JT",
        "brand:wikidata": "Q898568",
        "brand:wikipedia": "ja:日本たばこ産業",
        "name": "JT",
        "official_name": "日本たばこ産業",
        "official_name:en": "Japan Tobacco",
        "vending": "cigarettes"
      }
    },
    {
      "displayName": "KKM",
      "id": "kkm-bd9635",
      "locationSet": {"include": ["pl"]},
      "oldid": "amenity/vending_machine|KKM",
      "tags": {
        "amenity": "vending_machine",
        "brand": "KKM",
        "brand:wikidata": "Q57515549",
        "name": "KKM",
        "vending": "public_transport_tickets"
      }
    },
    {
      "displayName": "Ozon Box",
      "id": "ozonbox-eb9a2c",
      "locationSet": {"include": ["ru"]},
      "matchNames": ["постамат ozon box"],
      "matchTags": ["amenity/post_box"],
      "oldid": "amenity/vending_machine|Ozon Box",
      "tags": {
        "amenity": "vending_machine",
        "brand": "Ozon Box",
        "brand:wikidata": "Q2365235",
        "brand:wikipedia": "ru:Ozon.ru",
        "name": "Ozon Box",
        "vending": "parcel_pickup"
      }
    },
    {
      "displayName": "Paczkomat InPost",
      "id": "paczkomatinpost-bd9635",
      "locationSet": {"include": ["pl"]},
      "oldid": "amenity/vending_machine|Paczkomat InPost",
      "tags": {
        "amenity": "vending_machine",
        "brand": "InPost",
        "brand:wikidata": "Q3182097",
        "brand:wikipedia": "pl:InPost",
        "name": "Paczkomat InPost",
        "vending": "parcel_pickup;parcel_mail_in"
      }
    },
    {
      "displayName": "ParkPlus (Calgary)",
      "id": "parkplus-b46c08",
      "locationSet": {"include": ["ca"]},
      "oldid": "amenity/vending_machine|ParkPlus~(Calgary)",
      "tags": {
        "amenity": "vending_machine",
        "brand": "ParkPlus",
        "brand:wikidata": "Q63719595",
        "name": "ParkPlus",
        "vending": "parking_tickets"
      }
    },
    {
      "displayName": "PUDOステーション",
      "id": "pudoステーション-bf11a2",
      "locationSet": {"include": ["jp"]},
<<<<<<< HEAD
      "matchNames": ["プドー・ステーション"],
=======
>>>>>>> 263113b7
      "matchTags": ["amenity/post_box"],
      "oldid": "amenity/vending_machine|PUDOステーション",
      "tags": {
        "alt_name": "プドー・ステーション",
        "amenity": "vending_machine",
        "brand": "プドー",
        "brand:en": "PUDO",
        "brand:ja": "プドー",
        "brand:wikidata": "Q86738066",
        "brand:wikipedia": "ja:Packcity Japan",
        "name": "PUDOステーション",
        "name:en": "PUDO Station",
        "name:ja": "PUDOステーション",
        "vending": "parcel_pickup"
      }
    },
    {
      "displayName": "Redbox",
      "id": "redbox-7e3927",
      "locationSet": {"include": ["us"]},
      "oldid": "amenity/vending_machine|Redbox",
      "tags": {
        "amenity": "vending_machine",
        "brand": "Redbox",
        "brand:wikidata": "Q7305489",
        "brand:wikipedia": "en:Redbox",
        "name": "Redbox",
        "vending": "movies"
      }
    },
    {
      "displayName": "Reddy Ice",
      "id": "reddyice-7e3927",
      "locationSet": {"include": ["us"]},
      "oldid": "amenity/vending_machine|Reddy Ice",
      "tags": {
        "amenity": "vending_machine",
        "brand": "Reddy Ice",
        "brand:wikidata": "Q7305666",
        "brand:wikipedia": "en:Reddy Ice",
        "name": "Reddy Ice",
        "vending": "ice_cubes"
      }
    },
    {
      "displayName": "Robidog",
      "id": "robidog-742585",
      "locationSet": {"include": ["ch"]},
      "oldid": "amenity/vending_machine|Robidog",
      "tags": {
        "amenity": "vending_machine",
        "brand": "Robidog",
        "brand:wikidata": "Q2159689",
        "brand:wikipedia": "de:Robidog",
        "name": "Robidog",
        "vending": "excrement_bags"
      }
    },
    {
      "displayName": "Smartpost",
      "id": "smartpost-7a60d4",
      "locationSet": {"include": ["fi"]},
      "matchTags": ["amenity/post_box"],
      "oldid": "amenity/vending_machine|Smartpost",
      "tags": {
        "amenity": "vending_machine",
        "brand": "Smartpost",
        "brand:wikidata": "Q7543889",
        "brand:wikipedia": "fi:SmartPOST",
        "name": "Smartpost",
        "vending": "parcel_pickup;parcel_mail_in"
      }
    },
    {
      "displayName": "UCC",
      "id": "ucc-bf11a2",
      "locationSet": {"include": ["jp"]},
      "matchNames": ["ucc上島珈琲"],
      "oldid": "amenity/vending_machine|UCC",
      "tags": {
        "amenity": "vending_machine",
        "brand": "UCC",
        "brand:wikidata": "Q1185060",
        "brand:wikipedia": "ja:UCC上島珈琲",
        "name": "UCC",
        "official_name": "上島珈琲",
        "official_name:en": "Ueshima Coffee",
        "official_name:ja": "上島珈琲",
        "vending": "coffee"
      }
    },
    {
      "displayName": "VVO Fahrausweise",
      "id": "vvofahrausweise-a242c5",
      "locationSet": {"include": ["de"]},
      "oldid": "amenity/vending_machine|VVO Fahrausweise",
      "tags": {
        "amenity": "vending_machine",
        "brand": "VVO Fahrausweise",
        "name": "VVO Fahrausweise",
        "vending": "public_transport_tickets"
      }
    },
    {
      "displayName": "Ключ здоровья",
      "id": "кnючздоровья-eb9a2c",
      "locationSet": {"include": ["ru"]},
      "matchTags": ["shop/water"],
      "oldid": "amenity/vending_machine|Ключ здоровья",
      "tags": {
        "amenity": "vending_machine",
        "brand": "Ключ здоровья",
        "name": "Ключ здоровья",
        "vending": "water"
      }
    },
    {
      "displayName": "アキュア",
      "id": "アキュア-bf11a2",
      "locationSet": {"include": ["jp"]},
      "matchNames": ["acureの自販機"],
      "oldid": "amenity/vending_machine|アキュア",
      "tags": {
        "amenity": "vending_machine",
        "brand": "アキュア",
        "brand:en": "Acure",
        "brand:ja": "アキュア",
        "brand:wikidata": "Q11226260",
        "brand:wikipedia": "ja:JR東日本ウォータービジネス",
        "name": "アキュア",
        "name:en": "Acure",
        "name:ja": "アキュア"
      }
    },
    {
      "displayName": "アサヒビール",
      "id": "アサヒビール-bf11a2",
      "locationSet": {"include": ["jp"]},
      "oldid": "amenity/vending_machine|アサヒビール",
      "tags": {
        "alt_name:en": "Asahi Beer",
        "amenity": "vending_machine",
        "brand": "アサヒビール",
        "brand:en": "Asahi Breweries",
        "brand:ja": "アサヒビール",
        "brand:wikidata": "Q720479",
        "brand:wikipedia": "ja:アサヒビール",
        "drink:brewery": "yes",
        "name": "アサヒビール",
        "name:en": "Asahi Breweries",
        "name:ja": "アサヒビール",
        "vending": "drinks"
      }
    },
    {
      "displayName": "アペックス",
      "id": "アペックス-bf11a2",
      "locationSet": {"include": ["jp"]},
      "oldid": "amenity/vending_machine|アペックス",
      "tags": {
        "amenity": "vending_machine",
        "brand": "アペックス",
        "brand:en": "Apex",
        "brand:ja": "アペックス",
        "brand:wikidata": "Q11284782",
        "brand:wikipedia": "ja:アペックス (企業)",
        "name": "アペックス",
        "name:en": "Apex",
        "name:ja": "アペックス",
        "vending": "coffee"
      }
    },
    {
      "displayName": "い・ろ・は・す",
      "id": "いろはす-bf11a2",
      "locationSet": {"include": ["jp"]},
      "matchNames": ["i・lohas"],
      "oldid": "amenity/vending_machine|い・ろ・は・す",
      "tags": {
        "alt_name:en": "ILOHAS",
        "amenity": "vending_machine",
        "brand": "い・ろ・は・す",
        "brand:en": "I Lohas",
        "brand:ja": "い・ろ・は・す",
        "brand:wikidata": "Q11260234",
        "brand:wikipedia": "ja:い・ろ・は・す",
        "drink:water": "yes",
        "name": "い・ろ・は・す",
        "name:en": "I Lohas",
        "name:ja": "い・ろ・は・す",
        "vending": "drinks"
      }
    },
    {
      "displayName": "カップヌードル",
      "id": "カップヌードル-bf11a2",
      "locationSet": {"include": ["jp"]},
      "oldid": "amenity/vending_machine|カップヌードル",
      "tags": {
        "amenity": "vending_machine",
        "brand": "カップヌードル",
        "brand:en": "Cup Noodle",
        "brand:ja": "カップヌードル",
        "brand:wikidata": "Q1143401",
        "brand:wikipedia": "ja:カップヌードル",
        "name": "カップヌードル",
        "name:en": "Cup Noodle",
        "name:ja": "カップヌードル",
        "vending": "food"
      }
    },
    {
      "displayName": "カルピス",
      "id": "カルピス-bf11a2",
      "locationSet": {"include": ["jp"]},
      "oldid": "amenity/vending_machine|カルピス",
      "tags": {
        "alt_name:en": "Calpico",
        "amenity": "vending_machine",
        "brand": "カルピス",
        "brand:en": "Calpis",
        "brand:ja": "カルピス",
        "brand:wikidata": "Q1027454",
        "brand:wikipedia": "ja:カルピス",
        "name": "カルピス",
        "name:en": "Calpis",
        "name:ja": "カルピス",
        "vending": "drinks"
      }
    },
    {
      "displayName": "キリンビール",
      "id": "キリンビール-bf11a2",
      "locationSet": {"include": ["jp"]},
      "oldid": "amenity/vending_machine|キリンビール",
      "tags": {
        "alt_name:en": "Kirin Beer",
        "amenity": "vending_machine",
        "brand": "キリンビール",
        "brand:en": "Kirin Brewery",
        "brand:ja": "キリンビール",
        "brand:wikidata": "Q13403399",
        "brand:wikipedia": "ja:麒麟麦酒",
        "drink:brewery": "yes",
        "name": "キリンビール",
        "name:en": "Kirin Brewery",
        "name:ja": "キリンビール",
        "official_name": "麒麟麦酒",
        "vending": "drinks"
      }
    },
    {
      "displayName": "キリンビバレッジ",
      "id": "キリンビバレッジ-bf11a2",
      "locationSet": {"include": ["jp"]},
<<<<<<< HEAD
      "matchNames": ["キリンbv"],
=======
>>>>>>> 263113b7
      "oldid": "amenity/vending_machine|キリンビバレッジ",
      "tags": {
        "alt_name": "キリンBV",
        "amenity": "vending_machine",
        "brand": "キリンビバレッジ",
        "brand:en": "Kirin Beverage",
        "brand:ja": "キリンビバレッジ",
        "brand:wikidata": "Q1833953",
        "brand:wikipedia": "ja:キリンビバレッジ",
        "drink:tea": "yes",
        "name": "キリンビバレッジ",
        "name:en": "Kirin Beverage",
        "name:ja": "キリンビバレッジ",
        "vending": "drinks"
      }
    },
    {
      "displayName": "コカ・コーラ",
      "id": "コカコーラ-bf11a2",
      "locationSet": {"include": ["jp"]},
      "oldid": "amenity/vending_machine|コカ・コーラ",
      "tags": {
        "amenity": "vending_machine",
        "brand": "コカ・コーラ",
        "brand:en": "Coca-Cola",
        "brand:ja": "コカ・コーラ",
        "brand:wikidata": "Q2813",
        "brand:wikipedia": "ja:コカ・コーラ",
        "drink:cola": "yes",
        "name": "コカ・コーラ",
        "name:en": "Coca-Cola",
        "name:ja": "コカ・コーラ",
        "vending": "drinks"
      }
    },
    {
      "displayName": "サントリー",
      "id": "サントリー-bf11a2",
      "locationSet": {"include": ["jp"]},
      "oldid": "amenity/vending_machine|サントリー",
      "tags": {
        "amenity": "vending_machine",
        "brand": "サントリー",
        "brand:en": "Suntory",
        "brand:ja": "サントリー",
        "brand:wikidata": "Q1345267",
        "brand:wikipedia": "ja:サントリー",
        "name": "サントリー",
        "name:en": "Suntory",
        "name:ja": "サントリー",
        "vending": "drinks"
      }
    },
    {
      "displayName": "ジョージア",
      "id": "ジョージア-bf11a2",
      "locationSet": {"include": ["jp"]},
      "oldid": "amenity/vending_machine|ジョージア",
      "tags": {
        "amenity": "vending_machine",
        "brand": "ジョージア",
        "brand:en": "Georgia",
        "brand:ja": "ジョージア",
        "brand:wikidata": "Q5547323",
        "brand:wikipedia": "ja:ジョージア (缶コーヒー)",
        "name": "ジョージア",
        "name:en": "Georgia",
        "name:ja": "ジョージア",
        "vending": "coffee"
      }
    },
    {
      "displayName": "セブンティーンアイス",
      "id": "セブンティーンアイス-bf11a2",
      "locationSet": {"include": ["jp"]},
      "oldid": "amenity/vending_machine|セブンティーンアイス",
      "tags": {
        "amenity": "vending_machine",
        "brand": "セブンティーンアイス",
        "brand:en": "Seventeen Ice",
        "brand:ja": "セブンティーンアイス",
        "brand:wikidata": "Q11314427",
        "brand:wikipedia": "ja:セブンティーンアイス",
        "name": "セブンティーンアイス",
        "name:en": "Seventeen Ice",
        "name:ja": "セブンティーンアイス",
        "vending": "ice_cream"
      }
    },
    {
      "displayName": "ダイドードリンコ",
      "id": "ダイドードリンコ-bf11a2",
      "locationSet": {"include": ["jp"]},
<<<<<<< HEAD
      "matchNames": ["dydoドリンコ", "ダイドー"],
=======
      "matchNames": ["dydoドリンコ"],
>>>>>>> 263113b7
      "oldid": "amenity/vending_machine|ダイドードリンコ",
      "tags": {
        "amenity": "vending_machine",
        "brand": "ダイドー",
        "brand:en": "DyDo",
        "brand:ja": "ダイドー",
        "brand:wikidata": "Q11316814",
        "brand:wikipedia": "ja:ダイドードリンコ",
        "drink:soft_drink": "yes",
        "name": "ダイドードリンコ",
        "name:en": "DyDo Drinco",
        "name:ja": "ダイドードリンコ",
        "vending": "drinks"
      }
    },
    {
      "displayName": "だし道楽",
      "id": "だし道楽-bf11a2",
      "locationSet": {"include": ["jp"]},
      "oldid": "amenity/vending_machine|だし道楽",
      "tags": {
        "amenity": "vending_machine",
        "brand": "だし道楽",
        "brand:en": "Dashi Douraku",
        "brand:ja": "だし道楽",
        "brand:wikidata": "Q60989429",
        "brand:wikipedia": "ja:だし道楽",
        "drink:brewery": "yes",
        "name": "だし道楽",
        "name:en": "Dashi Douraku",
        "name:ja": "だし道楽",
        "vending": "food"
      }
    },
    {
      "displayName": "チェリオ",
      "id": "チェリオ-bf11a2",
      "locationSet": {"include": ["jp"]},
      "oldid": "amenity/vending_machine|チェリオ",
      "tags": {
        "amenity": "vending_machine",
        "brand": "チェリオ",
        "brand:en": "Cheerio",
        "brand:ja": "チェリオ",
        "brand:wikidata": "Q5089350",
        "brand:wikipedia": "ja:チェリオ",
        "drink:soft_drink": "yes",
        "name": "チェリオ",
        "name:en": "Cheerio",
        "name:ja": "チェリオ",
        "vending": "drinks"
      }
    },
    {
      "displayName": "ドール",
      "id": "ドール-bf11a2",
      "locationSet": {"include": ["jp"]},
      "oldid": "amenity/vending_machine|ドール",
      "tags": {
        "amenity": "vending_machine",
        "brand": "ドール",
        "brand:en": "Dole",
        "brand:ja": "ドール",
        "brand:wikidata": "Q492747",
        "brand:wikipedia": "ja:ドール・フード・カンパニー",
        "name": "ドール",
        "name:en": "Dole",
        "name:ja": "ドール",
        "vending": "food"
      }
    },
    {
      "displayName": "ニチレイフーズ",
      "id": "ニチレイフーズ-bf11a2",
      "locationSet": {"include": ["jp"]},
      "oldid": "amenity/vending_machine|ニチレイフーズ",
      "tags": {
        "alt_name:en": "Nichirei 24 Hour Hot Menu Casual Frozen Foods",
        "amenity": "vending_machine",
        "brand": "ニチレイフーズ",
        "brand:en": "Nichirei Foods",
        "brand:ja": "ニチレイフーズ",
        "brand:wikidata": "Q4921527",
        "brand:wikipedia": "ja:ニチレイ",
        "name": "ニチレイフーズ",
        "name:en": "Nichirei Foods",
        "name:ja": "ニチレイフーズ",
        "vending": "food"
      }
    },
    {
      "displayName": "はこぽす",
      "id": "はこぽす-bf11a2",
      "locationSet": {"include": ["jp"]},
      "matchTags": ["amenity/post_box"],
      "oldid": "amenity/vending_machine|はこぽす",
      "tags": {
        "amenity": "vending_machine",
        "brand": "はこぽす",
        "brand:en": "Hakopost",
        "brand:ja": "はこぽす",
        "brand:wikidata": "Q11509261",
        "brand:wikipedia": "ja:日本郵便輸送",
        "name": "はこぽす",
        "name:en": "Hakopost",
        "name:ja": "はこぽす",
        "vending": "parcel_pickup"
      }
    },
    {
      "displayName": "ポッカサッポロ",
      "id": "ポッカサッポロ-bf11a2",
      "locationSet": {"include": ["jp"]},
      "matchNames": ["pokka sapporo"],
      "oldid": "amenity/vending_machine|ポッカサッポロ",
      "tags": {
        "amenity": "vending_machine",
        "brand": "ポッカサッポロ",
        "brand:en": "Pokka Sapporo",
        "brand:ja": "ポッカサッポロ",
        "brand:wikidata": "Q7208665",
        "brand:wikipedia": "ja:ポッカサッポロフード&ビバレッジ",
        "name": "ポッカサッポロ",
        "name:en": "Pokka Sapporo",
        "name:ja": "ポッカサッポロ",
        "vending": "water;food"
      }
    },
    {
      "displayName": "メトロの缶詰",
      "id": "メトロの缶詰-bf11a2",
      "locationSet": {"include": ["jp"]},
      "oldid": "amenity/vending_machine|メトロの缶詰",
      "tags": {
        "alt_name:en": "Metocan Shop",
        "amenity": "vending_machine",
        "brand": "メトロの缶詰",
        "brand:en": "Metro Commerce",
        "brand:ja": "メトロの缶詰",
        "brand:wikidata": "Q11343895",
        "brand:wikipedia": "ja:メトロコマース",
        "name": "メトロの缶詰",
        "name:en": "Metro Commerce",
        "name:ja": "メトロの缶詰",
        "vending": "gift"
      }
    },
    {
      "displayName": "ヤクルト",
      "id": "ヤクルト-bf11a2",
      "locationSet": {"include": ["jp"]},
      "oldid": "amenity/vending_machine|ヤクルト",
      "tags": {
        "amenity": "vending_machine",
        "brand": "ヤクルト",
        "brand:en": "Yakult",
        "brand:ja": "ヤクルト",
        "brand:wikidata": "Q16172223",
        "brand:wikipedia": "ja:ヤクルト本社",
        "drink:milk": "yes",
        "name": "ヤクルト",
        "name:en": "Yakult",
        "name:ja": "ヤクルト",
        "vending": "milk"
      }
    },
    {
      "displayName": "ロッテアイス",
      "id": "ロッテアイス-bf11a2",
      "locationSet": {"include": ["jp"]},
      "oldid": "amenity/vending_machine|ロッテアイス",
      "tags": {
        "amenity": "vending_machine",
        "brand": "ロッテアイス",
        "brand:en": "Lotte Ice Cream",
        "brand:ja": "ロッテアイス",
        "brand:wikidata": "Q24886018",
        "brand:wikipedia": "ja:ロッテアイス",
        "name": "ロッテアイス",
        "name:en": "Lotte Ice Cream",
        "name:ja": "ロッテアイス",
        "vending": "ice_cream"
      }
    },
    {
      "displayName": "伊藤園",
      "id": "伊藤園-bf11a2",
      "locationSet": {"include": ["jp"]},
      "matchNames": ["ito en"],
      "oldid": "amenity/vending_machine|伊藤園",
      "tags": {
        "alt_name:en": "ITOEN",
        "amenity": "vending_machine",
        "brand": "伊藤園",
        "brand:en": "Ito En",
        "brand:ja": "伊藤園",
        "brand:wikidata": "Q3079325",
        "brand:wikipedia": "ja:伊藤園",
        "drink:tea": "yes",
        "name": "伊藤園",
        "name:en": "Ito En",
        "name:ja": "伊藤園",
        "vending": "drinks"
      }
    },
    {
      "displayName": "大塚食品",
      "id": "大塚食品-bf11a2",
      "locationSet": {"include": ["jp"]},
      "oldid": "amenity/vending_machine|大塚食品",
      "tags": {
        "amenity": "vending_machine",
        "brand": "大塚",
        "brand:en": "Otsuka",
        "brand:ja": "大塚",
        "brand:wikidata": "Q11434124",
        "brand:wikipedia": "ja:大塚食品",
        "name": "大塚食品",
        "name:en": "Otsuka Foods",
        "name:ja": "大塚食品",
        "vending": "food"
      }
    },
    {
      "displayName": "明治",
      "id": "明治-bf11a2",
      "locationSet": {"include": ["jp"]},
      "oldid": "amenity/vending_machine|明治",
      "tags": {
        "amenity": "vending_machine",
        "brand": "明治",
        "brand:en": "Meiji",
        "brand:ja": "明治",
        "brand:wikidata": "Q11512281",
        "brand:wikipedia": "ja:明治 (企業)",
        "name": "明治",
        "name:en": "Meiji",
        "name:ja": "明治",
        "vending": "food"
      }
    }
  ]
}<|MERGE_RESOLUTION|>--- conflicted
+++ resolved
@@ -267,10 +267,6 @@
       "displayName": "PUDOステーション",
       "id": "pudoステーション-bf11a2",
       "locationSet": {"include": ["jp"]},
-<<<<<<< HEAD
-      "matchNames": ["プドー・ステーション"],
-=======
->>>>>>> 263113b7
       "matchTags": ["amenity/post_box"],
       "oldid": "amenity/vending_machine|PUDOステーション",
       "tags": {
@@ -526,10 +522,6 @@
       "displayName": "キリンビバレッジ",
       "id": "キリンビバレッジ-bf11a2",
       "locationSet": {"include": ["jp"]},
-<<<<<<< HEAD
-      "matchNames": ["キリンbv"],
-=======
->>>>>>> 263113b7
       "oldid": "amenity/vending_machine|キリンビバレッジ",
       "tags": {
         "alt_name": "キリンBV",
@@ -623,11 +615,7 @@
       "displayName": "ダイドードリンコ",
       "id": "ダイドードリンコ-bf11a2",
       "locationSet": {"include": ["jp"]},
-<<<<<<< HEAD
-      "matchNames": ["dydoドリンコ", "ダイドー"],
-=======
       "matchNames": ["dydoドリンコ"],
->>>>>>> 263113b7
       "oldid": "amenity/vending_machine|ダイドードリンコ",
       "tags": {
         "amenity": "vending_machine",
