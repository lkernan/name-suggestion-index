--- conflicted
+++ resolved
@@ -741,14 +741,7 @@
       "displayName": "Canadian Tire Gas+",
       "id": "canadiantire-b3d110",
       "locationSet": {"include": ["001"]},
-<<<<<<< HEAD
-      "matchNames": [
-        "canadian tire",
-        "canadian tire gas bar"
-      ],
-=======
       "matchNames": ["canadian tire gas bar"],
->>>>>>> 263113b7
       "oldid": "amenity/fuel|Canadian Tire Gas+",
       "tags": {
         "amenity": "fuel",
@@ -921,10 +914,6 @@
       "displayName": "Co-op (Canada)",
       "id": "coop-04874d",
       "locationSet": {"include": ["ca"]},
-<<<<<<< HEAD
-      "matchNames": ["coop"],
-=======
->>>>>>> 263113b7
       "oldid": "amenity/fuel|Co-op~(Canada)",
       "tags": {
         "amenity": "fuel",
@@ -1299,7 +1288,6 @@
       }
     },
     {
-<<<<<<< HEAD
       "displayName": "Essar",
       "id": "essar-b3d110",
       "locationSet": {"include": ["001"]},
@@ -1311,8 +1299,6 @@
       }
     },
     {
-=======
->>>>>>> 263113b7
       "displayName": "Esso",
       "id": "esso-b3d110",
       "locationSet": {"include": ["001"]},
@@ -1380,7 +1366,6 @@
       }
     },
     {
-<<<<<<< HEAD
       "displayName": "Fieten Olie",
       "id": "fietenolie-4c7cbd",
       "locationSet": {"include": ["nl"]},
@@ -1393,8 +1378,6 @@
       }
     },
     {
-=======
->>>>>>> 263113b7
       "displayName": "Firezone",
       "id": "firezone-4c7cbd",
       "locationSet": {"include": ["nl"]},
@@ -1459,7 +1442,6 @@
       }
     },
     {
-<<<<<<< HEAD
       "displayName": "Gabriëls",
       "id": "gabriels-b3d110",
       "locationSet": {"include": ["001"]},
@@ -1471,8 +1453,6 @@
       }
     },
     {
-=======
->>>>>>> 263113b7
       "displayName": "GALP",
       "id": "galp-b3d110",
       "locationSet": {"include": ["001"]},
@@ -3538,10 +3518,6 @@
       "displayName": "Station Service E. Leclerc",
       "id": "stationserviceeleclerc-b3d110",
       "locationSet": {"include": ["001"]},
-<<<<<<< HEAD
-      "matchNames": ["e. leclerc"],
-=======
->>>>>>> 263113b7
       "oldid": "amenity/fuel|Station Service E. Leclerc",
       "tags": {
         "amenity": "fuel",
@@ -3866,7 +3842,6 @@
       }
     },
     {
-<<<<<<< HEAD
       "displayName": "Total Contact",
       "id": "totalcontact-b3d110",
       "locationSet": {"include": ["001"]},
@@ -3878,8 +3853,6 @@
       }
     },
     {
-=======
->>>>>>> 263113b7
       "displayName": "TotalErg",
       "id": "totalerg-e8f712",
       "locationSet": {"include": ["it"]},
@@ -3922,14 +3895,7 @@
       "displayName": "UDF Fuel",
       "id": "udffuel-c5cf43",
       "locationSet": {"include": ["us"]},
-<<<<<<< HEAD
-      "matchNames": [
-        "udf fuels",
-        "united dairy farmers"
-      ],
-=======
       "matchNames": ["udf fuels"],
->>>>>>> 263113b7
       "oldid": "amenity/fuel|UDF Fuel",
       "tags": {
         "amenity": "fuel",
@@ -4002,7 +3968,6 @@
       }
     },
     {
-<<<<<<< HEAD
       "displayName": "UPG",
       "id": "upg-b3d110",
       "locationSet": {"include": ["001"]},
@@ -4014,8 +3979,6 @@
       }
     },
     {
-=======
->>>>>>> 263113b7
       "displayName": "USA Gasoline",
       "id": "usagasoline-c5cf43",
       "locationSet": {"include": ["us"]},
@@ -4910,10 +4873,6 @@
       "matchNames": [
         "sinopec",
         "sinopec fuel",
-<<<<<<< HEAD
-        "中国石化",
-=======
->>>>>>> 263113b7
         "中国石化 sinopec",
         "中国石化加油站"
       ],
