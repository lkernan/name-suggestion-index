{
  "amenity/fast_food|241 Pizza": {
    "countryCodes": ["ca"],
    "tags": {
      "amenity": "fast_food",
      "brand": "241 Pizza",
      "brand:wikidata": "Q4631768",
      "brand:wikipedia": "en:241 Pizza",
      "cuisine": "pizza",
      "name": "241 Pizza",
      "takeaway": "yes"
    }
  },
  "amenity/fast_food|A&W~(Canada)": {
    "countryCodes": ["ca"],
    "nomatch": ["amenity/fast_food|A&W~(USA)"],
    "tags": {
      "amenity": "fast_food",
      "brand": "A&W",
      "brand:wikidata": "Q2818848",
      "brand:wikipedia": "en:A&W (Canada)",
      "cuisine": "burger",
      "name": "A&W",
      "takeaway": "yes"
    }
  },
  "amenity/fast_food|A&W~(USA)": {
    "countryCodes": ["us"],
    "nomatch": ["amenity/fast_food|A&W~(Canada)"],
    "tags": {
      "amenity": "fast_food",
      "brand": "A&W",
      "brand:wikidata": "Q277641",
      "brand:wikipedia": "en:A&W Restaurants",
      "cuisine": "burger",
      "name": "A&W",
      "takeaway": "yes"
    }
  },
  "amenity/fast_food|Andok's": {
    "countryCodes": ["ph"],
    "tags": {
      "amenity": "fast_food",
      "brand": "Andok's",
      "brand:wikidata": "Q62267166",
      "cuisine": "chicken",
      "name": "Andok's",
      "takeaway": "yes"
    }
  },
  "amenity/fast_food|Angel's Burger": {
    "countryCodes": ["ph"],
    "tags": {
      "amenity": "fast_food",
      "brand": "Angel's Burger",
      "brand:wikidata": "Q62267228",
      "cuisine": "burger",
      "name": "Angel's Burger",
      "takeaway": "yes"
    }
  },
  "amenity/fast_food|Arby's": {
    "countryCodes": ["ca", "tr", "us"],
    "tags": {
      "amenity": "fast_food",
      "brand": "Arby's",
      "brand:wikidata": "Q630866",
      "brand:wikipedia": "en:Arby's",
      "cuisine": "sandwich",
      "name": "Arby's",
      "takeaway": "yes"
    }
  },
  "amenity/fast_food|Arctic Circle": {
    "countryCodes": ["us"],
    "tags": {
      "amenity": "fast_food",
      "brand": "Arctic Circle",
      "brand:wikidata": "Q4787501",
      "brand:wikipedia": "en:Arctic Circle Restaurants",
      "cuisine": "burger",
      "name": "Arctic Circle",
      "takeaway": "yes"
    }
  },
  "amenity/fast_food|Asia-Imbiss": {
    "countryCodes": ["de"],
    "tags": {
      "amenity": "fast_food",
      "brand": "Asia-Imbiss",
      "cuisine": "asian",
      "name": "Asia-Imbiss",
      "takeaway": "yes"
    }
  },
  "amenity/fast_food|Au Bon Pain": {
    "countryCodes": ["in", "th", "us"],
    "tags": {
      "amenity": "fast_food",
      "brand": "Au Bon Pain",
      "brand:wikidata": "Q4818942",
      "brand:wikipedia": "en:Au Bon Pain",
      "cuisine": "sandwich",
      "name": "Au Bon Pain",
      "takeaway": "yes"
    }
  },
  "amenity/fast_food|Auntie Anne's": {
    "countryCodes": ["us"],
    "matchNames": ["auntie annes pretzels"],
    "tags": {
      "amenity": "fast_food",
      "brand": "Auntie Anne's",
      "brand:wikidata": "Q4822010",
      "brand:wikipedia": "en:Auntie Anne's",
      "cuisine": "pretzel",
      "name": "Auntie Anne's",
      "takeaway": "yes"
    }
  },
  "amenity/fast_food|Back Yard Burgers": {
    "countryCodes": ["us"],
    "tags": {
      "amenity": "fast_food",
      "brand": "Back Yard Burgers",
      "brand:wikidata": "Q2878376",
      "brand:wikipedia": "en:Back Yard Burgers",
      "cuisine": "burger",
      "name": "Back Yard Burgers",
      "takeaway": "yes"
    }
  },
  "amenity/fast_food|Baja Fresh": {
    "countryCodes": ["us"],
    "tags": {
      "amenity": "fast_food",
      "brand": "Baja Fresh",
      "brand:wikidata": "Q2880019",
      "brand:wikipedia": "en:Baja Fresh",
      "cuisine": "mexican",
      "name": "Baja Fresh",
      "takeaway": "yes"
    }
  },
  "amenity/fast_food|Barburrito": {
    "countryCodes": ["gb"],
    "tags": {
      "amenity": "fast_food",
      "brand": "Barburrito",
      "brand:wikidata": "Q16983668",
      "brand:wikipedia": "en:Barburrito",
      "cuisine": "mexican",
      "name": "Barburrito",
      "takeaway": "yes"
    }
  },
  "amenity/fast_food|Bembos": {
    "countryCodes": ["pe"],
    "tags": {
      "amenity": "fast_food",
      "brand": "Bembos",
      "brand:wikidata": "Q466971",
      "brand:wikipedia": "en:Bembos",
      "cuisine": "burger",
      "name": "Bembos",
      "takeaway": "yes"
    }
  },
  "amenity/fast_food|Big Fernand": {
    "countryCodes": ["ae", "fr", "lu"],
    "tags": {
      "amenity": "fast_food",
      "brand": "Big Fernand",
      "brand:wikidata": "Q19521346",
      "brand:wikipedia": "fr:Big Fernand",
      "cuisine": "burger",
      "name": "Big Fernand",
      "takeaway": "yes"
    }
  },
  "amenity/fast_food|Biscuitville": {
    "countryCodes": ["us"],
    "tags": {
      "amenity": "fast_food",
      "brand": "Biscuitville",
      "brand:wikidata": "Q4917274",
      "brand:wikipedia": "en:Biscuitville",
      "cuisine": "american;breakfast",
      "name": "Biscuitville",
      "takeaway": "yes"
    }
  },
  "amenity/fast_food|Blackjack Pizza": {
    "countryCodes": ["us"],
    "tags": {
      "amenity": "fast_food",
      "brand": "Blackjack Pizza",
      "brand:wikidata": "Q4923061",
      "brand:wikipedia": "en:Blackjack Pizza",
      "cuisine": "pizza",
      "name": "Blackjack Pizza",
      "takeaway": "yes"
    }
  },
  "amenity/fast_food|Blimpie": {
    "countryCodes": ["us"],
    "tags": {
      "amenity": "fast_food",
      "brand": "Blimpie",
      "brand:wikidata": "Q4926479",
      "brand:wikipedia": "en:Blimpie",
      "cuisine": "sandwich",
      "name": "Blimpie",
      "takeaway": "yes"
    }
  },
  "amenity/fast_food|Bob's": {
    "countryCodes": ["ao", "br", "cl", "pt"],
    "tags": {
      "amenity": "fast_food",
      "brand": "Bob's",
      "brand:wikidata": "Q1392113",
      "brand:wikipedia": "en:Bob's",
      "cuisine": "burger",
      "name": "Bob's",
      "takeaway": "yes"
    }
  },
  "amenity/fast_food|Bojangles'": {
    "countryCodes": ["us"],
    "tags": {
      "amenity": "fast_food",
      "brand": "Bojangles'",
      "brand:wikidata": "Q891163",
      "brand:wikipedia": "en:Bojangles' Famous Chicken 'n Biscuits",
      "cuisine": "chicken",
      "name": "Bojangles'",
      "official_name": "Bojangles' Famous Chicken 'n Biscuits",
      "takeaway": "yes"
    }
  },
  "amenity/fast_food|Booster Juice": {
    "countryCodes": ["ca"],
    "matchTags": ["shop/beverages"],
    "tags": {
      "amenity": "fast_food",
      "brand": "Booster Juice",
      "brand:wikidata": "Q4943796",
      "brand:wikipedia": "en:Booster Juice",
      "cuisine": "juice",
      "name": "Booster Juice",
      "takeaway": "yes"
    }
  },
  "amenity/fast_food|Boston Market": {
    "countryCodes": ["us"],
    "tags": {
      "amenity": "fast_food",
      "brand": "Boston Market",
      "brand:wikidata": "Q603617",
      "brand:wikipedia": "en:Boston Market",
      "cuisine": "american;chicken",
      "name": "Boston Market",
      "takeaway": "yes"
    }
  },
  "amenity/fast_food|Braum's": {
    "countryCodes": ["us"],
    "matchTags": ["shop/dairy"],
    "tags": {
      "amenity": "fast_food",
      "brand": "Braum's",
      "brand:wikidata": "Q4958263",
      "brand:wikipedia": "en:Braum's",
      "cuisine": "ice_cream",
      "name": "Braum's",
      "shop": "dairy",
      "takeaway": "yes"
    }
  },
  "amenity/fast_food|Bruegger's Bagels": {
    "countryCodes": ["us"],
    "matchNames": [
      "breuger's",
      "breugger's",
      "bruger's",
      "brugger's"
    ],
    "tags": {
      "amenity": "fast_food",
      "brand": "Bruegger's Bagels",
      "brand:wikidata": "Q4978656",
      "brand:wikipedia": "en:Bruegger's",
      "cuisine": "bagel",
      "name": "Bruegger's Bagels",
      "short_name": "Bruegger's",
      "takeaway": "yes"
    }
  },
  "amenity/fast_food|Buona": {
    "countryCodes": ["us"],
    "tags": {
      "amenity": "fast_food",
      "brand": "Buona",
      "brand:wikidata": "Q23461372",
      "brand:wikipedia": "en:Buona",
      "cuisine": "italian",
      "name": "Buona",
      "takeaway": "yes"
    }
  },
  "amenity/fast_food|Burger Fuel": {
    "countryCodes": [
      "ae",
      "iq",
      "nz",
      "sa",
      "us"
    ],
    "tags": {
      "amenity": "fast_food",
      "brand": "Burger Fuel",
      "brand:wikidata": "Q4998537",
      "brand:wikipedia": "en:Burger Fuel",
      "cuisine": "burger",
      "name": "Burger Fuel",
      "takeaway": "yes"
    }
  },
  "amenity/fast_food|Burger King": {
    "matchNames": ["burguer king"],
    "tags": {
      "amenity": "fast_food",
      "brand": "Burger King",
      "brand:wikidata": "Q177054",
      "brand:wikipedia": "en:Burger King",
      "cuisine": "burger",
      "name": "Burger King",
      "takeaway": "yes"
    }
  },
  "amenity/fast_food|Burger Machine": {
    "countryCodes": ["ph"],
    "tags": {
      "amenity": "fast_food",
      "brand": "Burger Machine",
      "brand:wikidata": "Q4998549",
      "brand:wikipedia": "en:Burger Machine",
      "cuisine": "burger",
      "name": "Burger Machine",
      "takeaway": "yes"
    }
  },
  "amenity/fast_food|BurgerFi": {
    "countryCodes": ["us"],
    "tags": {
      "amenity": "fast_food",
      "brand": "BurgerFi",
      "brand:wikidata": "Q39045496",
      "brand:wikipedia": "en:BurgerFi",
      "cuisine": "burger",
      "name": "BurgerFi",
      "takeaway": "yes"
    }
  },
  "amenity/fast_food|Burgerim": {
    "countryCodes": ["il"],
    "tags": {
      "amenity": "fast_food",
      "brand": "Burgerim",
      "brand:en": "Burgerim",
      "brand:he": "בורגרים",
      "brand:wikidata": "Q64760354",
      "cuisine": "burger",
      "name": "Burgerim",
      "name:en": "Burgerim",
      "name:he": "בורגרים",
      "takeaway": "yes"
    }
  },
  "amenity/fast_food|Burgers Bar": {
    "countryCodes": ["il"],
    "tags": {
      "amenity": "fast_food",
      "brand": "Burgers Bar",
      "brand:en": "Burgers Bar",
      "brand:he": "בורגרס בר",
      "brand:wikidata": "Q64760337",
      "cuisine": "burger",
      "diet:kosher": "yes",
      "name": "Burgers Bar",
      "name:en": "Burgers Bar",
      "name:he": "בורגרס בר",
      "takeaway": "yes"
    }
  },
  "amenity/fast_food|Burgerville": {
    "countryCodes": ["us"],
    "tags": {
      "amenity": "fast_food",
      "brand": "Burgerville",
      "brand:wikidata": "Q4998570",
      "brand:wikipedia": "en:Burgerville",
      "cuisine": "burger",
      "name": "Burgerville",
      "takeaway": "yes"
    }
  },
  "amenity/fast_food|California Fish Grill": {
    "countryCodes": ["us"],
    "tags": {
      "amenity": "fast_food",
      "brand": "California Fish Grill",
      "brand:wikidata": "Q55606435",
      "brand:wikipedia": "en:California Fish Grill",
      "cuisine": "seafood",
      "name": "California Fish Grill",
      "takeaway": "yes"
    }
  },
  "amenity/fast_food|Captain D's": {
    "countryCodes": ["us"],
    "tags": {
      "amenity": "fast_food",
      "brand": "Captain D's",
      "brand:wikidata": "Q5036616",
      "brand:wikipedia": "en:Captain D's",
      "cuisine": "seafood",
      "name": "Captain D's",
      "takeaway": "yes"
    }
  },
  "amenity/fast_food|Carl's Jr.": {
    "tags": {
      "amenity": "fast_food",
      "brand": "Carl's Jr.",
      "brand:wikidata": "Q1043486",
      "brand:wikipedia": "en:Carl's Jr.",
      "cuisine": "burger",
      "name": "Carl's Jr.",
      "takeaway": "yes"
    }
  },
  "amenity/fast_food|Charleys Philly Steaks": {
    "countryCodes": ["us"],
    "matchNames": ["charleys"],
    "tags": {
      "amenity": "fast_food",
      "brand": "Charleys Philly Steaks",
      "brand:wikidata": "Q1066777",
      "brand:wikipedia": "en:Charleys Philly Steaks",
      "cuisine": "sandwich",
      "name": "Charleys Philly Steaks",
      "takeaway": "yes"
    }
  },
  "amenity/fast_food|Checkers": {
    "nomatch": ["shop/supermarket|Checkers"],
    "tags": {
      "amenity": "fast_food",
      "brand": "Checkers",
      "brand:wikidata": "Q63919315",
      "cuisine": "burger",
      "name": "Checkers",
      "takeaway": "yes"
    }
  },
  "amenity/fast_food|Chester's": {
    "countryCodes": ["us"],
    "matchNames": ["chesters chicken"],
    "tags": {
      "amenity": "fast_food",
      "brand": "Chester's",
      "brand:wikidata": "Q5093401",
      "brand:wikipedia": "en:Chester's International",
      "cuisine": "chicken",
      "name": "Chester's",
      "takeaway": "yes"
    }
  },
  "amenity/fast_food|Chick-fil-A": {
    "countryCodes": ["us"],
    "tags": {
      "amenity": "fast_food",
      "brand": "Chick-fil-A",
      "brand:wikidata": "Q491516",
      "brand:wikipedia": "en:Chick-fil-A",
      "cuisine": "chicken",
      "name": "Chick-fil-A",
      "takeaway": "yes"
    }
  },
  "amenity/fast_food|Chicken Express": {
    "countryCodes": ["us"],
    "tags": {
      "amenity": "fast_food",
      "brand": "Chicken Express",
      "brand:wikidata": "Q5096235",
      "brand:wikipedia": "en:Chicken Express",
      "cuisine": "chicken",
      "name": "Chicken Express",
      "takeaway": "yes"
    }
  },
  "amenity/fast_food|Chicken Treat": {
    "countryCodes": ["us"],
    "tags": {
      "amenity": "fast_food",
      "brand": "Chicken Treat",
      "brand:wikidata": "Q5096274",
      "brand:wikipedia": "en:Chicken Treat",
      "cuisine": "chicken",
      "name": "Chicken Treat",
      "takeaway": "yes"
    }
  },
  "amenity/fast_food|China Garden": {
    "tags": {
      "amenity": "fast_food",
      "brand": "China Garden",
      "name": "China Garden",
      "takeaway": "yes"
    }
  },
  "amenity/fast_food|China Wok": {
    "tags": {
      "amenity": "fast_food",
      "brand": "China Wok",
      "brand:wikidata": "Q5766542",
      "brand:wikipedia": "es:China Wok",
      "cuisine": "chinese",
      "name": "China Wok",
      "takeaway": "yes"
    }
  },
  "amenity/fast_food|Chipotle": {
    "tags": {
      "amenity": "fast_food",
      "brand": "Chipotle",
      "brand:wikidata": "Q465751",
      "brand:wikipedia": "en:Chipotle Mexican Grill",
      "cuisine": "mexican",
      "name": "Chipotle",
      "official_name": "Chipotle Mexican Grill",
      "takeaway": "yes"
    }
  },
  "amenity/fast_food|Chopt": {
    "countryCodes": ["us"],
    "tags": {
      "amenity": "fast_food",
      "brand": "Chopt",
      "brand:wikidata": "Q17509305",
      "brand:wikipedia": "en:Chopt",
      "cuisine": "salad",
      "name": "Chopt",
      "takeaway": "yes"
    }
  },
  "amenity/fast_food|Chowking": {
    "countryCodes": ["ph"],
    "tags": {
      "amenity": "fast_food",
      "brand": "Chowking",
      "brand:wikidata": "Q1076816",
      "brand:wikipedia": "en:Chowking",
      "cuisine": "asian",
      "name": "Chowking",
      "takeaway": "yes"
    }
  },
  "amenity/fast_food|Church's Chicken": {
    "tags": {
      "amenity": "fast_food",
      "brand": "Church's Chicken",
      "brand:wikidata": "Q1089932",
      "brand:wikipedia": "en:Church's Chicken",
      "cuisine": "chicken",
      "name": "Church's Chicken",
      "takeaway": "yes"
    }
  },
  "amenity/fast_food|Cinnabon": {
    "matchTags": ["shop/confectionery"],
    "tags": {
      "amenity": "fast_food",
      "brand": "Cinnabon",
      "brand:wikidata": "Q1092539",
      "brand:wikipedia": "en:Cinnabon",
      "cuisine": "dessert",
      "name": "Cinnabon",
      "takeaway": "yes"
    }
  },
  "amenity/fast_food|CoCo壱番屋": {
    "countryCodes": ["cn", "jp"],
    "tags": {
      "amenity": "fast_food",
      "brand": "CoCo壱番屋",
      "brand:en": "CoCo Ichibanya",
      "brand:ja": "CoCo壱番屋",
      "brand:wikidata": "Q5986105",
      "brand:wikipedia": "en:Ichibanya",
      "cuisine": "japanese",
      "name": "CoCo壱番屋",
      "name:en": "CoCo Ichibanya",
      "name:ja": "CoCo壱番屋",
      "takeaway": "yes"
    }
  },
  "amenity/fast_food|Cook Out": {
    "countryCodes": ["us"],
    "tags": {
      "amenity": "fast_food",
      "brand": "Cook Out",
      "brand:wikidata": "Q5166992",
      "brand:wikipedia": "en:Cook Out (restaurant)",
      "cuisine": "american",
      "name": "Cook Out",
      "takeaway": "yes"
    }
  },
  "amenity/fast_food|Così": {
    "countryCodes": ["us"],
    "tags": {
      "amenity": "fast_food",
      "brand": "Così",
      "brand:wikidata": "Q5175243",
      "brand:wikipedia": "en:Così (restaurant)",
      "cuisine": "sandwich",
      "name": "Così",
      "takeaway": "yes"
    }
  },
  "amenity/fast_food|Crust": {
    "countryCodes": ["au"],
    "tags": {
      "amenity": "fast_food",
      "brand": "Crust",
      "cuisine": "pizza",
      "name": "Crust",
      "official_name": "Crust Gourmet Pizza Bar",
      "takeaway": "yes"
    }
  },
  "amenity/fast_food|Cultures": {
    "countryCodes": ["ca"],
    "tags": {
      "amenity": "fast_food",
      "brand": "Cultures",
      "brand:wikidata": "Q64876898",
      "cuisine": "sandwich",
      "name": "Cultures",
      "takeaway": "yes"
    }
  },
  "amenity/fast_food|Culver's": {
    "countryCodes": ["us"],
    "tags": {
      "amenity": "fast_food",
      "brand": "Culver's",
      "brand:wikidata": "Q1143589",
      "brand:wikipedia": "en:Culver's",
      "cuisine": "burger",
      "name": "Culver's",
      "takeaway": "yes"
    }
  },
  "amenity/fast_food|DQ Grill & Chill": {
    "countryCodes": ["ca", "us"],
    "matchNames": ["dairy queen chill & grill"],
    "nomatch": ["amenity/fast_food|Dairy Queen"],
    "tags": {
      "amenity": "fast_food",
      "brand": "DQ Grill & Chill",
      "brand:wikidata": "Q1141226",
      "brand:wikipedia": "en:Dairy Queen",
      "cuisine": "ice_cream;burger",
      "name": "DQ Grill & Chill",
      "takeaway": "yes"
    }
  },
  "amenity/fast_food|Dairy Queen": {
    "matchNames": ["dq"],
    "nomatch": [
      "amenity/fast_food|DQ Grill & Chill"
    ],
    "tags": {
      "amenity": "fast_food",
      "brand": "Dairy Queen",
      "brand:wikidata": "Q1141226",
      "brand:wikipedia": "en:Dairy Queen",
      "cuisine": "ice_cream;burger",
      "name": "Dairy Queen",
      "takeaway": "yes"
    }
  },
  "amenity/fast_food|Daylight Donuts": {
    "countryCodes": ["us"],
    "tags": {
      "amenity": "fast_food",
      "brand": "Daylight Donuts",
      "brand:wikidata": "Q48970508",
      "brand:wikipedia": "en:Daylight Donuts",
      "cuisine": "donut",
      "name": "Daylight Donuts",
      "takeaway": "yes"
    }
  },
  "amenity/fast_food|Debonairs Pizza": {
    "countryCodes": [
      "ae",
      "bw",
      "ke",
      "ls",
      "mu",
      "mw",
      "mz",
      "na",
      "ng",
      "sd",
      "ss",
      "sz",
      "za",
      "zm"
    ],
    "matchNames": ["debonairs"],
    "tags": {
      "amenity": "fast_food",
      "brand": "Debonairs Pizza",
      "brand:wikidata": "Q65079407",
      "brand:wikipedia": "en:Debonairs Pizza",
      "cuisine": "pizza",
      "name": "Debonairs Pizza",
      "takeaway": "yes"
    }
  },
  "amenity/fast_food|Del Taco": {
    "countryCodes": ["us"],
    "tags": {
      "amenity": "fast_food",
      "brand": "Del Taco",
      "brand:wikidata": "Q1183818",
      "brand:wikipedia": "en:Del Taco",
      "cuisine": "mexican",
      "name": "Del Taco",
      "takeaway": "yes"
    }
  },
  "amenity/fast_food|Dig Inn": {
    "countryCodes": ["us"],
    "tags": {
      "amenity": "fast_food",
      "brand": "Dig Inn",
      "brand:wikidata": "Q28226241",
      "brand:wikipedia": "en:Dig Inn",
      "cuisine": "regional",
      "name": "Dig Inn",
      "takeaway": "yes"
    }
  },
  "amenity/fast_food|Dixy Chicken": {
    "countryCodes": [
      "bn",
      "gb",
      "in",
      "no",
      "nz",
      "pk",
      "sa",
      "sy",
      "us"
    ],
    "tags": {
      "amenity": "fast_food",
      "brand": "Dixy Chicken",
      "brand:wikidata": "Q5285003",
      "brand:wikipedia": "en:Dixy Chicken",
      "cuisine": "chicken",
      "diet:halal": "yes",
      "name": "Dixy Chicken",
      "takeaway": "yes"
    }
  },
  "amenity/fast_food|Domino's": {
    "matchNames": ["dominos pizza"],
    "tags": {
      "amenity": "fast_food",
      "brand": "Domino's",
      "brand:wikidata": "Q839466",
      "brand:wikipedia": "en:Domino's Pizza",
      "cuisine": "pizza",
      "name": "Domino's",
      "takeaway": "yes"
    }
  },
  "amenity/fast_food|Donut King": {
    "countryCodes": ["au"],
    "tags": {
      "amenity": "fast_food",
      "brand": "Donut King",
      "brand:wikidata": "Q5296921",
      "brand:wikipedia": "en:Donut King",
      "cuisine": "donut;coffee_shop",
      "name": "Donut King",
      "takeaway": "yes"
    }
  },
  "amenity/fast_food|Dunkin' Donuts": {
    "matchNames": ["dunkin doughnuts"],
    "tags": {
      "amenity": "fast_food",
      "brand": "Dunkin' Donuts",
      "brand:wikidata": "Q847743",
      "brand:wikipedia": "en:Dunkin' Donuts",
      "cuisine": "donut;coffee_shop",
      "name": "Dunkin' Donuts",
      "takeaway": "yes"
    }
  },
  "amenity/fast_food|East of Chicago Pizza": {
    "countryCodes": ["us"],
    "tags": {
      "amenity": "fast_food",
      "brand": "East of Chicago Pizza",
      "brand:wikidata": "Q5329751",
      "brand:wikipedia": "en:East of Chicago Pizza",
      "cuisine": "pizza",
      "name": "East of Chicago Pizza",
      "takeaway": "yes"
    }
  },
  "amenity/fast_food|EAT.": {
    "countryCodes": ["gb"],
    "tags": {
      "amenity": "fast_food",
      "brand": "EAT.",
      "brand:wikidata": "Q5331219",
      "brand:wikipedia": "en:Eat (restaurant)",
      "cuisine": "sandwich",
      "name": "EAT.",
      "takeaway": "yes"
    }
  },
  "amenity/fast_food|Einstein Bros. Bagels": {
    "countryCodes": ["us"],
    "matchNames": [
      "einstein bros",
      "einstein brothers"
    ],
    "tags": {
      "alt_name": "Einstein Brothers Bagels",
      "amenity": "fast_food",
      "brand": "Einstein Bros. Bagels",
      "brand:wikidata": "Q5349788",
      "brand:wikipedia": "en:Einstein Bros. Bagels",
      "cuisine": "bagel",
      "name": "Einstein Bros. Bagels",
      "takeaway": "yes"
    }
  },
  "amenity/fast_food|El Pollo Loco": {
    "countryCodes": ["mx", "us"],
    "tags": {
      "amenity": "fast_food",
      "brand": "El Pollo Loco",
      "brand:wikidata": "Q2353849",
      "brand:wikipedia": "en:El Pollo Loco",
      "cuisine": "mexican",
      "name": "El Pollo Loco",
      "takeaway": "yes"
    }
  },
  "amenity/fast_food|Elevation Burger": {
    "countryCodes": ["bh", "kw", "qa", "us"],
    "tags": {
      "amenity": "fast_food",
      "brand": "Elevation Burger",
      "brand:wikidata": "Q15291092",
      "brand:wikipedia": "en:Elevation Burger",
      "cuisine": "burger",
      "name": "Elevation Burger",
      "takeaway": "yes"
    }
  },
  "amenity/fast_food|Es Teler 77": {
    "tags": {
      "amenity": "fast_food",
      "brand": "Es Teler 77",
      "brand:wikidata": "Q5396630",
      "cuisine": "indonesian",
      "name": "Es Teler 77",
      "takeaway": "yes"
    }
  },
  "amenity/fast_food|Everest": {
    "countryCodes": ["gr"],
    "tags": {
      "amenity": "fast_food",
      "brand": "Everest",
      "brand:wikidata": "Q62273299",
      "cuisine": "burger",
      "name": "Everest",
      "takeaway": "yes"
    }
  },
  "amenity/fast_food|Extreme Pita": {
    "countryCodes": ["ca", "us"],
    "tags": {
      "amenity": "fast_food",
      "brand": "Extreme Pita",
      "brand:wikidata": "Q5422367",
      "brand:wikipedia": "en:Extreme Pita",
      "cuisine": "pita",
      "name": "Extreme Pita",
      "takeaway": "yes"
    }
  },
  "amenity/fast_food|Extreme Pizza": {
    "tags": {
      "amenity": "fast_food",
      "brand": "Extreme Pizza",
      "brand:wikidata": "Q5422364",
      "brand:wikipedia": "en:Extreme Pizza",
      "cuisine": "pizza",
      "name": "Extreme Pizza",
      "takeaway": "yes"
    }
  },
  "amenity/fast_food|Fazoli's": {
    "countryCodes": ["us"],
    "tags": {
      "amenity": "fast_food",
      "brand": "Fazoli's",
      "brand:wikidata": "Q1399195",
      "brand:wikipedia": "en:Fazoli's",
      "cuisine": "italian",
      "name": "Fazoli's",
      "takeaway": "yes"
    }
  },
  "amenity/fast_food|Figaro's Pizza": {
    "tags": {
      "amenity": "fast_food",
      "brand": "Figaro's Pizza",
      "brand:wikidata": "Q48802600",
      "brand:wikipedia": "en:Figaro's Pizza",
      "cuisine": "pizza",
      "name": "Figaro's Pizza",
      "takeaway": "yes"
    }
  },
  "amenity/fast_food|Firehouse Subs": {
    "countryCodes": ["ca", "us"],
    "tags": {
      "amenity": "fast_food",
      "brand": "Firehouse Subs",
      "brand:wikidata": "Q5451873",
      "brand:wikipedia": "en:Firehouse Subs",
      "cuisine": "sandwich",
      "name": "Firehouse Subs",
      "takeaway": "yes"
    }
  },
  "amenity/fast_food|Five Guys": {
    "tags": {
      "amenity": "fast_food",
      "brand": "Five Guys",
      "brand:wikidata": "Q1131810",
      "brand:wikipedia": "en:Five Guys",
      "cuisine": "burger",
      "name": "Five Guys",
      "official_name": "Five Guys Burgers and Fries",
      "takeaway": "yes"
    }
  },
  "amenity/fast_food|Freddy's": {
    "countryCodes": ["us"],
    "tags": {
      "amenity": "fast_food",
      "brand": "Freddy's",
      "brand:wikidata": "Q5496837",
      "brand:wikipedia": "en:Freddy's Frozen Custard & Steakburgers",
      "cuisine": "ice_cream;burger",
      "name": "Freddy's",
      "official_name": "Freddys Frozen Custard & Steakburgers",
      "takeaway": "yes"
    }
  },
  "amenity/fast_food|Freebirds": {
    "countryCodes": ["us"],
    "tags": {
      "amenity": "fast_food",
      "brand": "Freebirds",
      "brand:wikidata": "Q5500367",
      "brand:wikipedia": "en:Freebirds World Burrito",
      "cuisine": "mexican",
      "name": "Freebirds",
      "takeaway": "yes"
    }
  },
  "amenity/fast_food|Freshslice Pizza": {
    "countryCodes": ["ca"],
    "tags": {
      "amenity": "fast_food",
      "brand": "Freshslice Pizza",
      "brand:wikidata": "Q5503082",
      "brand:wikipedia": "en:Freshslice Pizza",
      "cuisine": "pizza",
      "name": "Freshslice Pizza",
      "takeaway": "yes"
    }
  },
  "amenity/fast_food|Freshëns": {
    "countryCodes": ["us"],
    "tags": {
      "amenity": "fast_food",
      "brand": "Freshëns",
      "brand:wikidata": "Q88353412",
      "cuisine": "juice;salad",
      "name": "Freshëns",
      "takeaway": "yes"
    }
  },
  "amenity/fast_food|Gabriel Pizza": {
    "countryCodes": ["ca"],
    "tags": {
      "amenity": "fast_food",
      "brand": "Gabriel Pizza",
      "brand:wikidata": "Q5515791",
      "brand:wikipedia": "en:Gabriel Pizza",
      "cuisine": "pizza",
      "name": "Gabriel Pizza",
      "takeaway": "yes"
    }
  },
  "amenity/fast_food|Gino's Pizza~(Canada)": {
    "countryCodes": ["ca"],
    "tags": {
      "amenity": "fast_food",
      "brand": "Gino's Pizza",
      "brand:wikidata": "Q84029134",
      "cuisine": "pizza",
      "name": "Gino's Pizza",
      "takeaway": "yes"
    }
  },
  "amenity/fast_food|Gino's Pizza & Spaghetti House~(West Virginia)": {
    "countryCodes": ["us"],
    "tags": {
      "amenity": "fast_food",
      "brand": "Gino's Pizza & Spaghetti House",
      "brand:wikidata": "Q5563205",
      "brand:wikipedia": "en:Gino's Pizza and Spaghetti",
      "cuisine": "pizza",
<<<<<<< HEAD
      "name": "Gino's Pizza & Spaghetti House",
=======
      "name": "Gino's Pizza",
      "official_name": "Gino's Pizza & Spaghetti House",
>>>>>>> 89fa5481
      "takeaway": "yes"
    }
  },
  "amenity/fast_food|Gold Star Chili": {
    "countryCodes": ["us"],
    "tags": {
      "alt_name": "Gold Star",
      "amenity": "fast_food",
      "brand": "Gold Star Chili",
      "brand:wikidata": "Q16994254",
      "brand:wikipedia": "en:Gold Star Chili",
      "cuisine": "chili",
      "name": "Gold Star Chili",
      "takeaway": "yes"
    }
  },
  "amenity/fast_food|Golden Chick": {
    "countryCodes": ["us"],
    "tags": {
      "amenity": "fast_food",
      "brand": "Golden Chick",
      "brand:wikidata": "Q3772930",
      "brand:wikipedia": "en:Golden Chick",
      "cuisine": "chicken",
      "name": "Golden Chick",
      "takeaway": "yes"
    }
  },
  "amenity/fast_food|Golden Krust Caribbean Bakery & Grill": {
    "countryCodes": ["ca", "us"],
    "tags": {
      "amenity": "fast_food",
      "brand": "Golden Krust Caribbean Bakery & Grill",
      "brand:wikidata": "Q5579615",
      "brand:wikipedia": "en:Golden Krust Caribbean Bakery & Grill",
      "cuisine": "caribbean",
      "name": "Golden Krust",
      "takeaway": "yes"
    }
  },
  "amenity/fast_food|Good Times": {
    "countryCodes": ["us"],
    "tags": {
      "amenity": "fast_food",
      "brand": "Good Times",
      "brand:wikidata": "Q1143589",
      "brand:wikipedia": "en:Good Times Burgers & Frozen Custard",
      "cuisine": "burger;ice_cream",
      "name": "Good Times",
      "official_name": "Good Times Burgers & Frozen Custard",
      "takeaway": "yes"
    }
  },
  "amenity/fast_food|Great American Cookies": {
    "countryCodes": ["us"],
    "tags": {
      "amenity": "fast_food",
      "brand": "Great American Cookies",
      "brand:wikidata": "Q5598629",
      "brand:wikipedia": "en:Great American Cookies",
      "cuisine": "cookies",
      "name": "Great American Cookies",
      "takeaway": "yes"
    }
  },
  "amenity/fast_food|Greenwich": {
    "countryCodes": ["ph"],
    "tags": {
      "amenity": "fast_food",
      "brand": "Greenwich",
      "brand:wikidata": "Q2691308",
      "brand:wikipedia": "en:Greenwich Pizza",
      "cuisine": "pizza",
      "name": "Greenwich",
      "takeaway": "yes"
    }
  },
  "amenity/fast_food|Greggs": {
    "countryCodes": ["gb"],
    "tags": {
      "amenity": "fast_food",
      "brand": "Greggs",
      "brand:wikidata": "Q3403981",
      "brand:wikipedia": "en:Greggs",
      "cuisine": "sandwich;bakery",
      "name": "Greggs",
      "takeaway": "yes"
    }
  },
  "amenity/fast_food|Grill'd": {
    "countryCodes": ["au"],
    "tags": {
      "amenity": "fast_food",
      "brand": "Grill'd",
      "brand:wikidata": "Q18165852",
      "brand:wikipedia": "en:Grill'd",
      "cuisine": "burger",
      "name": "Grill'd",
      "takeaway": "yes"
    }
  },
  "amenity/fast_food|Habib's": {
    "countryCodes": ["br", "mx"],
    "tags": {
      "amenity": "fast_food",
      "brand": "Habib's",
      "brand:wikidata": "Q2504930",
      "brand:wikipedia": "en:Habib's",
      "cuisine": "middle_eastern",
      "name": "Habib's",
      "takeaway": "yes"
    }
  },
  "amenity/fast_food|Hallo Pizza": {
    "countryCodes": ["de"],
    "tags": {
      "amenity": "fast_food",
      "brand": "Hallo Pizza",
      "brand:wikidata": "Q1571798",
      "brand:wikipedia": "de:Hallo Pizza",
      "cuisine": "pizza",
      "name": "Hallo Pizza",
      "takeaway": "yes"
    }
  },
  "amenity/fast_food|Hardee's": {
    "tags": {
      "amenity": "fast_food",
      "brand": "Hardee's",
      "brand:wikidata": "Q1585088",
      "brand:wikipedia": "en:Hardee's",
      "cuisine": "burger",
      "name": "Hardee's",
      "takeaway": "yes"
    }
  },
  "amenity/fast_food|Harry Ramsden's": {
    "countryCodes": ["gb", "ie"],
    "tags": {
      "amenity": "fast_food",
      "brand": "Harry Ramsden's",
      "brand:wikidata": "Q5671849",
      "brand:wikipedia": "en:Harry Ramsden's",
      "cuisine": "fish_and_chips",
      "name": "Harry Ramsden's",
      "takeaway": "yes"
    }
  },
  "amenity/fast_food|Harvey's": {
    "countryCodes": ["ca"],
    "nomatch": ["shop/furniture|Harveys"],
    "tags": {
      "amenity": "fast_food",
      "brand": "Harvey's",
      "brand:wikidata": "Q1466184",
      "brand:wikipedia": "en:Harvey's",
      "cuisine": "burger",
      "name": "Harvey's",
      "takeaway": "yes"
    }
  },
  "amenity/fast_food|Herfy": {
    "countryCodes": [
      "ae",
      "bd",
      "bh",
      "kw",
      "sa"
    ],
    "tags": {
      "amenity": "fast_food",
      "brand": "Herfy",
      "brand:ar": "هرفي",
      "brand:en": "Herfy",
      "brand:wikidata": "Q5738371",
      "brand:wikipedia": "en:Herfy",
      "cuisine": "burger",
      "name": "Herfy",
      "name:ar": "هرفي",
      "name:en": "Herfy",
      "takeaway": "yes"
    }
  },
  "amenity/fast_food|Hero Certified Burgers": {
    "countryCodes": ["ca"],
    "tags": {
      "amenity": "fast_food",
      "brand": "Hero Certified Burgers",
      "brand:wikidata": "Q5742641",
      "brand:wikipedia": "en:Hero Certified Burgers",
      "cuisine": "burger",
      "name": "Hero Certified Burgers",
      "takeaway": "yes"
    }
  },
  "amenity/fast_food|Hesburger": {
    "tags": {
      "amenity": "fast_food",
      "brand": "Hesburger",
      "brand:wikidata": "Q1276832",
      "brand:wikipedia": "en:Hesburger",
      "cuisine": "burger",
      "name": "Hesburger",
      "takeaway": "yes"
    }
  },
  "amenity/fast_food|Honey Baked Ham": {
    "countryCodes": ["us"],
    "matchNames": ["honey baked ham company"],
    "matchTags": ["shop/butcher", "shop/deli"],
    "tags": {
      "alt_name": "HoneyBaked Ham",
      "amenity": "fast_food",
      "brand": "Honey Baked Ham",
      "brand:wikidata": "Q5893363",
      "brand:wikipedia": "en:The Honey Baked Ham Company",
      "cuisine": "american",
      "name": "Honey Baked Ham",
      "official_name": "The Honey Baked Ham Company",
      "takeaway": "yes"
    }
  },
  "amenity/fast_food|Hot Dog on a Stick": {
    "countryCodes": ["us"],
    "tags": {
      "amenity": "fast_food",
      "brand": "Hot Dog on a Stick",
      "brand:wikidata": "Q5909922",
      "brand:wikipedia": "en:Hot Dog on a Stick",
      "cuisine": "hot_dog",
      "name": "Hot Dog on a Stick",
      "takeaway": "yes"
    }
  },
  "amenity/fast_food|Hot Head Burritos": {
    "countryCodes": ["us"],
    "tags": {
      "amenity": "fast_food",
      "brand": "Hot Head Burritos",
      "brand:wikidata": "Q5910008",
      "brand:wikipedia": "en:Hot Head Burritos",
      "cuisine": "mexican",
      "name": "Hot Head Burritos",
      "short_name": "Hot Head",
      "takeaway": "yes"
    }
  },
  "amenity/fast_food|HuHot": {
    "countryCodes": ["us"],
    "tags": {
      "amenity": "fast_food",
      "brand": "HuHot",
      "brand:wikidata": "Q5924606",
      "brand:wikipedia": "en:HuHot Mongolian Grill",
      "cuisine": "bbq",
      "name": "HuHot",
      "official_name": "HuHot Mongolian Grill",
      "takeaway": "yes"
    }
  },
  "amenity/fast_food|Hungry Howie's": {
    "countryCodes": ["us"],
    "matchNames": ["hungry howies pizza"],
    "tags": {
      "amenity": "fast_food",
      "brand": "Hungry Howie's",
      "brand:wikidata": "Q16985303",
      "brand:wikipedia": "en:Hungry Howie's Pizza",
      "cuisine": "pizza",
      "name": "Hungry Howie's",
      "takeaway": "yes"
    }
  },
  "amenity/fast_food|Hungry Jacks": {
    "countryCodes": ["au"],
    "tags": {
      "amenity": "fast_food",
      "brand": "Hungry Jacks",
      "brand:wikidata": "Q3036373",
      "brand:wikipedia": "en:Hungry Jack's",
      "cuisine": "burger",
      "name": "Hungry Jacks",
      "takeaway": "yes"
    }
  },
  "amenity/fast_food|IKEA Restaurant": {
    "tags": {
      "amenity": "fast_food",
      "brand": "IKEA",
      "brand:wikidata": "Q54078",
      "brand:wikipedia": "en:IKEA",
      "cuisine": "swedish",
      "name": "IKEA Restaurant",
      "takeaway": "yes"
    }
  },
  "amenity/fast_food|Imo's Pizza": {
    "countryCodes": ["us"],
    "tags": {
      "amenity": "fast_food",
      "brand": "Imo's Pizza",
      "brand:wikidata": "Q6005623",
      "brand:wikipedia": "en:Imo's Pizza",
      "cuisine": "pizza",
      "name": "Imo's Pizza",
      "takeaway": "yes"
    }
  },
  "amenity/fast_food|In-N-Out Burger": {
    "countryCodes": ["us"],
    "tags": {
      "amenity": "fast_food",
      "brand": "In-N-Out Burger",
      "brand:wikidata": "Q1205312",
      "brand:wikipedia": "en:In-N-Out Burger",
      "cuisine": "burger",
      "name": "In-N-Out Burger",
      "takeaway": "yes"
    }
  },
  "amenity/fast_food|Jack in the Box": {
    "countryCodes": ["us"],
    "tags": {
      "amenity": "fast_food",
      "brand": "Jack in the Box",
      "brand:wikidata": "Q1538507",
      "brand:wikipedia": "en:Jack in the Box",
      "cuisine": "burger",
      "name": "Jack in the Box",
      "takeaway": "yes"
    }
  },
  "amenity/fast_food|Jack's": {
    "countryCodes": ["us"],
    "nomatch": ["shop/supermarket|Jack's"],
    "tags": {
      "amenity": "fast_food",
      "brand": "Jack's",
      "brand:wikidata": "Q6110826",
      "brand:wikipedia": "en:Jack's",
      "cuisine": "burger",
      "name": "Jack's",
      "takeaway": "yes"
    }
  },
  "amenity/fast_food|Jamba Juice": {
    "countryCodes": ["us"],
    "tags": {
      "amenity": "fast_food",
      "brand": "Jamba Juice",
      "brand:wikidata": "Q3088784",
      "brand:wikipedia": "en:Jamba Juice",
      "cuisine": "juice",
      "name": "Jamba Juice",
      "takeaway": "yes"
    }
  },
  "amenity/fast_food|Jersey Mike's Subs": {
    "countryCodes": ["us"],
    "tags": {
      "amenity": "fast_food",
      "brand": "Jersey Mike's Subs",
      "brand:wikidata": "Q6184897",
      "brand:wikipedia": "en:Jersey Mike's Subs",
      "cuisine": "sandwich",
      "name": "Jersey Mike's Subs",
      "short_name": "Jersey Mike's",
      "takeaway": "yes"
    }
  },
  "amenity/fast_food|Jimmy John's": {
    "countryCodes": ["us"],
    "tags": {
      "amenity": "fast_food",
      "brand": "Jimmy John's",
      "brand:wikidata": "Q1689380",
      "brand:wikipedia": "en:Jimmy John's",
      "cuisine": "sandwich",
      "name": "Jimmy John's",
      "official_name": "Jimmy John's Gourmet Sandwiches",
      "takeaway": "yes"
    }
  },
  "amenity/fast_food|Jimmy the Greek": {
    "countryCodes": ["ae", "ca"],
    "tags": {
      "amenity": "fast_food",
      "brand": "Jimmy the Greek",
      "brand:wikidata": "Q17077817",
      "brand:wikipedia": "en:Jimmy the Greek (restaurant)",
      "cuisine": "greek",
      "name": "Jimmy the Greek",
      "takeaway": "yes"
    }
  },
  "amenity/fast_food|Jollibee": {
    "tags": {
      "amenity": "fast_food",
      "brand": "Jollibee",
      "brand:wikidata": "Q37614",
      "brand:wikipedia": "en:Jollibee",
      "cuisine": "burger",
      "name": "Jollibee",
      "takeaway": "yes"
    }
  },
  "amenity/fast_food|Just Salad": {
    "countryCodes": ["us"],
    "tags": {
      "amenity": "fast_food",
      "brand": "Just Salad",
      "brand:wikidata": "Q23091823",
      "brand:wikipedia": "en:Just Salad",
      "cuisine": "salad",
      "name": "Just Salad",
      "takeaway": "yes"
    }
  },
  "amenity/fast_food|KFC": {
    "tags": {
      "alt_name": "Kentucky Fried Chicken",
      "amenity": "fast_food",
      "brand": "KFC",
      "brand:wikidata": "Q524757",
      "brand:wikipedia": "en:KFC",
      "cuisine": "chicken",
      "name": "KFC",
      "takeaway": "yes"
    }
  },
  "amenity/fast_food|Kernels Popcorn": {
    "countryCodes": ["ca"],
    "tags": {
      "amenity": "fast_food",
      "brand": "Kernels Popcorn",
      "brand:wikidata": "Q64876684",
      "cuisine": "popcorn",
      "name": "Kernels Popcorn",
      "takeaway": "yes"
    }
  },
  "amenity/fast_food|Kochlöffel": {
    "countryCodes": ["de", "tr"],
    "tags": {
      "amenity": "fast_food",
      "brand": "Kochlöffel",
      "brand:wikidata": "Q315539",
      "brand:wikipedia": "en:Kochlöffel",
      "cuisine": "burger",
      "name": "Kochlöffel",
      "takeaway": "yes"
    }
  },
  "amenity/fast_food|Kotipizza": {
    "countryCodes": ["fi"],
    "tags": {
      "amenity": "fast_food",
      "brand": "Kotipizza",
      "brand:wikidata": "Q1628625",
      "brand:wikipedia": "en:Kotipizza",
      "cuisine": "pizza",
      "name": "Kotipizza",
      "takeaway": "yes"
    }
  },
  "amenity/fast_food|Krispy Kreme": {
    "matchNames": ["krispy kreme doughnuts"],
    "tags": {
      "amenity": "fast_food",
      "brand": "Krispy Kreme",
      "brand:wikidata": "Q1192805",
      "brand:wikipedia": "en:Krispy Kreme",
      "cuisine": "donut",
      "name": "Krispy Kreme",
      "takeaway": "yes"
    }
  },
  "amenity/fast_food|Krispy Krunchy Chicken": {
    "countryCodes": ["mx", "us"],
    "matchNames": ["crispy crunchy chicken"],
    "tags": {
      "amenity": "fast_food",
      "brand": "Krispy Krunchy Chicken",
      "brand:wikidata": "Q65087447",
      "brand:wikipedia": "en:Krispy Krunchy Chicken",
      "cuisine": "chicken",
      "name": "Krispy Krunchy Chicken",
      "takeaway": "yes"
    }
  },
  "amenity/fast_food|Krystal": {
    "countryCodes": ["us"],
    "tags": {
      "amenity": "fast_food",
      "brand": "Krystal",
      "brand:wikidata": "Q472195",
      "brand:wikipedia": "en:Krystal (restaurant)",
      "cuisine": "burger",
      "name": "Krystal",
      "takeaway": "yes"
    }
  },
  "amenity/fast_food|Kudu": {
    "countryCodes": ["bh", "jo", "sa"],
    "tags": {
      "amenity": "fast_food",
      "brand": "Kudu",
      "brand:wikidata": "Q6441777",
      "brand:wikipedia": "en:Kudu (restaurant)",
      "cuisine": "sandwich",
      "name": "Kudu",
      "takeaway": "yes"
    }
  },
  "amenity/fast_food|L&L Drive-Inn~(Hawaii)": {
    "countryCodes": ["us"],
    "matchNames": ["l&l", "l&l drive-in"],
    "tags": {
      "amenity": "fast_food",
      "brand": "L&L Drive-Inn",
      "brand:wikidata": "Q6455441",
      "brand:wikipedia": "en:L&L Hawaiian Barbecue",
      "cuisine": "hawaiian",
      "name": "L&L Drive-Inn",
      "takeaway": "yes"
    }
  },
  "amenity/fast_food|L&L Hawaiian Barbecue": {
    "countryCodes": ["us"],
    "matchNames": ["l&l", "l&l hawaiian bbq"],
    "tags": {
      "amenity": "fast_food",
      "brand": "L&L Hawaiian Barbecue",
      "brand:wikidata": "Q6455441",
      "brand:wikipedia": "en:L&L Hawaiian Barbecue",
      "cuisine": "hawaiian",
      "name": "L&L Hawaiian Barbecue",
      "takeaway": "yes"
    }
  },
  "amenity/fast_food|LEON": {
    "countryCodes": [
      "ch",
      "gb",
      "ie",
      "nl",
      "us"
    ],
    "tags": {
      "amenity": "fast_food",
      "brand": "LEON",
      "brand:wikidata": "Q6524851",
      "brand:wikipedia": "en:Leon Restaurants",
      "cuisine": "burger;sandwich",
      "name": "LEON",
      "takeaway": "yes"
    }
  },
  "amenity/fast_food|La Belle Province": {
    "countryCodes": ["ca"],
    "tags": {
      "amenity": "fast_food",
      "brand": "La Belle Province",
      "brand:wikidata": "Q3206579",
      "brand:wikipedia": "fr:La Belle Province (restaurant)",
      "cuisine": "burger;sandwich",
      "name": "La Belle Province",
      "takeaway": "yes"
    }
  },
  "amenity/fast_food|La Salsa": {
    "countryCodes": ["us"],
    "tags": {
      "amenity": "fast_food",
      "brand": "La Salsa",
      "brand:wikidata": "Q48835190",
      "brand:wikipedia": "en:La Salsa",
      "cuisine": "tex-mex",
      "name": "La Salsa",
      "takeaway": "yes"
    }
  },
  "amenity/fast_food|Lee's Famous Recipe Chicken": {
    "countryCodes": ["ca", "us"],
    "matchNames": ["lee's"],
    "tags": {
      "amenity": "fast_food",
      "brand": "Lee's Famous Recipe Chicken",
      "brand:wikidata": "Q6512810",
      "brand:wikipedia": "en:Lee's Famous Recipe Chicken",
      "cuisine": "chicken",
      "name": "Lee's Famous Recipe Chicken",
      "takeaway": "yes"
    }
  },
  "amenity/fast_food|Lee's Sandwiches": {
    "countryCodes": ["us"],
    "tags": {
      "amenity": "fast_food",
      "brand": "Lee's Sandwiches",
      "brand:wikidata": "Q6512823",
      "brand:wikipedia": "en:Lee's Sandwiches",
      "cuisine": "vietnamese;sandwich",
      "name": "Lee's Sandwiches",
      "takeaway": "yes"
    }
  },
  "amenity/fast_food|Little Caesars": {
    "matchNames": [
      "little caesars pizza",
      "little ceasars",
      "little ceasars pizza"
    ],
    "tags": {
      "amenity": "fast_food",
      "brand": "Little Caesars",
      "brand:wikidata": "Q1393809",
      "brand:wikipedia": "en:Little Caesars",
      "cuisine": "pizza",
      "name": "Little Caesars",
      "takeaway": "yes"
    }
  },
  "amenity/fast_food|Long John Silver's": {
    "tags": {
      "amenity": "fast_food",
      "brand": "Long John Silver's",
      "brand:wikidata": "Q1535221",
      "brand:wikipedia": "en:Long John Silver's",
      "cuisine": "seafood",
      "name": "Long John Silver's",
      "takeaway": "yes"
    }
  },
  "amenity/fast_food|Lotteria": {
    "tags": {
      "amenity": "fast_food",
      "brand": "Lotteria",
      "brand:wikidata": "Q249525",
      "brand:wikipedia": "en:Lotteria",
      "cuisine": "burger",
      "name": "Lotteria",
      "takeaway": "yes"
    }
  },
  "amenity/fast_food|MOD Pizza": {
    "countryCodes": ["us"],
    "tags": {
      "amenity": "fast_food",
      "brand": "MOD Pizza",
      "brand:wikidata": "Q19903469",
      "brand:wikipedia": "en:MOD Pizza",
      "cuisine": "pizza",
      "name": "MOD Pizza",
      "takeaway": "yes"
    }
  },
  "amenity/fast_food|Manchu Wok": {
    "countryCodes": ["ca", "us"],
    "tags": {
      "amenity": "fast_food",
      "brand": "Manchu Wok",
      "brand:wikidata": "Q6747622",
      "brand:wikipedia": "en:Manchu Wok",
      "cuisine": "chinese",
      "name": "Manchu Wok",
      "takeaway": "yes"
    }
  },
  "amenity/fast_food|Mang Inasal": {
    "countryCodes": ["ph"],
    "tags": {
      "amenity": "fast_food",
      "brand": "Mang Inasal",
      "brand:wikidata": "Q6748573",
      "brand:wikipedia": "en:Mang Inasal",
      "cuisine": "barbecue",
      "name": "Mang Inasal",
      "takeaway": "yes"
    }
  },
  "amenity/fast_food|Manhattan Bagel": {
    "countryCodes": ["us"],
    "matchNames": ["manhattan bagels"],
    "tags": {
      "amenity": "fast_food",
      "brand": "Manhattan Bagel",
      "brand:wikidata": "Q64517333",
      "cuisine": "bagel",
      "name": "Manhattan Bagel",
      "takeaway": "yes"
    }
  },
  "amenity/fast_food|Mary Brown's": {
    "countryCodes": ["ca"],
    "tags": {
      "amenity": "fast_food",
      "brand": "Mary Brown's",
      "brand:wikidata": "Q6779125",
      "brand:wikipedia": "en:Mary Brown's",
      "cuisine": "chicken",
      "name": "Mary Brown's",
      "takeaway": "yes"
    }
  },
  "amenity/fast_food|Max": {
    "countryCodes": ["se"],
    "tags": {
      "amenity": "fast_food",
      "brand": "Max",
      "brand:wikidata": "Q1912172",
      "brand:wikipedia": "en:Max Hamburgers",
      "cuisine": "burger",
      "name": "Max",
      "takeaway": "yes"
    }
  },
  "amenity/fast_food|McDonald's": {
    "tags": {
      "amenity": "fast_food",
      "brand": "McDonald's",
      "brand:wikidata": "Q38076",
      "brand:wikipedia": "en:McDonald's",
      "cuisine": "burger",
      "name": "McDonald's",
      "takeaway": "yes"
    }
  },
  "amenity/fast_food|Meson Sandwiches": {
    "countryCodes": ["us"],
    "matchNames": ["el meson"],
    "tags": {
      "alt_name": "El Meson Sandwiches",
      "amenity": "fast_food",
      "brand": "Meson Sandwiches",
      "brand:wikidata": "Q5351585",
      "brand:wikipedia": "en:El Meson Sandwiches",
      "cuisine": "sandwich",
      "name": "Meson Sandwiches",
      "short_name": "Meson",
      "takeaway": "yes"
    }
  },
  "amenity/fast_food|Mighty Taco": {
    "countryCodes": ["us"],
    "tags": {
      "amenity": "fast_food",
      "brand": "Mighty Taco",
      "brand:wikidata": "Q6844210",
      "brand:wikipedia": "en:Mighty Taco",
      "cuisine": "mexican",
      "name": "Mighty Taco",
      "takeaway": "yes"
    }
  },
  "amenity/fast_food|Minute Burger": {
    "countryCodes": ["ph"],
    "tags": {
      "amenity": "fast_food",
      "brand": "Minute Burger",
      "brand:wikidata": "Q62273503",
      "cuisine": "burger",
      "name": "Minute Burger",
      "takeaway": "yes"
    }
  },
  "amenity/fast_food|Moe's Southwest Grill": {
    "countryCodes": ["us"],
    "tags": {
      "amenity": "fast_food",
      "brand": "Moe's Southwest Grill",
      "brand:wikidata": "Q6889938",
      "brand:wikipedia": "en:Moe's Southwest Grill",
      "cuisine": "mexican",
      "name": "Moe's Southwest Grill",
      "short_name": "Moe's",
      "takeaway": "yes"
    }
  },
  "amenity/fast_food|Morley's": {
    "countryCodes": ["gb"],
    "tags": {
      "amenity": "fast_food",
      "brand": "Morley's",
      "brand:wikidata": "Q21008528",
      "brand:wikipedia": "en:Morley's",
      "cuisine": "chicken",
      "name": "Morley's",
      "takeaway": "yes"
    }
  },
  "amenity/fast_food|Mr. Sub": {
    "tags": {
      "amenity": "fast_food",
      "brand": "Mr. Sub",
      "brand:wikidata": "Q6929225",
      "brand:wikipedia": "en:Mr. Sub",
      "cuisine": "sandwich",
      "name": "Mr. Sub",
      "takeaway": "yes"
    }
  },
  "amenity/fast_food|Mucho Burrito": {
    "countryCodes": ["ca", "gb", "us"],
    "tags": {
      "amenity": "fast_food",
      "brand": "Mucho Burrito",
      "brand:wikidata": "Q65148332",
      "cuisine": "mexican",
      "name": "Mucho Burrito",
      "takeaway": "yes"
    }
  },
  "amenity/fast_food|Nathan's": {
    "countryCodes": ["us"],
    "matchNames": ["nathans famous"],
    "tags": {
      "amenity": "fast_food",
      "brand": "Nathan's",
      "brand:wikidata": "Q1319505",
      "brand:wikipedia": "en:Nathan's Famous",
      "cuisine": "hot_dog",
      "name": "Nathan's",
      "takeaway": "yes"
    }
  },
  "amenity/fast_food|Nestlé Toll House Café": {
    "countryCodes": ["us"],
    "tags": {
      "amenity": "fast_food",
      "brand": "Nestlé Toll House Café",
      "brand:wikidata": "Q6997922",
      "brand:wikipedia": "en:Nestlé Toll House Café",
      "cuisine": "dessert",
      "name": "Nestlé Toll House Café",
      "takeaway": "yes"
    }
  },
  "amenity/fast_food|New York Fries": {
    "countryCodes": ["ca"],
    "tags": {
      "amenity": "fast_food",
      "brand": "New York Fries",
      "brand:wikidata": "Q7013558",
      "brand:wikipedia": "en:New York Fries",
      "cuisine": "fries",
      "name": "New York Fries",
      "takeaway": "yes"
    }
  },
  "amenity/fast_food|New York Pizza": {
    "countryCodes": ["nl"],
    "tags": {
      "amenity": "fast_food",
      "brand": "New York Pizza",
      "brand:wikidata": "Q2639128",
      "brand:wikipedia": "nl:New York Pizza",
      "cuisine": "pizza",
      "name": "New York Pizza",
      "takeaway": "yes"
    }
  },
  "amenity/fast_food|Noah's Bagels": {
    "countryCodes": ["us"],
    "matchNames": ["noahs ny bagels"],
    "tags": {
      "amenity": "fast_food",
      "brand": "Noah's Bagels",
      "brand:wikidata": "Q64517373",
      "cuisine": "bagel",
      "name": "Noah's Bagels",
      "official_name": "Noah's New York Bagels",
      "takeaway": "yes"
    }
  },
  "amenity/fast_food|Noodle Box": {
    "countryCodes": ["au"],
    "tags": {
      "amenity": "fast_food",
      "brand": "Noodle Box",
      "brand:wikidata": "Q7049671",
      "brand:wikipedia": "en:Noodle Box",
      "cuisine": "noodle",
      "name": "Noodle Box",
      "takeaway": "yes"
    }
  },
  "amenity/fast_food|Nordsee": {
    "countryCodes": ["at", "ch", "de"],
    "tags": {
      "amenity": "fast_food",
      "brand": "Nordsee",
      "brand:wikidata": "Q74866",
      "brand:wikipedia": "en:Nordsee",
      "cuisine": "seafood",
      "name": "Nordsee",
      "takeaway": "yes"
    }
  },
  "amenity/fast_food|Num Pang": {
    "countryCodes": ["us"],
    "tags": {
      "amenity": "fast_food",
      "brand": "Num Pang",
      "brand:wikidata": "Q62079702",
      "brand:wikipedia": "en:Num Pang",
      "cuisine": "cambodian;sandwich",
      "name": "Num Pang",
      "takeaway": "yes"
    }
  },
  "amenity/fast_food|O'Tacos": {
    "countryCodes": ["be", "fr"],
    "tags": {
      "amenity": "fast_food",
      "brand": "O'Tacos",
      "brand:wikidata": "Q28494040",
      "brand:wikipedia": "en:O'Tacos",
      "cuisine": "mexican",
      "name": "O'Tacos",
      "takeaway": "yes"
    }
  },
  "amenity/fast_food|Oporto": {
    "countryCodes": ["au"],
    "tags": {
      "amenity": "fast_food",
      "brand": "Oporto",
      "brand:wikidata": "Q4412342",
      "brand:wikipedia": "en:Oporto (restaurant)",
      "cuisine": "burger;chicken",
      "name": "Oporto",
      "takeaway": "yes"
    }
  },
  "amenity/fast_food|Orange Julius": {
    "countryCodes": ["us"],
    "tags": {
      "amenity": "fast_food",
      "brand": "Orange Julius",
      "brand:wikidata": "Q3355059",
      "brand:wikipedia": "en:Orange Julius",
      "cuisine": "juice",
      "name": "Orange Julius",
      "takeaway": "yes"
    }
  },
  "amenity/fast_food|P. Terry's": {
    "countryCodes": ["us"],
    "tags": {
      "amenity": "fast_food",
      "brand": "P. Terry's",
      "brand:wikidata": "Q19903521",
      "brand:wikipedia": "en:P. Terry's",
      "cuisine": "burger",
      "name": "P. Terry's",
      "official_name": "P. Terry's Burger Stand",
      "takeaway": "yes"
    }
  },
  "amenity/fast_food|Pal's": {
    "countryCodes": ["us"],
    "tags": {
      "amenity": "fast_food",
      "brand": "Pal's",
      "brand:wikidata": "Q7126094",
      "brand:wikipedia": "en:Pal's",
      "cuisine": "burger",
      "name": "Pal's",
      "official_name": "Pal's Sudden Service",
      "takeaway": "yes"
    }
  },
  "amenity/fast_food|Panago": {
    "countryCodes": ["ca"],
    "tags": {
      "amenity": "fast_food",
      "brand": "Panago",
      "brand:wikidata": "Q17111672",
      "brand:wikipedia": "en:Panago",
      "cuisine": "pizza",
      "name": "Panago",
      "takeaway": "yes"
    }
  },
  "amenity/fast_food|Panda Express": {
    "matchNames": ["panda"],
    "tags": {
      "amenity": "fast_food",
      "brand": "Panda Express",
      "brand:wikidata": "Q1358690",
      "brand:wikipedia": "en:Panda Express",
      "cuisine": "chinese",
      "name": "Panda Express",
      "takeaway": "yes"
    }
  },
  "amenity/fast_food|Panera Bread": {
    "countryCodes": ["ca", "us"],
    "tags": {
      "amenity": "fast_food",
      "brand": "Panera Bread",
      "brand:wikidata": "Q7130852",
      "brand:wikipedia": "en:Panera Bread",
      "cuisine": "sandwich;bakery",
      "name": "Panera Bread",
      "short_name": "Panera",
      "takeaway": "yes"
    }
  },
  "amenity/fast_food|Panos": {
    "countryCodes": [
      "ae",
      "be",
      "cz",
      "nl",
      "pl",
      "sk",
      "tw"
    ],
    "tags": {
      "amenity": "fast_food",
      "brand": "Panos",
      "brand:wikidata": "Q3384496",
      "brand:wikipedia": "nl:Panos",
      "cuisine": "sandwich",
      "name": "Panos",
      "takeaway": "yes"
    }
  },
  "amenity/fast_food|Pans & Company": {
    "countryCodes": ["es", "it", "pt"],
    "tags": {
      "amenity": "fast_food",
      "brand": "Pans & Company",
      "brand:wikidata": "Q11697586",
      "brand:wikipedia": "es:Pans & Company",
      "cuisine": "sandwich",
      "name": "Pans & Company",
      "takeaway": "yes"
    }
  },
  "amenity/fast_food|Papa John's": {
    "matchNames": [
      "papa john",
      "papa john pizza",
      "papa johns pizza"
    ],
    "tags": {
      "amenity": "fast_food",
      "brand": "Papa John's",
      "brand:wikidata": "Q2759586",
      "brand:wikipedia": "en:Papa John's Pizza",
      "cuisine": "pizza",
      "name": "Papa John's",
      "takeaway": "yes"
    }
  },
  "amenity/fast_food|Papa Murphy's": {
    "countryCodes": ["ca", "us"],
    "matchNames": [
      "papa murphy",
      "papa murphy pizza",
      "papa murphys pizza"
    ],
    "tags": {
      "amenity": "fast_food",
      "brand": "Papa Murphy's",
      "brand:wikidata": "Q7132349",
      "brand:wikipedia": "en:Papa Murphy's",
      "cuisine": "pizza",
      "name": "Papa Murphy's",
      "official_name": "Papa Murphy's Take 'N' Bake Pizza",
      "takeaway": "only"
    }
  },
  "amenity/fast_food|Penn Station": {
    "countryCodes": ["us"],
    "tags": {
      "amenity": "fast_food",
      "brand": "Penn Station",
      "brand:wikidata": "Q7163311",
      "brand:wikipedia": "en:Penn Station (restaurant)",
      "cuisine": "sandwich",
      "name": "Penn Station",
      "takeaway": "yes"
    }
  },
  "amenity/fast_food|Philly Pretzel Factory": {
    "countryCodes": ["us"],
    "matchNames": [
      "philadelphia pretzel factory",
      "philadelphia soft pretzel factory",
      "philly soft pretzel factory"
    ],
    "tags": {
      "amenity": "fast_food",
      "brand": "Philly Pretzel Factory",
      "brand:wikidata": "Q60097339",
      "cuisine": "pretzel",
      "name": "Philly Pretzel Factory",
      "takeaway": "yes"
    }
  },
  "amenity/fast_food|Pinulito": {
    "countryCodes": ["gt"],
    "tags": {
      "amenity": "fast_food",
      "brand": "Pinulito",
      "brand:wikidata": "Q62273613",
      "cuisine": "chicken",
      "name": "Pinulito",
      "takeaway": "yes"
    }
  },
  "amenity/fast_food|Pita Pit": {
    "tags": {
      "amenity": "fast_food",
      "brand": "Pita Pit",
      "brand:wikidata": "Q7757289",
      "brand:wikipedia": "en:Pita Pit",
      "cuisine": "pita",
      "name": "Pita Pit",
      "takeaway": "yes"
    }
  },
  "amenity/fast_food|Pizza 73": {
    "countryCodes": ["ca"],
    "tags": {
      "amenity": "fast_food",
      "brand": "Pizza 73",
      "brand:wikidata": "Q7199950",
      "brand:wikipedia": "en:Pizza 73",
      "cuisine": "pizza",
      "name": "Pizza 73",
      "takeaway": "yes"
    }
  },
  "amenity/fast_food|Pizza Capers": {
    "countryCodes": ["au"],
    "tags": {
      "amenity": "fast_food",
      "brand": "Pizza Capers",
      "cuisine": "pizza",
      "name": "Pizza Capers",
      "takeaway": "yes"
    }
  },
  "amenity/fast_food|Pizza Hut Delivery": {
    "tags": {
      "amenity": "fast_food",
      "brand": "Pizza Hut",
      "brand:wikidata": "Q191615",
      "brand:wikipedia": "en:Pizza Hut",
      "cuisine": "pizza",
      "name": "Pizza Hut Delivery",
      "takeaway": "yes"
    }
  },
  "amenity/fast_food|Pizza Hut Express": {
    "nomatch": ["amenity/restaurant|Pizza Hut"],
    "tags": {
      "amenity": "fast_food",
      "brand": "Pizza Hut",
      "brand:wikidata": "Q191615",
      "brand:wikipedia": "en:Pizza Hut",
      "cuisine": "pizza",
      "name": "Pizza Hut Express",
      "takeaway": "yes"
    }
  },
  "amenity/fast_food|Pizza Inn": {
    "tags": {
      "amenity": "fast_food",
      "brand": "Pizza Inn",
      "brand:wikidata": "Q4118850",
      "brand:wikipedia": "en:Pizza Inn",
      "cuisine": "pizza",
      "name": "Pizza Inn",
      "takeaway": "yes"
    }
  },
  "amenity/fast_food|Pizza King": {
    "tags": {
      "amenity": "fast_food",
      "brand": "Pizza King",
      "cuisine": "pizza",
      "name": "Pizza King",
      "takeaway": "yes"
    }
  },
  "amenity/fast_food|Pizza Móvil": {
    "countryCodes": ["es"],
    "tags": {
      "amenity": "fast_food",
      "brand": "Pizza Móvil",
      "brand:wikidata": "Q12397697",
      "brand:wikipedia": "gl:Pizza Móvil",
      "cuisine": "pizza",
      "name": "Pizza Móvil",
      "takeaway": "yes"
    }
  },
  "amenity/fast_food|Pizza Nova": {
    "tags": {
      "amenity": "fast_food",
      "brand": "Pizza Nova",
      "brand:wikidata": "Q7199971",
      "brand:wikipedia": "en:Pizza Nova",
      "cuisine": "pizza",
      "name": "Pizza Nova",
      "takeaway": "yes"
    }
  },
  "amenity/fast_food|Pizza Paï": {
    "countryCodes": ["fr"],
    "nomatch": ["amenity/restaurant|Pizza Paï"],
    "tags": {
      "amenity": "fast_food",
      "brand": "Pizza Paï",
      "brand:wikidata": "Q3389501",
      "brand:wikipedia": "fr:PizzaPai",
      "cuisine": "pizza",
      "name": "Pizza Paï",
      "takeaway": "yes"
    }
  },
  "amenity/fast_food|Pizza Pizza": {
    "countryCodes": ["ca"],
    "tags": {
      "amenity": "fast_food",
      "brand": "Pizza Pizza",
      "brand:wikidata": "Q1194143",
      "brand:wikipedia": "en:Pizza Pizza",
      "cuisine": "pizza",
      "name": "Pizza Pizza",
      "takeaway": "yes"
    }
  },
  "amenity/fast_food|Pizza Schmizza": {
    "tags": {
      "amenity": "fast_food",
      "brand": "Pizza Schmizza",
      "brand:wikidata": "Q7199979",
      "brand:wikipedia": "en:Pizza Schmizza",
      "cuisine": "pizza",
      "name": "Pizza Schmizza",
      "takeaway": "yes"
    }
  },
  "amenity/fast_food|Pizza Tutto": {
    "countryCodes": ["es"],
    "tags": {
      "amenity": "fast_food",
      "brand": "Pizza Tutto",
      "cuisine": "pizza",
      "name": "Pizza Tutto",
      "takeaway": "yes"
    }
  },
  "amenity/fast_food|Pizzaville": {
    "tags": {
      "amenity": "fast_food",
      "brand": "Pizzaville",
      "cuisine": "pizza",
      "name": "Pizzaville",
      "takeaway": "yes"
    }
  },
  "amenity/fast_food|Pollo Campero": {
    "tags": {
      "amenity": "fast_food",
      "brand": "Pollo Campero",
      "brand:wikidata": "Q942741",
      "brand:wikipedia": "en:Pollo Campero",
      "cuisine": "chicken",
      "name": "Pollo Campero",
      "takeaway": "yes"
    }
  },
  "amenity/fast_food|Pollo Feliz": {
    "tags": {
      "amenity": "fast_food",
      "brand": "Pollo Feliz",
      "name": "Pollo Feliz",
      "takeaway": "yes"
    }
  },
  "amenity/fast_food|Pollo Granjero~(Costa Rica)": {
    "countryCodes": ["cr"],
    "tags": {
      "amenity": "fast_food",
      "brand": "Pollo Granjero",
      "brand:wikidata": "Q62273665",
      "cuisine": "chicken",
      "name": "Pollo Granjero",
      "takeaway": "yes"
    }
  },
  "amenity/fast_food|Pollo Granjero~(Guatemala)": {
    "countryCodes": ["gt"],
    "tags": {
      "amenity": "fast_food",
      "brand": "Pollo Granjero",
      "brand:wikidata": "Q62273652",
      "cuisine": "chicken",
      "name": "Pollo Granjero",
      "takeaway": "yes"
    }
  },
  "amenity/fast_food|Pollo Tropical": {
    "tags": {
      "amenity": "fast_food",
      "brand": "Pollo Tropical",
      "brand:wikidata": "Q3395356",
      "brand:wikipedia": "en:Pollo Tropical",
      "cuisine": "chicken",
      "name": "Pollo Tropical",
      "takeaway": "yes"
    }
  },
  "amenity/fast_food|Pollolandia": {
    "tags": {
      "amenity": "fast_food",
      "brand": "Pollolandia",
      "cuisine": "chicken",
      "name": "Pollolandia",
      "takeaway": "yes"
    }
  },
  "amenity/fast_food|Popeyes": {
    "tags": {
      "amenity": "fast_food",
      "brand": "Popeyes",
      "brand:wikidata": "Q1330910",
      "brand:wikipedia": "en:Popeyes",
      "cuisine": "chicken",
      "name": "Popeyes",
      "official_name": "Popeyes Louisiana Kitchen",
      "takeaway": "yes"
    }
  },
  "amenity/fast_food|Portillo's": {
    "countryCodes": ["us"],
    "tags": {
      "amenity": "fast_food",
      "brand": "Portillo's",
      "brand:wikidata": "Q3399307",
      "brand:wikipedia": "en:Portillo's Restaurants",
      "cuisine": "hot_dog;burger",
      "name": "Portillo's",
      "takeaway": "yes"
    }
  },
  "amenity/fast_food|Potbelly": {
    "countryCodes": ["us"],
    "matchNames": ["potbelly sandwich shop"],
    "tags": {
      "amenity": "fast_food",
      "brand": "Potbelly",
      "brand:wikidata": "Q7234777",
      "brand:wikipedia": "en:Potbelly Sandwich Shop",
      "cuisine": "sandwich",
      "name": "Potbelly",
      "official_name": "Potbelly Sandwich Works",
      "takeaway": "yes"
    }
  },
  "amenity/fast_food|Pret A Manger": {
    "countryCodes": [
      "ae",
      "cn",
      "de",
      "dk",
      "fr",
      "gb",
      "hk",
      "nl",
      "sg",
      "us"
    ],
    "tags": {
      "amenity": "fast_food",
      "brand": "Pret A Manger",
      "brand:wikidata": "Q2109109",
      "brand:wikipedia": "en:Pret a Manger",
      "cuisine": "sandwich",
      "name": "Pret A Manger",
      "short_name": "Pret",
      "takeaway": "yes"
    }
  },
  "amenity/fast_food|Pretzelmaker": {
    "countryCodes": ["us"],
    "matchNames": ["pretzel time"],
    "tags": {
      "amenity": "fast_food",
      "brand": "Pretzelmaker",
      "brand:wikidata": "Q7242321",
      "brand:wikipedia": "en:Pretzelmaker",
      "cuisine": "pretzel",
      "name": "Pretzelmaker",
      "takeaway": "yes"
    }
  },
  "amenity/fast_food|Qdoba": {
    "countryCodes": ["us"],
    "tags": {
      "amenity": "fast_food",
      "brand": "Qdoba",
      "brand:wikidata": "Q1363885",
      "brand:wikipedia": "en:Qdoba",
      "cuisine": "mexican",
      "name": "Qdoba",
      "official_name": "Qdoba Mexican Grill",
      "takeaway": "yes"
    }
  },
  "amenity/fast_food|Quesada": {
    "countryCodes": ["ca"],
    "tags": {
      "amenity": "fast_food",
      "brand": "Quesada",
      "brand:wikidata": "Q66070360",
      "cuisine": "mexican",
      "name": "Quesada",
      "official_name": "Quesada Burritos & Tacos",
      "takeaway": "yes"
    }
  },
  "amenity/fast_food|Quick": {
    "countryCodes": ["be", "fr", "lu"],
    "tags": {
      "amenity": "fast_food",
      "brand": "Quick",
      "brand:wikidata": "Q286494",
      "brand:wikipedia": "en:Quick (restaurant)",
      "cuisine": "burger",
      "name": "Quick",
      "takeaway": "yes"
    }
  },
  "amenity/fast_food|Quiznos": {
    "matchNames": ["quiznos sub", "quiznos subs"],
    "tags": {
      "amenity": "fast_food",
      "brand": "Quiznos",
      "brand:wikidata": "Q1936229",
      "brand:wikipedia": "en:Quiznos",
      "cuisine": "sandwich",
      "name": "Quiznos",
      "takeaway": "yes"
    }
  },
  "amenity/fast_food|Raising Cane's": {
    "countryCodes": ["us"],
    "tags": {
      "amenity": "fast_food",
      "brand": "Raising Cane's",
      "brand:wikidata": "Q7285144",
      "brand:wikipedia": "en:Raising Cane's Chicken Fingers",
      "cuisine": "chicken",
      "name": "Raising Cane's",
      "official_name": "Raising Cane's Chicken Fingers",
      "takeaway": "yes"
    }
  },
  "amenity/fast_food|Rally's": {
    "countryCodes": ["us"],
    "tags": {
      "amenity": "fast_food",
      "brand": "Rally's",
      "brand:wikidata": "Q63919323",
      "cuisine": "burger",
      "name": "Rally's",
      "takeaway": "yes"
    }
  },
  "amenity/fast_food|Red Rooster": {
    "countryCodes": ["au"],
    "tags": {
      "amenity": "fast_food",
      "brand": "Red Rooster",
      "brand:wikidata": "Q376466",
      "brand:wikipedia": "en:Red Rooster",
      "cuisine": "chicken",
      "name": "Red Rooster",
      "takeaway": "yes"
    }
  },
  "amenity/fast_food|Robin's Donuts": {
    "countryCodes": ["ca"],
    "tags": {
      "amenity": "fast_food",
      "brand": "Robin's Donuts",
      "brand:wikidata": "Q7352199",
      "brand:wikipedia": "en:Robin's Donuts",
      "cuisine": "donut",
      "name": "Robin's Donuts",
      "short_name": "Robin's",
      "takeaway": "yes"
    }
  },
  "amenity/fast_food|Roy Rogers": {
    "countryCodes": ["us"],
    "tags": {
      "amenity": "fast_food",
      "brand": "Roy Rogers",
      "brand:wikidata": "Q7373311",
      "brand:wikipedia": "en:Roy Rogers Restaurants",
      "cuisine": "burger;sandwich;chicken",
      "name": "Roy Rogers",
      "takeaway": "yes"
    }
  },
  "amenity/fast_food|Rubio's": {
    "countryCodes": ["us"],
    "matchNames": ["rubios fresh mexican grill"],
    "tags": {
      "amenity": "fast_food",
      "brand": "Rubio's",
      "brand:wikidata": "Q7376154",
      "brand:wikipedia": "en:Rubio's Coastal Grill",
      "cuisine": "mexican",
      "name": "Rubio's",
      "official_name": "Rubio's Coastal Grill",
      "takeaway": "yes"
    }
  },
  "amenity/fast_food|SUSU & Sons": {
    "countryCodes": ["il"],
    "matchNames": ["סוסו ובניו"],
    "tags": {
      "amenity": "fast_food",
      "brand": "SUSU & Sons",
      "brand:en": "SUSU & Sons",
      "brand:he": "סוסו אנד סאנס",
      "brand:wikidata": "Q64760081",
      "cuisine": "burger",
      "name": "SUSU & Sons",
      "name:en": "SUSU & Sons",
      "name:he": "סוסו אנד סאנס",
      "takeaway": "yes"
    }
  },
  "amenity/fast_food|Sarku Japan": {
    "countryCodes": ["us"],
    "tags": {
      "amenity": "fast_food",
      "brand": "Sarku Japan",
      "brand:wikidata": "Q7424243",
      "cuisine": "japanese",
      "name": "Sarku Japan",
      "takeaway": "yes"
    }
  },
  "amenity/fast_food|Sarpino's Pizzeria": {
    "tags": {
      "amenity": "fast_food",
      "brand": "Sarpino's Pizzeria",
      "brand:wikidata": "Q28229116",
      "brand:wikipedia": "en:Sarpino's Pizzeria",
      "cuisine": "pizza",
      "name": "Sarpino's Pizzeria",
      "takeaway": "yes"
    }
  },
  "amenity/fast_food|Sbarro": {
    "matchNames": ["sbarro pizzeria"],
    "tags": {
      "amenity": "fast_food",
      "brand": "Sbarro",
      "brand:wikidata": "Q2589409",
      "brand:wikipedia": "en:Sbarro",
      "cuisine": "pizza",
      "name": "Sbarro",
      "takeaway": "yes"
    }
  },
  "amenity/fast_food|Schlotzsky's": {
    "countryCodes": ["us"],
    "matchNames": ["schlotzskys deli"],
    "tags": {
      "amenity": "fast_food",
      "brand": "Schlotzsky's",
      "brand:wikidata": "Q2244796",
      "brand:wikipedia": "en:Schlotzsky's",
      "cuisine": "sandwich",
      "name": "Schlotzsky's",
      "takeaway": "yes"
    }
  },
  "amenity/fast_food|Schnitz": {
    "countryCodes": ["au"],
    "tags": {
      "amenity": "fast_food",
      "brand": "Schnitz",
      "brand:wikidata": "Q48792277",
      "brand:wikipedia": "en:Schnitz",
      "cuisine": "chicken",
      "name": "Schnitz",
      "takeaway": "yes"
    }
  },
  "amenity/fast_food|Shake Shack": {
    "countryCodes": ["gb", "us"],
    "tags": {
      "amenity": "fast_food",
      "brand": "Shake Shack",
      "brand:wikidata": "Q1058722",
      "brand:wikipedia": "en:Shake Shack",
      "cuisine": "burger",
      "name": "Shake Shack",
      "takeaway": "yes"
    }
  },
  "amenity/fast_food|Sibylla": {
    "countryCodes": ["fi", "se"],
    "tags": {
      "amenity": "fast_food",
      "brand": "Sibylla",
      "brand:wikidata": "Q488643",
      "brand:wikipedia": "en:Sibylla (fast food)",
      "cuisine": "burger",
      "name": "Sibylla",
      "takeaway": "yes"
    }
  },
  "amenity/fast_food|Smashburger": {
    "countryCodes": ["ca", "us"],
    "tags": {
      "amenity": "fast_food",
      "brand": "Smashburger",
      "brand:wikidata": "Q17061332",
      "brand:wikipedia": "en:Smashburger",
      "cuisine": "burger",
      "name": "Smashburger",
      "takeaway": "yes"
    }
  },
  "amenity/fast_food|Smoothie King": {
    "countryCodes": ["us"],
    "tags": {
      "amenity": "fast_food",
      "brand": "Smoothie King",
      "brand:wikidata": "Q5491421",
      "brand:wikipedia": "en:Smoothie King",
      "cuisine": "juice",
      "name": "Smoothie King",
      "takeaway": "yes"
    }
  },
  "amenity/fast_food|Snack Bar": {
    "tags": {
      "amenity": "fast_food",
      "brand": "Snack Bar",
      "name": "Snack Bar",
      "takeaway": "yes"
    }
  },
  "amenity/fast_food|Sonic": {
    "matchNames": ["sonic drive in"],
    "nomatch": ["amenity/fuel|Sonic"],
    "tags": {
      "amenity": "fast_food",
      "brand": "Sonic",
      "brand:wikidata": "Q7561808",
      "brand:wikipedia": "en:Sonic Drive-In",
      "cuisine": "burger",
      "drive_in": "yes",
      "name": "Sonic",
      "takeaway": "yes"
    }
  },
  "amenity/fast_food|Specialty's": {
    "countryCodes": ["us"],
    "tags": {
      "amenity": "fast_food",
      "brand": "Specialty's",
      "brand:wikidata": "Q64339210",
      "cuisine": "sandwich;bakery",
      "name": "Specialty's",
      "takeaway": "yes"
    }
  },
  "amenity/fast_food|St-Hubert Express": {
    "countryCodes": ["ca"],
    "nomatch": ["amenity/restaurant|St-Hubert"],
    "tags": {
      "amenity": "fast_food",
      "brand": "St-Hubert",
      "brand:wikidata": "Q3495225",
      "brand:wikipedia": "fr:St-Hubert (restaurant)",
      "cuisine": "chicken;barbecue",
      "name": "St-Hubert Express",
      "takeaway": "yes"
    }
  },
  "amenity/fast_food|Steak 'n Shake": {
    "countryCodes": ["us"],
    "tags": {
      "amenity": "fast_food",
      "brand": "Steak 'n Shake",
      "brand:wikidata": "Q7605233",
      "brand:wikipedia": "en:Steak 'n Shake",
      "cuisine": "burger",
      "name": "Steak 'n Shake",
      "takeaway": "yes"
    }
  },
  "amenity/fast_food|Steak Escape": {
    "countryCodes": ["us"],
    "tags": {
      "amenity": "fast_food",
      "brand": "Steak Escape",
      "brand:wikidata": "Q7605235",
      "brand:wikipedia": "en:Steak Escape",
      "cuisine": "sandwich",
      "name": "Steak Escape",
      "takeaway": "yes"
    }
  },
  "amenity/fast_food|Steers": {
    "tags": {
      "amenity": "fast_food",
      "brand": "Steers",
      "brand:wikidata": "Q56599145",
      "brand:wikipedia": "en:Steers",
      "cuisine": "burger",
      "name": "Steers",
      "takeaway": "yes"
    }
  },
  "amenity/fast_food|Subway": {
    "matchNames": ["subway sandwiches"],
    "tags": {
      "amenity": "fast_food",
      "brand": "Subway",
      "brand:wikidata": "Q244457",
      "brand:wikipedia": "en:Subway (restaurant)",
      "cuisine": "sandwich",
      "name": "Subway",
      "takeaway": "yes"
    }
  },
  "amenity/fast_food|Sumo Salad": {
    "countryCodes": [
      "ae",
      "au",
      "br",
      "nz",
      "sg",
      "us"
    ],
    "tags": {
      "amenity": "fast_food",
      "brand": "Sumo Salad",
      "brand:wikidata": "Q16951700",
      "brand:wikipedia": "en:Sumo Salad",
      "cuisine": "salad",
      "name": "Sumo Salad",
      "takeaway": "yes"
    }
  },
  "amenity/fast_food|Supermac's": {
    "countryCodes": ["gb", "ie"],
    "tags": {
      "amenity": "fast_food",
      "brand": "Supermac's",
      "brand:wikidata": "Q7643750",
      "brand:wikipedia": "en:Supermac's",
      "cuisine": "burger",
      "name": "Supermac's",
      "takeaway": "yes"
    }
  },
  "amenity/fast_food|Sushi Shop": {
    "countryCodes": ["ca"],
    "tags": {
      "amenity": "fast_food",
      "brand": "Sushi Shop",
      "brand:wikidata": "Q64840990",
      "cuisine": "sushi",
      "name": "Sushi Shop",
      "takeaway": "yes"
    }
  },
  "amenity/fast_food|Taco Bell": {
    "tags": {
      "amenity": "fast_food",
      "brand": "Taco Bell",
      "brand:wikidata": "Q752941",
      "brand:wikipedia": "en:Taco Bell",
      "cuisine": "tex-mex",
      "name": "Taco Bell",
      "takeaway": "yes"
    }
  },
  "amenity/fast_food|Taco Bueno": {
    "countryCodes": ["us"],
    "tags": {
      "amenity": "fast_food",
      "brand": "Taco Bueno",
      "brand:wikidata": "Q7673958",
      "brand:wikipedia": "en:Taco Bueno",
      "cuisine": "mexican",
      "name": "Taco Bueno",
      "takeaway": "yes"
    }
  },
  "amenity/fast_food|Taco Cabana": {
    "countryCodes": ["us"],
    "tags": {
      "amenity": "fast_food",
      "brand": "Taco Cabana",
      "brand:wikidata": "Q12070488",
      "brand:wikipedia": "en:Taco Cabana",
      "cuisine": "mexican",
      "name": "Taco Cabana",
      "takeaway": "yes"
    }
  },
  "amenity/fast_food|Taco Del Mar": {
    "countryCodes": ["ca", "us"],
    "tags": {
      "amenity": "fast_food",
      "brand": "Taco Del Mar",
      "brand:wikidata": "Q7673972",
      "brand:wikipedia": "en:Taco del Mar",
      "cuisine": "mexican",
      "name": "Taco Del Mar",
      "takeaway": "yes"
    }
  },
  "amenity/fast_food|Taco John's": {
    "countryCodes": ["us"],
    "tags": {
      "amenity": "fast_food",
      "brand": "Taco John's",
      "brand:wikidata": "Q7673962",
      "brand:wikipedia": "en:Taco John's",
      "cuisine": "mexican",
      "name": "Taco John's",
      "takeaway": "yes"
    }
  },
  "amenity/fast_food|Taco Mayo": {
    "countryCodes": ["us"],
    "tags": {
      "amenity": "fast_food",
      "brand": "Taco Mayo",
      "brand:wikidata": "Q2386946",
      "brand:wikipedia": "en:Taco Mayo",
      "cuisine": "tex-mex",
      "name": "Taco Mayo",
      "takeaway": "yes"
    }
  },
  "amenity/fast_food|Taco Time": {
    "countryCodes": ["ca", "us"],
    "tags": {
      "amenity": "fast_food",
      "brand": "Taco Time",
      "brand:wikidata": "Q7673969",
      "brand:wikipedia": "en:Taco Time",
      "cuisine": "mexican",
      "name": "Taco Time",
      "takeaway": "yes"
    }
  },
  "amenity/fast_food|Taziki's Mediterranean Cafe": {
    "countryCodes": ["us"],
    "tags": {
      "amenity": "fast_food",
      "brand": "Taziki's Mediterranean Cafe",
      "brand:wikidata": "Q19849840",
      "brand:wikipedia": "en:Taziki's Mediterranean Café",
      "cuisine": "mediterranean",
      "name": "Taziki's Mediterranean Cafe",
      "short_name": "Taziki's",
      "takeaway": "yes"
    }
  },
  "amenity/fast_food|Ted's Hot Dogs": {
    "countryCodes": ["us"],
    "tags": {
      "amenity": "fast_food",
      "brand": "Ted's Hot Dogs",
      "brand:wikidata": "Q7692930",
      "brand:wikipedia": "en:Ted's Hot Dogs",
      "cuisine": "hot_dog",
      "name": "Ted's Hot Dogs",
      "takeaway": "yes"
    }
  },
  "amenity/fast_food|Telepizza": {
    "tags": {
      "amenity": "fast_food",
      "brand": "Telepizza",
      "brand:wikidata": "Q2699863",
      "brand:wikipedia": "en:Telepizza",
      "cuisine": "pizza",
      "name": "Telepizza",
      "takeaway": "yes"
    }
  },
  "amenity/fast_food|Teriyaki Experience": {
    "countryCodes": ["ca"],
    "tags": {
      "amenity": "fast_food",
      "brand": "Teriyaki Experience",
      "brand:wikidata": "Q7702453",
      "cuisine": "japanese",
      "name": "Teriyaki Experience",
      "takeaway": "yes"
    }
  },
  "amenity/fast_food|Texas Burger": {
    "tags": {
      "amenity": "fast_food",
      "brand": "Texas Burger",
      "cuisine": "burger",
      "name": "Texas Burger",
      "takeaway": "yes"
    }
  },
  "amenity/fast_food|Texas Chicken": {
    "tags": {
      "amenity": "fast_food",
      "brand": "Texas Chicken",
      "cuisine": "chicken",
      "name": "Texas Chicken",
      "takeaway": "yes"
    }
  },
  "amenity/fast_food|Thai Express~(Singapore)": {
    "countryCodes": ["sg"],
    "nomatch": [
      "amenity/fast_food|Thaï Express~(North America)"
    ],
    "tags": {
      "amenity": "fast_food",
      "brand": "Thai Express",
      "brand:wikidata": "Q7709119",
      "brand:wikipedia": "en:Thai Express",
      "cuisine": "thai",
      "name": "Thai Express",
      "takeaway": "yes"
    }
  },
  "amenity/fast_food|Thaï Express~(North America)": {
    "countryCodes": ["ca", "us"],
    "matchNames": ["thai express"],
    "nomatch": [
      "amenity/fast_food|Thai Express~(Singapore)"
    ],
    "tags": {
      "amenity": "fast_food",
      "brand": "Thaï Express",
      "brand:wikidata": "Q7711610",
      "brand:wikipedia": "en:Thaï Express",
      "cuisine": "thai",
      "name": "Thaï Express",
      "takeaway": "yes"
    }
  },
  "amenity/fast_food|The Habit Burger Grill": {
    "countryCodes": ["us"],
    "matchNames": ["the habit burger"],
    "tags": {
      "alt_name": "Habit Burger Grill",
      "amenity": "fast_food",
      "brand": "The Habit Burger Grill",
      "brand:wikidata": "Q18158741",
      "brand:wikipedia": "en:The Habit Burger Grill",
      "cuisine": "burger",
      "name": "The Habit Burger Grill",
      "short_name": "Habit Burger",
      "takeaway": "yes"
    }
  },
  "amenity/fast_food|The Pizza Company": {
    "countryCodes": [
      "ae",
      "bh",
      "cn",
      "jo",
      "kh",
      "la",
      "mm",
      "my",
      "sa",
      "th",
      "vn"
    ],
    "tags": {
      "alt_name": "Pizza Company",
      "amenity": "fast_food",
      "brand": "The Pizza Company",
      "brand:wikidata": "Q2413520",
      "brand:wikipedia": "en:The Pizza Company",
      "cuisine": "pizza",
      "name": "The Pizza Company",
      "takeaway": "yes"
    }
  },
  "amenity/fast_food|Togo's": {
    "countryCodes": ["us"],
    "tags": {
      "amenity": "fast_food",
      "brand": "Togo's",
      "brand:wikidata": "Q3530375",
      "brand:wikipedia": "en:Togo's",
      "cuisine": "sandwich",
      "name": "Togo's",
      "takeaway": "yes"
    }
  },
  "amenity/fast_food|Tropical Smoothie Cafe": {
    "countryCodes": ["us"],
    "tags": {
      "amenity": "fast_food",
      "brand": "Tropical Smoothie Cafe",
      "brand:wikidata": "Q7845817",
      "brand:wikipedia": "en:Tropical Smoothie Cafe",
      "cuisine": "juice",
      "name": "Tropical Smoothie Cafe",
      "takeaway": "yes"
    }
  },
  "amenity/fast_food|Tudor's Biscuit World": {
    "countryCodes": ["us"],
    "tags": {
      "amenity": "fast_food",
      "brand": "Tudor's Biscuit World",
      "brand:wikidata": "Q7851262",
      "brand:wikipedia": "en:Tudor's Biscuit World",
      "cuisine": "american",
      "name": "Tudor's Biscuit World",
      "takeaway": "yes"
    }
  },
  "amenity/fast_food|Upper Crust": {
    "countryCodes": [
      "de",
      "dk",
      "eg",
      "es",
      "fi",
      "gb",
      "ie",
      "no",
      "se"
    ],
    "tags": {
      "amenity": "fast_food",
      "brand": "Upper Crust",
      "brand:wikidata": "Q7898585",
      "brand:wikipedia": "en:Upper Crust (restaurant chain)",
      "cuisine": "sandwich",
      "name": "Upper Crust",
      "takeaway": "yes"
    }
  },
  "amenity/fast_food|Valentine": {
    "countryCodes": ["ca"],
    "tags": {
      "amenity": "fast_food",
      "brand": "Valentine",
      "brand:wikidata": "Q3553635",
      "brand:wikipedia": "fr:Valentine (restaurant)",
      "cuisine": "burger",
      "name": "Valentine",
      "takeaway": "yes"
    }
  },
  "amenity/fast_food|Veggie Grill": {
    "countryCodes": ["us"],
    "tags": {
      "amenity": "fast_food",
      "brand": "Veggie Grill",
      "brand:wikidata": "Q18636427",
      "brand:wikipedia": "en:Veggie Grill",
      "cuisine": "american",
      "diet:vegan": "only",
      "name": "Veggie Grill",
      "takeaway": "yes"
    }
  },
  "amenity/fast_food|Villa Madina": {
    "countryCodes": ["ca"],
    "tags": {
      "amenity": "fast_food",
      "brand": "Villa Madina",
      "brand:wikidata": "Q64876884",
      "cuisine": "mediterranean",
      "name": "Villa Madina",
      "takeaway": "yes"
    }
  },
  "amenity/fast_food|Wahoo's Fish Taco": {
    "countryCodes": ["us"],
    "tags": {
      "amenity": "fast_food",
      "brand": "Wahoo's Fish Taco",
      "brand:wikidata": "Q7959827",
      "brand:wikipedia": "en:Wahoo's Fish Taco",
      "cuisine": "seafood",
      "name": "Wahoo's Fish Taco",
      "short_name": "Wahoo's",
      "takeaway": "yes"
    }
  },
  "amenity/fast_food|Wayback Burgers": {
    "tags": {
      "amenity": "fast_food",
      "brand": "Wayback Burgers",
      "brand:wikidata": "Q16997570",
      "brand:wikipedia": "en:Wayback Burgers",
      "cuisine": "burger",
      "name": "Wayback Burgers",
      "takeaway": "yes"
    }
  },
  "amenity/fast_food|Wendy's": {
    "tags": {
      "amenity": "fast_food",
      "brand": "Wendy's",
      "brand:wikidata": "Q550258",
      "brand:wikipedia": "en:Wendy's",
      "cuisine": "burger",
      "name": "Wendy's",
      "takeaway": "yes"
    }
  },
  "amenity/fast_food|West Cornwall Pasty Co.": {
    "countryCodes": ["gb"],
    "tags": {
      "amenity": "fast_food",
      "brand": "West Cornwall Pasty Co.",
      "brand:wikidata": "Q7774268",
      "brand:wikipedia": "en:The West Cornwall Pasty Company",
      "cuisine": "pasty",
      "name": "West Cornwall Pasty Co.",
      "takeaway": "yes"
    }
  },
  "amenity/fast_food|Wetzel's Pretzels": {
    "countryCodes": ["ca", "us"],
    "tags": {
      "amenity": "fast_food",
      "brand": "Wetzel's Pretzels",
      "brand:wikidata": "Q7990205",
      "brand:wikipedia": "en:Wetzel's Pretzels",
      "cuisine": "pretzel",
      "name": "Wetzel's Pretzels",
      "takeaway": "yes"
    }
  },
  "amenity/fast_food|Whataburger": {
    "countryCodes": ["us"],
    "tags": {
      "amenity": "fast_food",
      "brand": "Whataburger",
      "brand:wikidata": "Q376627",
      "brand:wikipedia": "en:Whataburger",
      "cuisine": "burger",
      "name": "Whataburger",
      "takeaway": "yes"
    }
  },
  "amenity/fast_food|Which Wich?": {
    "countryCodes": [
      "ae",
      "gb",
      "gt",
      "mx",
      "om",
      "qa",
      "sa",
      "us"
    ],
    "tags": {
      "amenity": "fast_food",
      "brand": "Which Wich?",
      "brand:wikidata": "Q7993556",
      "brand:wikipedia": "en:Which Wich?",
      "cuisine": "sandwich",
      "name": "Which Wich?",
      "takeaway": "yes"
    }
  },
  "amenity/fast_food|White Castle": {
    "countryCodes": ["us"],
    "tags": {
      "amenity": "fast_food",
      "brand": "White Castle",
      "brand:wikidata": "Q1244034",
      "brand:wikipedia": "en:White Castle (restaurant)",
      "cuisine": "burger",
      "name": "White Castle",
      "takeaway": "yes"
    }
  },
  "amenity/fast_food|Wienerschnitzel": {
    "countryCodes": ["us"],
    "tags": {
      "amenity": "fast_food",
      "brand": "Wienerschnitzel",
      "brand:wikidata": "Q324679",
      "brand:wikipedia": "en:Wienerschnitzel",
      "cuisine": "hot_dog",
      "name": "Wienerschnitzel",
      "takeaway": "yes"
    }
  },
  "amenity/fast_food|Wimpy": {
    "tags": {
      "amenity": "fast_food",
      "brand": "Wimpy",
      "brand:wikidata": "Q2811992",
      "brand:wikipedia": "en:Wimpy (restaurant)",
      "cuisine": "burger",
      "name": "Wimpy",
      "takeaway": "yes"
    }
  },
  "amenity/fast_food|WingStreet": {
    "countryCodes": ["au", "ca", "cy", "us"],
    "tags": {
      "amenity": "fast_food",
      "brand": "WingStreet",
      "brand:wikidata": "Q946630",
      "brand:wikipedia": "en:WingStreet",
      "cuisine": "wings",
      "name": "WingStreet",
      "takeaway": "yes"
    }
  },
  "amenity/fast_food|Wingstop": {
    "countryCodes": ["mx", "us"],
    "tags": {
      "amenity": "fast_food",
      "brand": "Wingstop",
      "brand:wikidata": "Q8025339",
      "brand:wikipedia": "en:Wingstop",
      "cuisine": "wings",
      "name": "Wingstop",
      "takeaway": "yes"
    }
  },
  "amenity/fast_food|Xi'an Famous Foods": {
    "countryCodes": ["us"],
    "tags": {
      "amenity": "fast_food",
      "brand": "Xi'an Famous Foods",
      "brand:wikidata": "Q8044020",
      "brand:wikipedia": "en:Xi'an Famous Foods",
      "cuisine": "chinese",
      "name": "Xi'an Famous Foods",
      "takeaway": "yes"
    }
  },
  "amenity/fast_food|Yellow Cab Pizza": {
    "tags": {
      "amenity": "fast_food",
      "brand": "Yellow Cab Pizza",
      "brand:wikidata": "Q8051689",
      "brand:wikipedia": "en:Yellow Cab Pizza",
      "cuisine": "pizza",
      "name": "Yellow Cab Pizza",
      "takeaway": "yes"
    }
  },
  "amenity/fast_food|Zaxby's": {
    "countryCodes": ["us"],
    "tags": {
      "amenity": "fast_food",
      "brand": "Zaxby's",
      "brand:wikidata": "Q8067525",
      "brand:wikipedia": "en:Zaxby's",
      "cuisine": "chicken",
      "name": "Zaxby's",
      "official_name": "Zaxby's Chicken Fingers & Buffalo Wings",
      "takeaway": "yes"
    }
  },
  "amenity/fast_food|Zoës Kitchen": {
    "countryCodes": ["us"],
    "tags": {
      "amenity": "fast_food",
      "brand": "Zoës Kitchen",
      "brand:wikidata": "Q8074747",
      "brand:wikipedia": "en:Zoës Kitchen",
      "cuisine": "mediterranean",
      "name": "Zoës Kitchen",
      "takeaway": "yes"
    }
  },
  "amenity/fast_food|immergrün": {
    "countryCodes": ["de"],
    "matchNames": ["immergün"],
    "tags": {
      "amenity": "fast_food",
      "brand": "immergrün",
      "brand:wikidata": "Q62589254",
      "cuisine": "sandwich;salad;juice",
      "name": "immergün",
      "takeaway": "yes"
    }
  },
  "amenity/fast_food|itsu": {
    "countryCodes": ["gb", "us"],
    "tags": {
      "amenity": "fast_food",
      "brand": "itsu",
      "brand:wikidata": "Q6094914",
      "brand:wikipedia": "en:Itsu",
      "cuisine": "asian",
      "name": "itsu",
      "takeaway": "yes"
    }
  },
  "amenity/fast_food|Γρηγόρης": {
    "countryCodes": ["gr"],
    "tags": {
      "amenity": "fast_food",
      "brand": "Γρηγόρης",
      "brand:el": "Γρηγόρης",
      "brand:en": "Gregorys",
      "brand:wikidata": "Q62273834",
      "cuisine": "sandwich",
      "name": "Γρηγόρης",
      "name:el": "Γρηγόρης",
      "name:en": "Gregorys",
      "takeaway": "yes"
    }
  },
  "amenity/fast_food|Бургер Кинг": {
    "countryCodes": ["by", "kz", "ru"],
    "tags": {
      "amenity": "fast_food",
      "brand": "Бургер Кинг",
      "brand:en": "Burger King",
      "brand:ru": "Бургер Кинг",
      "brand:wikidata": "Q177054",
      "brand:wikipedia": "en:Burger King",
      "cuisine": "burger",
      "name": "Бургер Кинг",
      "name:en": "Burger King",
      "name:ru": "Бургер Кинг",
      "takeaway": "yes"
    }
  },
  "amenity/fast_food|Додо Пицца": {
    "tags": {
      "amenity": "fast_food",
      "brand": "Додо Пицца",
      "brand:en": "Dodo Pizza",
      "brand:ru": "Додо Пицца",
      "brand:wikidata": "Q61949318",
      "brand:wikipedia": "ru:Додо Пицца",
      "name": "Додо Пицца",
      "name:en": "Dodo Pizza",
      "name:ru": "Додо Пицца",
      "takeaway": "yes"
    }
  },
  "amenity/fast_food|Домино'c": {
    "matchNames": ["доминоc пицца"],
    "tags": {
      "amenity": "fast_food",
      "brand": "Домино'c",
      "brand:en": "Domino's",
      "brand:ru": "Домино'c",
      "brand:wikidata": "Q839466",
      "brand:wikipedia": "ru:Domino’s Pizza",
      "cuisine": "pizza",
      "name": "Домино'c",
      "name:en": "Domino's",
      "name:ru": "Домино'c",
      "takeaway": "yes"
    }
  },
  "amenity/fast_food|Крошка Картошка": {
    "countryCodes": ["ru"],
    "tags": {
      "amenity": "fast_food",
      "brand": "Крошка Картошка",
      "brand:en": "Kroshka Kartoshka",
      "brand:ru": "Крошка Картошка",
      "brand:wikidata": "Q4241838",
      "brand:wikipedia": "ru:Крошка Картошка",
      "cuisine": "potato",
      "name": "Крошка Картошка",
      "name:en": "Kroshka Kartoshka",
      "name:ru": "Крошка Картошка",
      "takeaway": "yes"
    }
  },
  "amenity/fast_food|Макдоналдс": {
    "tags": {
      "amenity": "fast_food",
      "brand": "Макдоналдс",
      "brand:en": "McDonald's",
      "brand:ru": "Макдоналдс",
      "brand:wikidata": "Q38076",
      "brand:wikipedia": "en:McDonald's",
      "cuisine": "burger",
      "name": "Макдоналдс",
      "name:en": "McDonald's",
      "name:ru": "Макдоналдс",
      "takeaway": "yes"
    }
  },
  "amenity/fast_food|Папа Джонс": {
    "countryCodes": ["by", "ru"],
    "tags": {
      "amenity": "fast_food",
      "brand": "Папа Джонс",
      "brand:en": "Papa John's",
      "brand:ru": "Папа Джонс",
      "brand:wikidata": "Q2759586",
      "brand:wikipedia": "ru:Papa John’s",
      "cuisine": "pizza",
      "name": "Папа Джонс",
      "name:en": "Papa John's",
      "name:ru": "Папа Джонс",
      "takeaway": "yes"
    }
  },
  "amenity/fast_food|Пузата хата": {
    "countryCodes": ["ru"],
    "matchTags": [
      "amenity/cafe",
      "amenity/restaurant"
    ],
    "tags": {
      "amenity": "fast_food",
      "brand": "Пузата Хата",
      "brand:en": "Puzata hata",
      "brand:ru": "Пузата Хата",
      "brand:ua": "Пузата Хата",
      "brand:wikidata": "Q11832009",
      "brand:wikipedia": "uk:Пузата Хата",
      "cuisine": "ukrainian;western",
      "name": "Пузата Хата",
      "name:en": "Puzata hata",
      "name:ru": "Пузата Хата",
      "name:ua": "Пузата Хата",
      "takeaway": "yes"
    }
  },
  "amenity/fast_food|Робин Сдобин": {
    "countryCodes": ["ru"],
    "tags": {
      "amenity": "fast_food",
      "brand": "Робин Сдобин",
      "brand:en": "Robins Dobin",
      "brand:ru": "Робин Сдобин",
      "brand:wikidata": "Q62273880",
      "cuisine": "burger",
      "name": "Робин Сдобин",
      "name:en": "Robins Dobin",
      "name:ru": "Робин Сдобин",
      "takeaway": "yes"
    }
  },
  "amenity/fast_food|Русский Аппетит": {
    "countryCodes": ["ru"],
    "tags": {
      "amenity": "fast_food",
      "brand": "Русский Аппетит",
      "brand:en": "Russkiy Appetit",
      "brand:ru": "Русский Аппетит",
      "brand:wikidata": "Q62086063",
      "cuisine": "sandwich;salad;regional",
      "name": "Русский Аппетит",
      "name:en": "Russkiy Appetit",
      "name:ru": "Русский Аппетит",
      "takeaway": "yes"
    }
  },
  "amenity/fast_food|Стардог!s": {
    "countryCodes": ["ru"],
    "tags": {
      "amenity": "fast_food",
      "brand": "Стардог!s",
      "brand:en": "Stardog!s",
      "brand:ru": "Стардог!s",
      "brand:wikidata": "Q4439856",
      "brand:wikipedia": "ru:Стардогс",
      "cuisine": "sausage",
      "name": "Стардог!s",
      "name:en": "Stardog!s",
      "name:ru": "Стардог!s",
      "takeaway": "yes"
    }
  },
  "amenity/fast_food|Суши Wok": {
    "countryCodes": ["ru", "ua"],
    "matchTags": ["shop/convenience"],
    "tags": {
      "amenity": "fast_food",
      "brand": "Суши Wok",
      "brand:en": "Sushi Wok",
      "brand:ru": "Суши Wok",
      "brand:wikidata": "Q25444754",
      "brand:wikipedia": "uk:Суши Wok (мережа магазинів)",
      "cuisine": "asian",
      "name": "Суши Wok",
      "name:en": "Sushi Wok",
      "name:ru": "Суши Wok",
      "takeaway": "yes"
    }
  },
  "amenity/fast_food|Теремок": {
    "countryCodes": ["ru"],
    "matchTags": ["shop/convenience"],
    "tags": {
      "amenity": "fast_food",
      "brand": "Теремок",
      "brand:en": "Teremok",
      "brand:ru": "Теремок",
      "brand:wikidata": "Q4455593",
      "brand:wikipedia": "ru:Теремок (сеть быстрого питания)",
      "cuisine": "crepe;russian",
      "name": "Теремок",
      "name:en": "Teremok",
      "name:ru": "Теремок",
      "takeaway": "yes"
    }
  },
  "amenity/fast_food|אגדיר": {
    "countryCodes": ["il"],
    "tags": {
      "amenity": "fast_food",
      "brand": "אגדיר",
      "brand:en": "Agadir",
      "brand:he": "אגדיר",
      "brand:wikidata": "Q64760070",
      "cuisine": "burger",
      "name": "אגדיר",
      "name:en": "Agadir",
      "name:he": "אגדיר",
      "takeaway": "yes"
    }
  },
  "amenity/fast_food|מקדונלד'ס": {
    "countryCodes": ["il"],
    "tags": {
      "amenity": "fast_food",
      "brand": "מקדונלד'ס",
      "brand:en": "McDonald's",
      "brand:he": "מקדונלד'ס",
      "brand:wikidata": "Q12061542",
      "brand:wikipedia": "en:McDonald's Israel",
      "cuisine": "burger",
      "name": "מקדונלד'ס",
      "name:en": "McDonald's",
      "name:he": "מקדונלד'ס",
      "takeaway": "yes"
    }
  },
  "amenity/fast_food|עד העצם אקספרס": {
    "countryCodes": ["il"],
    "tags": {
      "amenity": "fast_food",
      "brand": "עד העצם אקספרס",
      "brand:en": "Ad Haetzem Express",
      "brand:he": "עד העצם אקספרס",
      "brand:wikidata": "Q64760165",
      "cuisine": "burger",
      "name": "עד העצם אקספרס",
      "name:en": "Ad Haetzem Express",
      "name:he": "עד העצם אקספרס",
      "takeaway": "yes"
    }
  },
  "amenity/fast_food|دجاج كنتاكي": {
    "tags": {
      "amenity": "fast_food",
      "brand": "دجاج كنتاكي",
      "brand:ar": "دجاج كنتاكي",
      "brand:en": "KFC",
      "brand:wikidata": "Q524757",
      "brand:wikipedia": "ar:دجاج كنتاكي",
      "cuisine": "chicken",
      "name": "دجاج كنتاكي",
      "name:ar": "دجاج كنتاكي",
      "name:en": "KFC",
      "takeaway": "yes"
    }
  },
  "amenity/fast_food|ماكدونالدز": {
    "tags": {
      "amenity": "fast_food",
      "brand": "ماكدونالدز",
      "brand:ar": "ماكدونالدز",
      "brand:en": "McDonald's",
      "brand:wikidata": "Q38076",
      "brand:wikipedia": "ar:ماكدونالدز",
      "cuisine": "burger",
      "name": "ماكدونالدز",
      "name:ar": "ماكدونالدز",
      "name:en": "McDonald's",
      "takeaway": "yes"
    }
  },
  "amenity/fast_food|هرفي": {
    "countryCodes": ["ae", "bh", "kw", "sa"],
    "tags": {
      "amenity": "fast_food",
      "brand": "هرفي",
      "brand:ar": "هرفي",
      "brand:en": "Herfy",
      "brand:wikidata": "Q5738371",
      "brand:wikipedia": "ar:هرفي",
      "cuisine": "burger",
      "name": "هرفي",
      "name:ar": "هرفي",
      "name:en": "Herfy",
      "takeaway": "yes"
    }
  },
  "amenity/fast_food|かっぱ寿司": {
    "countryCodes": ["jp"],
    "tags": {
      "amenity": "fast_food",
      "brand": "かっぱ寿司",
      "brand:en": "Kappazushi",
      "brand:ja": "かっぱ寿司",
      "brand:wikidata": "Q11263916",
      "brand:wikipedia": "ja:かっぱ寿司",
      "cuisine": "sushi",
      "name": "かっぱ寿司",
      "name:en": "Kappazushi",
      "name:ja": "かっぱ寿司",
      "takeaway": "yes"
    }
  },
  "amenity/fast_food|かつや": {
    "countryCodes": ["jp"],
    "tags": {
      "amenity": "fast_food",
      "brand": "かつや",
      "brand:en": "Katsuya",
      "brand:ja": "かつや",
      "brand:wikidata": "Q2855257",
      "brand:wikipedia": "ja:かつや",
      "cuisine": "fried_food",
      "name": "かつや",
      "name:en": "Katsuya",
      "name:ja": "かつや",
      "name:ko": "카쯔야",
      "name:zh": "吉豚屋",
      "takeaway": "yes"
    }
  },
  "amenity/fast_food|くら寿司": {
    "countryCodes": ["jp"],
    "tags": {
      "amenity": "fast_food",
      "brand": "くら寿司",
      "brand:en": "Kurazushi",
      "brand:ja": "くら寿司",
      "brand:wikidata": "Q6445491",
      "brand:wikipedia": "ja:くら寿司",
      "cuisine": "sushi",
      "name": "くら寿司",
      "name:en": "Kurazushi",
      "name:ja": "くら寿司",
      "takeaway": "yes"
    }
  },
  "amenity/fast_food|すき家": {
    "countryCodes": ["jp"],
    "tags": {
      "amenity": "fast_food",
      "brand": "すき家",
      "brand:en": "Sukiya",
      "brand:ja": "すき家",
      "brand:wikidata": "Q6137375",
      "brand:wikipedia": "ja:すき家",
      "cuisine": "beef_bowl",
      "name": "すき家",
      "name:en": "Sukiya",
      "name:ja": "すき家",
      "takeaway": "yes"
    }
  },
  "amenity/fast_food|てんや": {
    "countryCodes": ["jp"],
    "tags": {
      "amenity": "fast_food",
      "brand": "てんや",
      "brand:en": "Tenya",
      "brand:ja": "てんや",
      "brand:wikidata": "Q11319830",
      "brand:wikipedia": "ja:テンコーポレーション",
      "cuisine": "fries",
      "name": "てんや",
      "name:en": "Tenya",
      "name:ja": "てんや",
      "takeaway": "yes"
    }
  },
  "amenity/fast_food|なか卯": {
    "countryCodes": ["jp"],
    "tags": {
      "amenity": "fast_food",
      "brand": "なか卯",
      "brand:en": "Nakau",
      "brand:ja": "なか卯",
      "brand:wikidata": "Q11274132",
      "brand:wikipedia": "ja:なか卯",
      "cuisine": "udon",
      "name": "なか卯",
      "name:en": "Nakau",
      "name:ja": "なか卯",
      "takeaway": "yes"
    }
  },
  "amenity/fast_food|はま寿司": {
    "countryCodes": ["jp"],
    "tags": {
      "amenity": "fast_food",
      "brand": "はま寿司",
      "brand:en": "Hamazushi",
      "brand:ja": "はま寿司",
      "brand:wikidata": "Q17220385",
      "brand:wikipedia": "ja:はま寿司",
      "cuisine": "sushi",
      "name": "はま寿司",
      "name:en": "Hamazushi",
      "name:ja": "はま寿司",
      "takeaway": "yes"
    }
  },
  "amenity/fast_food|ほっかほっか亭": {
    "countryCodes": ["jp"],
    "tags": {
      "amenity": "fast_food",
      "brand": "ほっかほっか亭",
      "brand:en": "Hokka Hokka Tei",
      "brand:ja": "ほっかほっか亭",
      "brand:wikidata": "Q5878035",
      "brand:wikipedia": "ja:ほっかほっか亭",
      "cuisine": "japanese",
      "name": "ほっかほっか亭",
      "name:en": "Hokka Hokka Tei",
      "name:ja": "ほっかほっか亭",
      "takeaway": "yes"
    }
  },
  "amenity/fast_food|ほっともっと": {
    "countryCodes": ["jp"],
    "nomatch": ["shop/deli|ほっともっと"],
    "tags": {
      "amenity": "fast_food",
      "brand": "ほっともっと",
      "brand:en": "Hotto Motto",
      "brand:ja": "ほっともっと",
      "brand:wikidata": "Q10850949",
      "brand:wikipedia": "ja:ほっともっと",
      "cuisine": "japanese",
      "name": "ほっともっと",
      "name:en": "Hotto Motto",
      "name:ja": "ほっともっと",
      "takeaway": "yes"
    }
  },
  "amenity/fast_food|ゆで太郎": {
    "countryCodes": ["jp"],
    "tags": {
      "amenity": "fast_food",
      "brand": "ゆで太郎",
      "brand:en": "Yudetaro",
      "brand:ja": "ゆで太郎",
      "brand:wikidata": "Q11280824",
      "brand:wikipedia": "ja:ゆで太郎",
      "cuisine": "noodle",
      "name": "ゆで太郎",
      "name:en": "Yudetaro",
      "name:ja": "ゆで太郎",
      "takeaway": "yes"
    }
  },
  "amenity/fast_food|ウェンディーズ": {
    "countryCodes": ["jp"],
    "tags": {
      "amenity": "fast_food",
      "brand": "ウェンディーズ",
      "brand:en": "Wendy's",
      "brand:ja": "ウェンディーズ",
      "brand:wikidata": "Q550258",
      "brand:wikipedia": "en:Wendy's",
      "cuisine": "burger",
      "name": "ウェンディーズ",
      "name:en": "Wendy's",
      "name:ja": "ウェンディーズ",
      "takeaway": "yes"
    }
  },
  "amenity/fast_food|オリジン弁当": {
    "countryCodes": ["jp"],
    "tags": {
      "amenity": "fast_food",
      "brand": "オリジン弁当",
      "brand:en": "Origin Bentō",
      "brand:ja": "オリジン弁当",
      "brand:wikidata": "Q11292632",
      "brand:wikipedia": "ja:オリジン東秀",
      "cuisine": "japanese",
      "name": "オリジン弁当",
      "name:en": "Origin Bentō",
      "name:ja": "オリジン弁当",
      "takeaway": "yes"
    }
  },
  "amenity/fast_food|ケンタッキーフライドチキン": {
    "countryCodes": ["jp"],
    "tags": {
      "amenity": "fast_food",
      "brand": "ケンタッキーフライドチキン",
      "brand:en": "KFC",
      "brand:ja": "ケンタッキーフライドチキン",
      "brand:wikidata": "Q524757",
      "brand:wikipedia": "ja:KFCコーポレーション",
      "cuisine": "chicken",
      "name": "ケンタッキーフライドチキン",
      "name:en": "KFC",
      "name:ja": "ケンタッキーフライドチキン",
      "takeaway": "yes"
    }
  },
  "amenity/fast_food|ゴーゴーカレー": {
    "countryCodes": ["jp"],
    "tags": {
      "alt_name:en": "Go Go Curry",
      "amenity": "fast_food",
      "brand": "ゴーゴーカレー",
      "brand:en": "Go!Go!Curry",
      "brand:ja": "ゴーゴーカレー",
      "brand:wikidata": "Q11303801",
      "brand:wikipedia": "ja:ゴーゴーカレー",
      "cuisine": "curry",
      "name": "ゴーゴーカレー",
      "name:en": "Go!Go!Curry",
      "name:ja": "ゴーゴーカレー",
      "takeaway": "yes"
    }
  },
  "amenity/fast_food|サブウェイ": {
    "countryCodes": ["jp"],
    "tags": {
      "amenity": "fast_food",
      "brand": "サブウェイ",
      "brand:en": "Subway",
      "brand:ja": "サブウェイ",
      "brand:wikidata": "Q244457",
      "brand:wikipedia": "ja:サブウェイ",
      "cuisine": "sandwich",
      "name": "サブウェイ",
      "name:en": "Subway",
      "name:ja": "サブウェイ",
      "takeaway": "yes"
    }
  },
  "amenity/fast_food|スシロー": {
    "countryCodes": ["jp"],
    "tags": {
      "amenity": "fast_food",
      "brand": "スシロー",
      "brand:en": "Sushiro",
      "brand:ja": "スシロー",
      "brand:wikidata": "Q11257037",
      "brand:wikipedia": "ja:あきんどスシロー",
      "cuisine": "sushi",
      "name": "スシロー",
      "name:en": "Sushiro",
      "name:ja": "スシロー",
      "name:zh": "壽司郎",
      "takeaway": "yes"
    }
  },
  "amenity/fast_food|ドミノ": {
    "countryCodes": ["jp"],
    "matchNames": ["ドミノ・ピザ"],
    "tags": {
      "amenity": "fast_food",
      "brand": "ドミノ",
      "brand:en": "Domino's",
      "brand:ja": "ドミノ",
      "brand:wikidata": "Q839466",
      "brand:wikipedia": "ja:ドミノ・ピザ",
      "cuisine": "pizza",
      "name": "ドミノ",
      "name:en": "Domino's",
      "name:ja": "ドミノ",
      "takeaway": "yes"
    }
  },
  "amenity/fast_food|バーガーキング": {
    "countryCodes": ["jp"],
    "tags": {
      "amenity": "fast_food",
      "brand": "バーガーキング",
      "brand:en": "Burger King",
      "brand:ja": "バーガーキング",
      "brand:wikidata": "Q177054",
      "brand:wikipedia": "en:Burger King",
      "cuisine": "burger",
      "name": "バーガーキング",
      "name:en": "Burger King",
      "name:ja": "バーガーキング",
      "takeaway": "yes"
    }
  },
  "amenity/fast_food|ピザハット": {
    "countryCodes": ["jp"],
    "tags": {
      "amenity": "fast_food",
      "brand": "ピザハット",
      "brand:en": "Pizza Hut",
      "brand:ja": "ピザハット",
      "brand:wikidata": "Q191615",
      "brand:wikipedia": "ja:ピザハット",
      "cuisine": "pizza",
      "name": "ピザハット",
      "name:en": "Pizza Hut",
      "name:ja": "ピザハット",
      "takeaway": "yes"
    }
  },
  "amenity/fast_food|ピザ・カリフォルニア": {
    "countryCodes": ["jp"],
    "tags": {
      "amenity": "fast_food",
      "brand": "ピザ・カリフォルニア",
      "brand:en": "Pizza California",
      "brand:ja": "ピザ・カリフォルニア",
      "brand:wikidata": "Q75324",
      "brand:wikipedia": "ja:ピザ・カリフォルニア",
      "cuisine": "pizza",
      "name": "ピザ・カリフォルニア",
      "name:en": "Pizza California",
      "name:ja": "ピザ・カリフォルニア",
      "takeaway": "yes"
    }
  },
  "amenity/fast_food|ピザーラ": {
    "countryCodes": ["jp"],
    "tags": {
      "amenity": "fast_food",
      "brand": "ピザーラ",
      "brand:en": "Pizza-La",
      "brand:ja": "ピザーラ",
      "brand:wikidata": "Q7199948",
      "brand:wikipedia": "ja:ピザーラ",
      "cuisine": "pizza",
      "name": "ピザーラ",
      "name:en": "Pizza-La",
      "name:ja": "ピザーラ",
      "takeaway": "yes"
    }
  },
  "amenity/fast_food|ファーストキッチン": {
    "countryCodes": ["jp"],
    "tags": {
      "amenity": "fast_food",
      "brand": "ファーストキッチン",
      "brand:en": "First Kitchen",
      "brand:ja": "ファーストキッチン",
      "brand:wikidata": "Q5453133",
      "brand:wikipedia": "ja:ファーストキッチン",
      "cuisine": "friture",
      "name": "ファーストキッチン",
      "name:en": "First Kitchen",
      "name:ja": "ファーストキッチン",
      "takeaway": "yes"
    }
  },
  "amenity/fast_food|フレッシュネスバーガー": {
    "countryCodes": ["jp"],
    "tags": {
      "amenity": "fast_food",
      "brand": "フレッシュネスバーガー",
      "brand:en": "Freshness Burger",
      "brand:ja": "フレッシュネスバーガー",
      "brand:wikidata": "Q5503087",
      "brand:wikipedia": "ja:フレッシュネスバーガー",
      "cuisine": "burger",
      "name": "フレッシュネスバーガー",
      "name:en": "Freshness Burger",
      "name:ja": "フレッシュネスバーガー",
      "takeaway": "yes"
    }
  },
  "amenity/fast_food|マクドナルド": {
    "countryCodes": ["jp"],
    "tags": {
      "amenity": "fast_food",
      "brand": "マクドナルド",
      "brand:en": "McDonald's",
      "brand:ja": "マクドナルド",
      "brand:wikidata": "Q38076",
      "brand:wikipedia": "ja:マクドナルド",
      "cuisine": "burger",
      "name": "マクドナルド",
      "name:en": "McDonald's",
      "name:ja": "マクドナルド",
      "takeaway": "yes"
    }
  },
  "amenity/fast_food|ミスタードーナツ": {
    "countryCodes": ["jp"],
    "tags": {
      "amenity": "fast_food",
      "brand": "ミスタードーナツ",
      "brand:en": "Mister Donut",
      "brand:ja": "ミスタードーナツ",
      "brand:wikidata": "Q1065819",
      "brand:wikipedia": "en:Mister Donut",
      "cuisine": "donut",
      "name": "ミスタードーナツ",
      "name:en": "Mister Donut",
      "name:ja": "ミスタードーナツ",
      "takeaway": "yes"
    }
  },
  "amenity/fast_food|モスバーガー": {
    "countryCodes": ["jp"],
    "tags": {
      "amenity": "fast_food",
      "brand": "モスバーガー",
      "brand:en": "MOS Burger",
      "brand:ja": "モスバーガー",
      "brand:wikidata": "Q1204169",
      "brand:wikipedia": "ja:モスバーガー",
      "cuisine": "burger",
      "name": "モスバーガー",
      "name:en": "MOS Burger",
      "name:ja": "モスバーガー",
      "takeaway": "yes"
    }
  },
  "amenity/fast_food|ラーメン二郎": {
    "countryCodes": ["jp"],
    "tags": {
      "amenity": "fast_food",
      "brand": "ラーメン二郎",
      "brand:en": "Ramen Jiro",
      "brand:ja": "ラーメン二郎",
      "brand:wikidata": "Q11347765",
      "brand:wikipedia": "ja:ラーメン二郎",
      "cuisine": "ramen",
      "name": "ラーメン二郎",
      "name:en": "Ramen Jiro",
      "name:ja": "ラーメン二郎",
      "takeaway": "yes"
    }
  },
  "amenity/fast_food|ロッテリア": {
    "countryCodes": ["jp"],
    "tags": {
      "amenity": "fast_food",
      "brand": "ロッテリア",
      "brand:en": "Lotteria",
      "brand:ja": "ロッテリア",
      "brand:wikidata": "Q249525",
      "brand:wikipedia": "ja:ロッテリア",
      "cuisine": "burger",
      "name": "ロッテリア",
      "name:en": "Lotteria",
      "name:ja": "ロッテリア",
      "takeaway": "yes"
    }
  },
  "amenity/fast_food|吉野家": {
    "countryCodes": ["jp"],
    "tags": {
      "amenity": "fast_food",
      "brand": "吉野家",
      "brand:en": "Yoshinoya",
      "brand:ja": "吉野家",
      "brand:wikidata": "Q776272",
      "brand:wikipedia": "ja:吉野家",
      "cuisine": "beef_bowl",
      "name": "吉野家",
      "name:en": "Yoshinoya",
      "name:ja": "吉野家",
      "takeaway": "yes"
    }
  },
  "amenity/fast_food|富士そば": {
    "countryCodes": ["jp"],
    "tags": {
      "amenity": "fast_food",
      "brand": "富士そば",
      "brand:en": "Fuji Soba",
      "brand:ja": "富士そば",
      "brand:wikidata": "Q11414722",
      "brand:wikipedia": "ja:名代富士そば",
      "cuisine": "soba",
      "name": "富士そば",
      "name:en": "Fuji Soba",
      "name:ja": "富士そば",
      "takeaway": "yes"
    }
  },
  "amenity/fast_food|幸楽苑": {
    "countryCodes": ["jp"],
    "tags": {
      "amenity": "fast_food",
      "brand": "幸楽苑",
      "brand:en": "Kourakuen",
      "brand:ja": "幸楽苑",
      "brand:wikidata": "Q11484003",
      "brand:wikipedia": "ja:幸楽苑",
      "cuisine": "ramen",
      "name": "幸楽苑",
      "name:en": "Kourakuen",
      "name:ja": "幸楽苑",
      "takeaway": "yes"
    }
  },
  "amenity/fast_food|摩斯漢堡": {
    "countryCodes": [
      "cn",
      "hk",
      "mo",
      "sg",
      "tw"
    ],
    "tags": {
      "amenity": "fast_food",
      "brand": "摩斯漢堡",
      "brand:en": "MOS Burger",
      "brand:wikidata": "Q1204169",
      "brand:wikipedia": "zh:摩斯漢堡",
      "brand:zh": "摩斯漢堡",
      "cuisine": "burger",
      "name": "摩斯漢堡",
      "name:en": "MOS Burger",
      "name:zh": "摩斯漢堡",
      "takeaway": "yes"
    }
  },
  "amenity/fast_food|日高屋": {
    "countryCodes": ["jp"],
    "tags": {
      "amenity": "fast_food",
      "brand": "日高屋",
      "brand:en": "Hidakaya",
      "brand:wikidata": "Q11326050",
      "brand:wikipedia": "ja:ハイデイ日高",
      "cuisine": "noodle",
      "name": "日高屋",
      "name:en": "Hidakaya",
      "takeaway": "yes"
    }
  },
  "amenity/fast_food|本家かまどや": {
    "countryCodes": ["jp"],
    "matchNames": ["かまどや"],
    "tags": {
      "alt_name": "かまどや",
      "amenity": "fast_food",
      "brand": "本家かまどや",
      "brand:en": "Honke Kamadoya",
      "brand:ja": "本家かまどや",
      "brand:wikidata": "Q11520140",
      "brand:wikipedia": "ja:本家かまどや",
      "cuisine": "japanese",
      "name": "本家かまどや",
      "name:en": "Honke Kamadoya",
      "name:ja": "本家かまどや",
      "takeaway": "yes"
    }
  },
  "amenity/fast_food|松屋": {
    "countryCodes": [
      "cn",
      "hk",
      "jp",
      "mo",
      "sg",
      "tw"
    ],
    "tags": {
      "amenity": "fast_food",
      "brand": "松屋",
      "brand:en": "Matsuya",
      "brand:ja": "松屋",
      "brand:wikidata": "Q848773",
      "brand:wikipedia": "ja:松屋フーズ",
      "cuisine": "japanese",
      "name": "松屋",
      "name:en": "Matsuya",
      "name:ja": "松屋",
      "official_name": "松屋フーズ",
      "official_name:en": "Matsuya Foods",
      "official_name:ja": "松屋フーズ",
      "takeaway": "yes"
    }
  },
  "amenity/fast_food|箱根そば": {
    "countryCodes": ["jp"],
    "tags": {
      "amenity": "fast_food",
      "brand": "箱根そば",
      "brand:en": "Hakone Soba",
      "brand:ja": "箱根そば",
      "brand:wikidata": "Q11603345",
      "brand:wikipedia": "ja:箱根そば",
      "cuisine": "soba",
      "name": "箱根そば",
      "name:en": "Hakone Soba",
      "name:ja": "箱根そば",
      "takeaway": "yes"
    }
  },
  "amenity/fast_food|築地銀だこ": {
    "countryCodes": ["jp"],
    "tags": {
      "amenity": "fast_food",
      "brand": "築地銀だこ",
      "brand:en": "Gindaco",
      "brand:ja": "築地銀だこ",
      "brand:wikidata": "Q11603490",
      "brand:wikipedia": "ja:築地銀だこ",
      "cuisine": "takoyaki",
      "name": "築地銀だこ",
      "name:en": "Gindaco",
      "name:ja": "築地銀だこ",
      "takeaway": "yes"
    }
  },
  "amenity/fast_food|肯德基": {
    "countryCodes": [
      "cn",
      "hk",
      "mo",
      "sg",
      "tw"
    ],
    "tags": {
      "amenity": "fast_food",
      "brand": "肯德基",
      "brand:en": "KFC",
      "brand:wikidata": "Q524757",
      "brand:wikipedia": "zh:肯德基",
      "cuisine": "chicken",
      "name": "肯德基",
      "name:en": "KFC",
      "takeaway": "yes"
    }
  },
  "amenity/fast_food|麥當勞": {
    "countryCodes": ["hk", "mo", "tw"],
    "tags": {
      "amenity": "fast_food",
      "brand": "麥當勞",
      "brand:en": "McDonald's",
      "brand:wikidata": "Q38076",
      "brand:wikipedia": "zh:麥當勞",
      "brand:zh": "麥當勞",
      "brand:zh-Hant": "麥當勞",
      "cuisine": "burger",
      "name": "麥當勞",
      "name:en": "McDonald's",
      "name:zh": "麥當勞",
      "name:zh-Hant": "麥當勞",
      "takeaway": "yes"
    }
  },
  "amenity/fast_food|麦当劳": {
    "countryCodes": ["cn", "sg"],
    "tags": {
      "amenity": "fast_food",
      "brand": "麦当劳",
      "brand:en": "McDonald's",
      "brand:wikidata": "Q38076",
      "brand:wikipedia": "zh:麦当劳",
      "brand:zh": "麦当劳",
      "brand:zh-Hans": "麦当劳",
      "cuisine": "burger",
      "name": "麦当劳",
      "name:en": "McDonald's",
      "name:zh": "麦当劳",
      "name:zh-Hans": "麦当劳",
      "takeaway": "yes"
    }
  },
  "amenity/fast_food|롯데리아": {
    "countryCodes": ["kr"],
    "tags": {
      "amenity": "fast_food",
      "brand": "롯데리아",
      "brand:en": "Lotteria",
      "brand:ko": "롯데리아",
      "brand:wikidata": "Q249525",
      "brand:wikipedia": "ko:롯데리아",
      "cuisine": "burger",
      "name": "롯데리아",
      "name:en": "Lotteria",
      "name:ko": "롯데리아",
      "takeaway": "yes"
    }
  },
  "amenity/fast_food|맘스터치": {
    "countryCodes": ["kr"],
    "tags": {
      "amenity": "fast_food",
      "brand": "맘스터치",
      "brand:ko": "맘스터치",
      "brand:wikidata": "Q23044856",
      "brand:wikipedia": "en:Mom's Touch",
      "cuisine": "burger",
      "name": "맘스터치",
      "name:ko": "맘스터치",
      "takeaway": "yes"
    }
  },
  "amenity/fast_food|맥도날드": {
    "countryCodes": ["kr"],
    "tags": {
      "amenity": "fast_food",
      "brand": "맥도날드",
      "brand:en": "McDonald's",
      "brand:ko": "맥도날드",
      "brand:wikidata": "Q38076",
      "brand:wikipedia": "ko:맥도날드",
      "cuisine": "burger",
      "name": "맥도날드",
      "name:en": "McDonald's",
      "name:ko": "맥도날드",
      "takeaway": "yes"
    }
  }
}<|MERGE_RESOLUTION|>--- conflicted
+++ resolved
@@ -1053,12 +1053,8 @@
       "brand:wikidata": "Q5563205",
       "brand:wikipedia": "en:Gino's Pizza and Spaghetti",
       "cuisine": "pizza",
-<<<<<<< HEAD
-      "name": "Gino's Pizza & Spaghetti House",
-=======
       "name": "Gino's Pizza",
       "official_name": "Gino's Pizza & Spaghetti House",
->>>>>>> 89fa5481
       "takeaway": "yes"
     }
   },
