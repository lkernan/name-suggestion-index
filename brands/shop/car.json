{
  "shop/car|Audi": {
    "tags": {
      "brand": "Audi",
      "brand:wikidata": "Q23317",
      "brand:wikipedia": "en:Audi",
      "name": "Audi",
      "shop": "car"
    }
  },
  "shop/car|BMW": {
    "tags": {
      "brand": "BMW",
      "brand:wikidata": "Q26678",
      "brand:wikipedia": "en:BMW",
      "name": "BMW",
      "shop": "car"
    }
  },
  "shop/car|Cadillac": {
    "tags": {
      "brand": "Cadillac",
      "brand:wikidata": "Q27436",
      "brand:wikipedia": "en:Cadillac",
      "name": "Cadillac",
      "shop": "car"
    }
  },
  "shop/car|CarMax": {
    "countryCodes": ["us"],
    "tags": {
      "brand": "CarMax",
      "brand:wikidata": "Q5037190",
      "brand:wikipedia": "en:CarMax",
      "name": "CarMax",
      "second_hand": "only",
      "shop": "car"
    }
  },
  "shop/car|Chevrolet": {
    "tags": {
      "brand": "Chevrolet",
      "brand:wikidata": "Q29570",
      "brand:wikipedia": "en:Chevrolet",
      "name": "Chevrolet",
      "shop": "car"
    }
  },
  "shop/car|Citroën": {
    "nomatch": ["shop/car_repair|Citroën"],
    "tags": {
      "brand": "Citroën",
      "brand:wikidata": "Q6746",
      "brand:wikipedia": "fr:Citroën",
      "name": "Citroën",
      "shop": "car"
    }
  },
  "shop/car|Dacia": {
    "tags": {
      "brand": "Dacia",
      "brand:wikidata": "Q27460",
      "brand:wikipedia": "en:Automobile Dacia",
      "name": "Dacia",
      "shop": "car"
    }
  },
  "shop/car|Fiat": {
    "tags": {
      "brand": "Fiat",
      "brand:wikidata": "Q27597",
      "brand:wikipedia": "en:Fiat Automobiles",
      "name": "Fiat",
      "shop": "car"
    }
  },
  "shop/car|Ford": {
    "nomatch": ["shop/car_repair|Ford"],
    "tags": {
      "brand": "Ford",
      "brand:wikidata": "Q44294",
      "brand:wikipedia": "en:Ford Motor Company",
      "name": "Ford",
      "shop": "car"
    }
  },
  "shop/car|Honda": {
    "matchNames": ["honda cars"],
    "nomatch": ["shop/motorcycle|Honda"],
    "tags": {
      "brand": "Honda",
      "brand:wikidata": "Q9584",
      "brand:wikipedia": "en:Honda",
      "name": "Honda",
      "shop": "car"
    }
  },
  "shop/car|Hyundai": {
    "tags": {
      "brand": "Hyundai",
      "brand:wikidata": "Q55931",
      "brand:wikipedia": "en:Hyundai Motor Company",
      "name": "Hyundai",
      "shop": "car"
    }
  },
  "shop/car|Isuzu": {
    "tags": {
      "brand": "Isuzu",
      "brand:wikidata": "Q29803",
      "brand:wikipedia": "en:Isuzu Motors",
      "name": "Isuzu",
      "shop": "car"
    }
  },
  "shop/car|Jaguar": {
    "tags": {
      "brand": "Jaguar",
      "brand:wikidata": "Q26742231",
      "name": "Jaguar",
      "shop": "car"
    }
  },
  "shop/car|Kia": {
    "matchNames": ["kia motors"],
    "tags": {
      "brand": "Kia",
      "brand:wikidata": "Q35349",
      "brand:wikipedia": "en:Kia Motors",
      "name": "Kia",
      "shop": "car"
    }
  },
  "shop/car|Land Rover": {
    "tags": {
      "brand": "Land Rover",
      "brand:wikidata": "Q35907",
      "brand:wikipedia": "en:Land Rover",
      "name": "Land Rover",
      "shop": "car"
    }
  },
  "shop/car|Lexus": {
    "tags": {
      "brand": "Lexus",
      "brand:wikidata": "Q35919",
      "brand:wikipedia": "en:Lexus",
      "name": "Lexus",
      "shop": "car"
    }
  },
  "shop/car|Lincoln": {
    "tags": {
      "brand": "Lincoln",
      "brand:wikidata": "Q216796",
      "brand:wikipedia": "en:Lincoln Motor Company",
      "name": "Lincoln",
      "shop": "car"
    }
  },
  "shop/car|Mazda": {
    "tags": {
      "brand": "Mazda",
      "brand:wikidata": "Q35996",
      "brand:wikipedia": "en:Mazda",
      "name": "Mazda",
      "shop": "car"
    }
  },
  "shop/car|Mercedes-Benz": {
    "matchNames": ["mercedes"],
    "tags": {
      "brand": "Mercedes-Benz",
      "brand:wikidata": "Q36008",
      "brand:wikipedia": "en:Mercedes-Benz",
      "name": "Mercedes-Benz",
      "shop": "car"
    }
  },
  "shop/car|Mitsubishi": {
    "matchNames": ["mitsubishi motors"],
    "tags": {
      "brand": "Mitsubishi",
      "brand:wikidata": "Q36033",
      "brand:wikipedia": "en:Mitsubishi Motors",
      "name": "Mitsubishi",
      "shop": "car"
    }
  },
  "shop/car|Netz": {
    "countryCodes": ["jp"],
    "tags": {
      "brand": "Netz",
      "brand:wikidata": "Q11325416",
      "brand:wikipedia": "ja:ネッツ店",
      "name": "Netz",
      "shop": "car"
    }
  },
  "shop/car|Nissan": {
    "tags": {
      "brand": "Nissan",
      "brand:wikidata": "Q20165",
      "brand:wikipedia": "ja:日産自動車",
      "name": "Nissan",
      "shop": "car"
    }
  },
  "shop/car|Opel": {
    "tags": {
      "brand": "Opel",
      "brand:wikidata": "Q40966",
      "brand:wikipedia": "en:Opel",
      "name": "Opel",
      "shop": "car"
    }
  },
  "shop/car|Peugeot": {
    "nomatch": ["shop/car_repair|Peugeot"],
    "tags": {
      "brand": "Peugeot",
      "brand:wikidata": "Q6742",
      "brand:wikipedia": "en:Peugeot",
      "name": "Peugeot",
      "shop": "car"
    }
  },
  "shop/car|Porsche": {
    "tags": {
      "brand": "Porsche",
      "brand:wikidata": "Q40993",
      "brand:wikipedia": "en:Porsche",
      "name": "Porsche",
      "shop": "car"
    }
  },
  "shop/car|Renault": {
    "nomatch": ["shop/car_repair|Renault"],
    "tags": {
      "brand": "Renault",
      "brand:wikidata": "Q6686",
      "brand:wikipedia": "en:Renault",
      "name": "Renault",
      "shop": "car"
    }
  },
  "shop/car|Seat": {
    "tags": {
      "brand": "Seat",
      "brand:wikidata": "Q188217",
      "brand:wikipedia": "en:SEAT",
      "name": "Seat",
      "shop": "car"
    }
  },
<<<<<<< HEAD
  "shop/car|Škoda": {
    "tags": {
      "brand": "Škoda",
      "brand:wikidata": "Q29637",
      "brand:wikipedia": "en:Škoda Auto",
      "name": "Škoda",
      "shop": "car"
    }
  },
=======
>>>>>>> 451ae15c
  "shop/car|Subaru": {
    "tags": {
      "brand": "Subaru",
      "brand:wikidata": "Q172741",
      "brand:wikipedia": "en:Subaru",
      "name": "Subaru",
      "shop": "car"
    }
  },
  "shop/car|Suzuki": {
    "nomatch": ["shop/motorcycle|Suzuki"],
    "tags": {
      "brand": "Suzuki",
      "brand:wikidata": "Q181642",
      "brand:wikipedia": "en:Suzuki",
      "name": "Suzuki",
      "shop": "car"
    }
  },
  "shop/car|Tesla": {
    "matchNames": ["tesla motors"],
    "tags": {
      "brand": "Tesla",
      "brand:wikidata": "Q478214",
      "brand:wikipedia": "en:Tesla, Inc.",
      "name": "Tesla",
      "shop": "car"
    }
  },
  "shop/car|Toyota": {
    "nomatch": ["shop/car_repair|Toyota"],
    "tags": {
      "brand": "Toyota",
      "brand:wikidata": "Q53268",
      "brand:wikipedia": "en:Toyota",
      "name": "Toyota",
      "shop": "car"
    }
  },
  "shop/car|Volkswagen": {
    "matchNames": ["vw"],
    "tags": {
      "brand": "Volkswagen",
      "brand:wikidata": "Q246",
      "brand:wikipedia": "en:Volkswagen",
      "name": "Volkswagen",
      "shop": "car"
    }
  },
  "shop/car|Volvo": {
    "tags": {
      "brand": "Volvo",
      "brand:wikidata": "Q215293",
      "brand:wikipedia": "en:Volvo Cars",
      "name": "Volvo",
      "shop": "car"
    }
  },
  "shop/car|Ŝkoda": {
    "tags": {
      "brand": "Ŝkoda",
      "brand:wikidata": "Q29637",
      "brand:wikipedia": "en:Škoda Auto",
      "name": "Ŝkoda",
      "shop": "car"
    }
  },
  "shop/car|Автомир": {
    "tags": {
      "brand": "Автомир",
      "brand:wikidata": "Q4056321",
      "brand:wikipedia": "ru:Автомир (автодилер)",
      "name": "Автомир",
      "name:en": "Autoworld",
      "name:ru": "Автомир",
      "shop": "car"
    }
  },
  "shop/car|ガリバー": {
    "countryCodes": ["jp"],
    "tags": {
      "brand": "ガリバー",
      "brand:ja": "ガリバー",
      "name": "ガリバー",
      "name:ja": "ガリバー",
      "shop": "car"
    }
  },
  "shop/car|ダイハツ": {
    "countryCodes": ["jp"],
    "tags": {
      "brand": "ダイハツ",
      "brand:en": "Daihatsu",
      "brand:ja": "ダイハツ",
      "brand:wikidata": "Q27511",
      "brand:wikipedia": "ja:ダイハツ工業",
      "name": "ダイハツ",
      "name:en": "Daihatsu",
      "name:ja": "ダイハツ",
      "shop": "car"
    }
  },
  "shop/car|ホンダ": {
    "countryCodes": ["jp"],
    "tags": {
      "brand": "ホンダ",
      "brand:en": "Honda",
      "brand:ja": "ホンダ",
      "brand:wikidata": "Q9584",
      "brand:wikipedia": "ja:本田技研工業",
      "name": "ホンダ",
      "name:en": "Honda",
      "name:ja": "ホンダ",
      "shop": "car"
    }
  }
}<|MERGE_RESOLUTION|>--- conflicted
+++ resolved
@@ -253,7 +253,6 @@
       "shop": "car"
     }
   },
-<<<<<<< HEAD
   "shop/car|Škoda": {
     "tags": {
       "brand": "Škoda",
@@ -263,8 +262,6 @@
       "shop": "car"
     }
   },
-=======
->>>>>>> 451ae15c
   "shop/car|Subaru": {
     "tags": {
       "brand": "Subaru",
