--- conflicted
+++ resolved
@@ -1,13 +1,10 @@
 {
   "shop/car_parts|Advance Auto Parts": {
     "count": 669,
-<<<<<<< HEAD
+    "countryCodes": ["ca", "pr", "us", "vi"],
     "logos": {
       "wikidata": "https://commons.wikimedia.org/w/index.php?title=Special%3ARedirect%2Ffile%2FLogo%20of%20Advance%20Auto%20Parts.svg&width=100"
     },
-=======
-    "countryCodes": ["us", "ca", "pr", "vi"],
->>>>>>> b1c0caeb
     "match": [
       "shop/car_repair|Advance Auto Parts"
     ],
@@ -21,13 +18,10 @@
   },
   "shop/car_parts|AutoZone": {
     "count": 909,
-<<<<<<< HEAD
+    "countryCodes": ["br", "mx", "us"],
     "logos": {
       "wikidata": "https://commons.wikimedia.org/w/index.php?title=Special%3ARedirect%2Ffile%2FLogo%20of%20AutoZone.png&width=100"
     },
-=======
-    "countryCodes": ["us", "mx", "br"],
->>>>>>> b1c0caeb
     "match": [
       "shop/car_parts|Auto Zone",
       "shop/car_parts|Autozone",
@@ -54,13 +48,10 @@
   },
   "shop/car_parts|Halfords": {
     "count": 128,
-<<<<<<< HEAD
+    "countryCodes": ["gb", "ie"],
     "logos": {
       "twitter": "https://pbs.twimg.com/profile_images/894829428764704768/XprrrJyW_bigger.jpg"
     },
-=======
-    "countryCodes": ["gb","ie"],
->>>>>>> b1c0caeb
     "match": ["shop/bicycle|Halfords"],
     "nomatch": [
       "shop/car_repair|Halfords Autocentre"
@@ -84,14 +75,11 @@
   },
   "shop/car_parts|NAPA Auto Parts": {
     "count": 460,
-<<<<<<< HEAD
+    "countryCodes": ["ca", "mx", "us"],
     "logos": {
       "wikidata": "https://commons.wikimedia.org/w/index.php?title=Special%3ARedirect%2Ffile%2FLogo%20of%20the%20National%20Automotive%20Parts%20Association.svg&width=100",
       "twitter": "https://pbs.twimg.com/profile_images/877735026703519744/4gppscV7_bigger.jpg"
     },
-=======
-    "countryCodes": ["us", "ca", "mx"],
->>>>>>> b1c0caeb
     "match": [
       "shop/car_parts|NAPA",
       "shop/car_parts|Napa Auto Parts",
@@ -144,7 +132,7 @@
   },
   "shop/car_parts|Tokić": {
     "count": 61,
-    "countryCodes": ["hr", "ba"],
+    "countryCodes": ["ba", "hr"],
     "tags": {
       "brand": "Tokić",
       "name": "Tokić",
