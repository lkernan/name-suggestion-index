--- conflicted
+++ resolved
@@ -56,10 +56,6 @@
       "displayName": "タワーレコード",
       "id": "タワーレコード-178cd4",
       "locationSet": {"include": ["jp"]},
-<<<<<<< HEAD
-      "matchNames": ["タワレコ"],
-=======
->>>>>>> 263113b7
       "oldid": "shop/music|タワーレコード",
       "tags": {
         "alt_name": "タワレコ",
