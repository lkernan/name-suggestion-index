{
  "shop/car_repair|A.T.U": {
    "count": 457,
    "countryCodes": ["at", "de"],
    "logos": {
      "wikidata": "https://commons.wikimedia.org/w/index.php?title=Special%3ARedirect%2Ffile%2FAuto-Teile-Unger%20Logo.svg&width=100"
    },
    "match": [
      "shop/car_repair|ATU",
      "shop/car_repair|Auto-Teile-Unger"
    ],
    "tags": {
      "brand": "A.T.U",
      "brand:wikidata": "Q784721",
      "brand:wikipedia": "de:Auto-Teile-Unger",
      "name": "A.T.U",
      "shop": "car_repair"
    }
  },
  "shop/car_repair|ATS Euromaster": {
    "count": 57,
<<<<<<< HEAD
    "logos": {
      "twitter": "https://pbs.twimg.com/profile_images/572348690115751936/8zWGjm2u_bigger.jpeg"
    },
=======
    "countryCodes": ["gb"],
>>>>>>> b1c0caeb
    "tags": {
      "brand": "ATS Euromaster",
      "brand:wikidata": "Q4654920",
      "brand:wikipedia": "en:ATS Euromaster",
      "name": "ATS Euromaster",
      "shop": "car_repair"
    }
  },
  "shop/car_repair|Bosch Car Service": {
    "count": 104,
    "logos": {
      "wikidata": "https://commons.wikimedia.org/w/index.php?title=Special%3ARedirect%2Ffile%2FBosch-Logo.svg&width=100",
      "facebook": "https://graph.facebook.com/BoschGlobal/picture?type=square",
      "twitter": "https://pbs.twimg.com/profile_images/908326929614426113/ffrjkfbT_bigger.jpg"
    },
    "match": ["shop/car_repair|Bosch Service"],
    "tags": {
      "brand": "Bosch Car Service",
      "brand:wikidata": "Q234021",
      "brand:wikipedia": "en:Robert Bosch GmbH",
      "name": "Bosch Car Service",
      "shop": "car_repair"
    }
  },
  "shop/car_repair|Brakes Plus": {
    "count": 81,
    "countryCodes": ["us"],
    "tags": {
      "brand": "Brakes Plus",
      "name": "Brakes Plus",
      "shop": "car_repair"
    }
  },
  "shop/car_repair|Carglass": {
    "count": 305,
    "logos": {
      "wikidata": "https://commons.wikimedia.org/w/index.php?title=Special%3ARedirect%2Ffile%2FCarglass-Logo.svg&width=100"
    },
    "tags": {
      "brand": "Carglass",
      "brand:wikidata": "Q1035997",
      "brand:wikipedia": "de:Carglass",
      "name": "Carglass",
      "shop": "car_repair"
    }
  },
  "shop/car_repair|Citroën": {
    "count": 122,
    "nomatch": ["shop/car|Citroën"],
    "tags": {
      "brand": "Citroën",
      "brand:wikidata": "Q6746",
      "brand:wikipedia": "Citroën",
      "name": "Citroën",
      "shop": "car_repair"
    }
  },
  "shop/car_repair|Dekra": {
    "count": 57,
    "tags": {
      "brand": "Dekra",
      "brand:wikidata": "Q383711",
      "brand:wikipedia": "en:Dekra",
      "name": "Dekra",
      "shop": "car_repair"
    }
  },
  "shop/car_repair|Euromaster": {
    "count": 167,
    "match": ["shop/tyres|Euromaster"],
    "tags": {
      "brand": "Euromaster",
      "brand:wikidata": "Q3060668",
      "brand:wikipedia": "de:Euromaster",
      "name": "Euromaster",
      "shop": "car_repair"
    }
  },
  "shop/car_repair|Feu Vert": {
    "count": 264,
    "countryCodes": ["fr"],
    "tags": {
      "brand": "Feu Vert",
      "brand:wikidata": "Q3070922",
      "brand:wikipedia": "fr:Feu Vert (entreprise)",
      "name": "Feu Vert",
      "shop": "car_repair"
    }
  },
  "shop/car_repair|Firestone": {
    "count": 295,
    "logos": {
      "wikidata": "https://commons.wikimedia.org/w/index.php?title=Special%3ARedirect%2Ffile%2FFirestone.svg&width=100"
    },
    "match": [
      "shop/car_repair|Firestone Complete Auto Care",
      "shop/tyres|Firestone"
    ],
    "tags": {
      "brand": "Firestone",
      "brand:wikidata": "Q420837",
      "brand:wikipedia": "en:Firestone Tire and Rubber Company",
      "name": "Firestone",
      "shop": "car_repair"
    }
  },
  "shop/car_repair|Ford": {
    "count": 71,
    "logos": {
      "wikidata": "https://commons.wikimedia.org/w/index.php?title=Special%3ARedirect%2Ffile%2FFord%20Motor%20Company%20Logo.svg&width=100",
      "facebook": "https://graph.facebook.com/ford/picture?type=square",
      "twitter": "https://pbs.twimg.com/profile_images/839910514289426433/BxTIsgFj_bigger.jpg"
    },
    "nomatch": ["shop/car|Ford"],
    "tags": {
      "brand": "Ford",
      "brand:wikidata": "Q44294",
      "brand:wikipedia": "en:Ford Motor Company",
      "name": "Ford",
      "shop": "car_repair"
    }
  },
  "shop/car_repair|Goodyear": {
    "count": 143,
    "match": ["shop/tyres|Goodyear"],
    "tags": {
      "brand": "Goodyear",
      "brand:wikidata": "Q620875",
      "brand:wikipedia": "en:Goodyear Tire and Rubber Company",
      "name": "Goodyear",
      "shop": "car_repair"
    }
  },
  "shop/car_repair|Grease Monkey": {
    "count": 82,
<<<<<<< HEAD
    "logos": {
      "wikidata": "https://commons.wikimedia.org/w/index.php?title=Special%3ARedirect%2Ffile%2FGMI%202c%20Logo%20BlackTag%20May2011.jpg&width=100"
    },
=======
    "countryCodes": ["us", "cn"],
>>>>>>> b1c0caeb
    "tags": {
      "brand": "Grease Monkey",
      "brand:wikidata": "Q5598563",
      "brand:wikipedia": "en:Grease Monkey (business)",
      "name": "Grease Monkey",
      "shop": "car_repair"
    }
  },
  "shop/car_repair|Halfords Autocentre": {
    "count": 52,
    "countryCodes": ["gb"],
    "logos": {
      "twitter": "https://pbs.twimg.com/profile_images/763666491522879488/IDO6pgKh_bigger.jpg"
    },
    "match": ["shop/car_repair|Halfords"],
    "nomatch": ["shop/car_parts|Halfords"],
    "tags": {
      "brand": "Halfords Auocentre",
      "brand:wikidata": "Q5641894",
      "brand:wikipedia": "en:Halfords Autocentre",
      "name": "Halfords Autocentre",
      "shop": "car_repair"
    }
  },
  "shop/car_repair|Jiffy Lube": {
    "count": 631,
    "countryCodes": ["us"],
    "tags": {
      "brand": "Jiffy Lube",
      "brand:wikidata": "Q6192247",
      "brand:wikipedia": "en:Jiffy Lube",
      "name": "Jiffy Lube",
      "shop": "car_repair"
    }
  },
  "shop/car_repair|Kwik Fit": {
    "count": 202,
<<<<<<< HEAD
    "logos": {
      "twitter": "https://pbs.twimg.com/profile_images/725269358449152000/1BFagDRC_bigger.jpg"
    },
=======
    "countryCodes": ["gb", "ie"],
>>>>>>> b1c0caeb
    "match": ["shop/car_repair|Kwik-Fit"],
    "tags": {
      "brand": "Kwik Fit",
      "brand:wikidata": "Q958053",
      "brand:wikipedia": "en:Kwik Fit",
      "name": "Kwik Fit",
      "shop": "car_repair"
    }
  },
  "shop/car_repair|Meineke": {
    "count": 85,
    "countryCodes": ["us"],
    "tags": {
      "brand": "Meineke",
      "brand:wikidata": "Q6810159",
      "brand:wikipedia": "en:Meineke Car Care Centers",
      "name": "Meineke",
      "shop": "car_repair"
    }
  },
  "shop/car_repair|Mekonomen": {
    "count": 72,
    "countryCodes": ["se", "no", "dk"],
    "tags": {
      "brand": "Mekonomen",
      "brand:wikidata": "Q10580079",
      "brand:wikipedia": "sv:Mekonomen",
      "name": "Mekonomen",
      "shop": "car_repair"
    }
  },
  "shop/car_repair|Midas": {
    "count": 594,
    "countryCodes": ["us", "ca"],
    "tags": {
      "brand": "Midas",
      "brand:wikidata": "Q3312613",
      "brand:wikipedia": "en:Midas (automotive service)",
      "name": "Midas",
      "shop": "car_repair"
    }
  },
  "shop/car_repair|Mr. Lube": {
    "count": 72,
    "countryCodes": ["ca"],
    "tags": {
      "brand": "Mr. Lube",
      "brand:wikidata": "Q17104067",
      "brand:wikipedia": "en:Mr. Lube",
      "name": "Mr. Lube",
      "shop": "car_repair"
    }
  },
  "shop/car_repair|Norauto": {
    "count": 313,
    "countryCodes": ["fr", "es", "it", "pt", "ar", "pl", "hu", "ro"],
    "tags": {
      "brand": "Norauto",
      "brand:wikidata": "Q3317698",
      "brand:wikipedia": "en:Mobivia Groupe",
      "name": "Norauto",
      "shop": "car_repair"
    }
  },
  "shop/car_repair|Pep Boys": {
    "count": 134,
<<<<<<< HEAD
    "logos": {
      "twitter": "https://pbs.twimg.com/profile_images/704718154627289088/T2VfGc_0_bigger.jpg"
    },
=======
    "countryCodes": ["us", "pr"],
>>>>>>> b1c0caeb
    "tags": {
      "brand": "Pep Boys",
      "brand:wikidata": "Q3375007",
      "brand:wikipedia": "en:Pep Boys",
      "name": "Pep Boys",
      "shop": "car_repair"
    }
  },
  "shop/car_repair|Peugeot": {
    "count": 175,
    "logos": {
      "wikidata": "https://commons.wikimedia.org/w/index.php?title=Special%3ARedirect%2Ffile%2FPeugeot%20Logo.svg&width=100",
      "facebook": "https://graph.facebook.com/Peugeot/picture?type=square",
      "twitter": "https://pbs.twimg.com/profile_images/875713244580786182/OGYlk4GK_bigger.jpg"
    },
    "nomatch": ["shop/car|Peugeot"],
    "tags": {
      "brand": "Peugeot",
      "brand:wikidata": "Q6742",
      "brand:wikipedia": "en:Peugeot",
      "name": "Peugeot",
      "shop": "car_repair"
    }
  },
  "shop/car_repair|Pit Stop": {
    "count": 95,
    "tags": {
      "brand": "Pit Stop",
      "name": "Pit Stop",
      "shop": "car_repair"
    }
  },
  "shop/car_repair|Point S": {
    "count": 87,
    "logos": {
      "wikidata": "https://commons.wikimedia.org/w/index.php?title=Special%3ARedirect%2Ffile%2FPointS%204c%20klein.svg&width=100"
    },
    "tags": {
      "brand": "Point S",
      "brand:wikidata": "Q3393358",
      "brand:wikipedia": "fr:Point S",
      "name": "Point S",
      "shop": "car_repair"
    }
  },
  "shop/car_repair|Renault": {
    "count": 324,
    "logos": {
      "wikidata": "https://commons.wikimedia.org/w/index.php?title=Special%3ARedirect%2Ffile%2FRenault%202009%20logo.svg&width=100",
      "twitter": "https://pbs.twimg.com/profile_images/841673482903670784/cwyLm740_bigger.jpg"
    },
    "match": ["shop/car_repair|Garage Renault"],
    "nomatch": ["shop/car|Renault"],
    "tags": {
      "brand": "Renault",
      "brand:wikidata": "Q6686",
      "brand:wikipedia": "en:Renault",
      "name": "Renault",
      "shop": "car_repair"
    }
  },
  "shop/car_repair|Roady": {
    "count": 92,
    "countryCodes": ["fr"],
    "tags": {
      "brand": "Roady",
      "brand:wikidata": "Q3434112",
      "brand:wikipedia": "en:Roady (Mousquetaires)",
      "name": "Roady",
      "shop": "car_repair"
    }
  },
  "shop/car_repair|Safelite AutoGlass": {
    "countryCodes": ["us"],
    "logos": {
      "twitter": "https://pbs.twimg.com/profile_images/941319713149333505/oSj6thH6_bigger.jpg"
    },
    "nocount": true,
    "tags": {
      "brand": "Safelite AutoGlass",
      "brand:wikidata": "Q28797369",
      "brand:wikipedia": "en:Safelite",
      "name": "Safelite AutoGlass",
      "operator": "Belron",
      "operator:wikidata": "Q785614",
      "operator:wikipedia": "en:Belron",
      "shop": "car_repair"
    }
  },
  "shop/car_repair|Sears Auto Center": {
    "count": 78,
    "tags": {
      "brand": "Sears Auto Center",
      "name": "Sears Auto Center",
      "shop": "car_repair"
    }
  },
  "shop/car_repair|Speedy": {
    "count": 224,
<<<<<<< HEAD
    "logos": {
      "wikidata": "https://commons.wikimedia.org/w/index.php?title=Special%3ARedirect%2Ffile%2FSpeedy%20France%20logo%20officiel.png&width=100"
    },
=======
    "countryCodes": ["fr"],
>>>>>>> b1c0caeb
    "nomatch": [
      "shop/car_repair|Speedy Auto Service"
    ],
    "tags": {
      "brand": "Speedy",
      "brand:wikidata": "Q3492969",
      "brand:wikipedia": "fr:Speedy (entreprise)",
      "name": "Speedy",
      "shop": "car_repair"
    }
  },
  "shop/car_repair|Speedy Auto Service": {
    "countryCodes": ["ca"],
    "logos": {
      "wikidata": "https://commons.wikimedia.org/w/index.php?title=Special%3ARedirect%2Ffile%2FSpeedy-logo-onblue.jpg&width=100",
      "facebook": "https://graph.facebook.com/SpeedyAutoServiceCanada/picture?type=square"
    },
    "nocount": true,
    "nomatch": ["shop/car_repair|Speedy"],
    "tags": {
      "brand": "Speedy Auto Service",
      "brand:wikidata": "Q22318193",
      "name": "Speedy Auto Service",
      "shop": "car_repair"
    }
  },
  "shop/car_repair|Toyota": {
    "count": 77,
    "logos": {
      "wikidata": "https://commons.wikimedia.org/w/index.php?title=Special%3ARedirect%2Ffile%2FToyota%20carlogo.svg&width=100",
      "facebook": "https://graph.facebook.com/ToyotaSpecialShowroom/picture?type=square",
      "twitter": "https://pbs.twimg.com/profile_images/1019836793716273153/Pl0xS5IC_bigger.jpg"
    },
    "nomatch": ["shop/car|Toyota"],
    "tags": {
      "brand": "Toyota",
      "brand:wikidata": "Q53268",
      "brand:wikipedia": "en:Toyota",
      "name": "Toyota",
      "shop": "car_repair"
    }
  },
  "shop/car_repair|Valvoline": {
    "count": 76,
    "countryCodes": ["us"],
    "match": [
      "shop/car_repair|Valvoline Instant Oil Change"
    ],
    "tags": {
      "brand": "Valvoline",
      "brand:wikidata": "Q7912852",
      "brand:wikipedia": "en:Valvoline Instant Oil Change",
      "name": "Valvoline",
      "shop": "car_repair"
    }
  },
  "shop/car_repair|ÖAMTC": {
    "count": 54,
    "countryCodes": ["at"],
    "tags": {
      "brand": "ÖAMTC",
      "brand:wikidata": "Q306057",
      "brand:wikipedia": "de:Österreichischer Automobil-, Motorrad- und Touring Club",
      "name": "ÖAMTC",
      "shop": "car_repair"
    }
  },
  "shop/car_repair|СТО": {
    "count": 1217,
    "tags": {
      "brand": "СТО",
      "name": "СТО",
      "shop": "car_repair"
    }
  }
}<|MERGE_RESOLUTION|>--- conflicted
+++ resolved
@@ -19,13 +19,10 @@
   },
   "shop/car_repair|ATS Euromaster": {
     "count": 57,
-<<<<<<< HEAD
+    "countryCodes": ["gb"],
     "logos": {
       "twitter": "https://pbs.twimg.com/profile_images/572348690115751936/8zWGjm2u_bigger.jpeg"
     },
-=======
-    "countryCodes": ["gb"],
->>>>>>> b1c0caeb
     "tags": {
       "brand": "ATS Euromaster",
       "brand:wikidata": "Q4654920",
@@ -161,13 +158,10 @@
   },
   "shop/car_repair|Grease Monkey": {
     "count": 82,
-<<<<<<< HEAD
+    "countryCodes": ["cn", "us"],
     "logos": {
       "wikidata": "https://commons.wikimedia.org/w/index.php?title=Special%3ARedirect%2Ffile%2FGMI%202c%20Logo%20BlackTag%20May2011.jpg&width=100"
     },
-=======
-    "countryCodes": ["us", "cn"],
->>>>>>> b1c0caeb
     "tags": {
       "brand": "Grease Monkey",
       "brand:wikidata": "Q5598563",
@@ -205,13 +199,10 @@
   },
   "shop/car_repair|Kwik Fit": {
     "count": 202,
-<<<<<<< HEAD
+    "countryCodes": ["gb", "ie"],
     "logos": {
       "twitter": "https://pbs.twimg.com/profile_images/725269358449152000/1BFagDRC_bigger.jpg"
     },
-=======
-    "countryCodes": ["gb", "ie"],
->>>>>>> b1c0caeb
     "match": ["shop/car_repair|Kwik-Fit"],
     "tags": {
       "brand": "Kwik Fit",
@@ -234,7 +225,7 @@
   },
   "shop/car_repair|Mekonomen": {
     "count": 72,
-    "countryCodes": ["se", "no", "dk"],
+    "countryCodes": ["dk", "no", "se"],
     "tags": {
       "brand": "Mekonomen",
       "brand:wikidata": "Q10580079",
@@ -245,7 +236,7 @@
   },
   "shop/car_repair|Midas": {
     "count": 594,
-    "countryCodes": ["us", "ca"],
+    "countryCodes": ["ca", "us"],
     "tags": {
       "brand": "Midas",
       "brand:wikidata": "Q3312613",
@@ -267,7 +258,16 @@
   },
   "shop/car_repair|Norauto": {
     "count": 313,
-    "countryCodes": ["fr", "es", "it", "pt", "ar", "pl", "hu", "ro"],
+    "countryCodes": [
+      "ar",
+      "es",
+      "fr",
+      "hu",
+      "it",
+      "pl",
+      "pt",
+      "ro"
+    ],
     "tags": {
       "brand": "Norauto",
       "brand:wikidata": "Q3317698",
@@ -278,13 +278,10 @@
   },
   "shop/car_repair|Pep Boys": {
     "count": 134,
-<<<<<<< HEAD
+    "countryCodes": ["pr", "us"],
     "logos": {
       "twitter": "https://pbs.twimg.com/profile_images/704718154627289088/T2VfGc_0_bigger.jpg"
     },
-=======
-    "countryCodes": ["us", "pr"],
->>>>>>> b1c0caeb
     "tags": {
       "brand": "Pep Boys",
       "brand:wikidata": "Q3375007",
@@ -384,13 +381,10 @@
   },
   "shop/car_repair|Speedy": {
     "count": 224,
-<<<<<<< HEAD
+    "countryCodes": ["fr"],
     "logos": {
       "wikidata": "https://commons.wikimedia.org/w/index.php?title=Special%3ARedirect%2Ffile%2FSpeedy%20France%20logo%20officiel.png&width=100"
     },
-=======
-    "countryCodes": ["fr"],
->>>>>>> b1c0caeb
     "nomatch": [
       "shop/car_repair|Speedy Auto Service"
     ],
