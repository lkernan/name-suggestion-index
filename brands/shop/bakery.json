--- conflicted
+++ resolved
@@ -117,11 +117,7 @@
   },
   "shop/bakery|Cooplands": {
     "count": 76,
-<<<<<<< HEAD
-    "countryCodes": ["uk"],
-=======
     "countryCodes": ["gb"],
->>>>>>> 0a14b310
     "tags": {
       "brand": "Cooplands",
       "brand:wikidata": "Q5167971",
@@ -220,11 +216,7 @@
   },
   "shop/bakery|Greggs": {
     "count": 773,
-<<<<<<< HEAD
-    "countryCodes":  ["uk"],
-=======
     "countryCodes": ["gb"],
->>>>>>> 0a14b310
     "match": ["amenity/fast_food|Greggs"],
     "tags": {
       "brand": "Greggs",
