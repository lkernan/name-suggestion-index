--- conflicted
+++ resolved
@@ -485,11 +485,7 @@
     }
   },
   "shop/convenience|Freshmarket": {
-<<<<<<< HEAD
     "countryCodes": ["pl"],
-    "match": ["shop/convenience|Fresh Market"],
-=======
->>>>>>> 072f9d29
     "tags": {
       "brand": "Freshmarket",
       "brand:wikidata": "Q16546326",
@@ -859,12 +855,8 @@
     }
   },
   "shop/convenience|OK便利商店": {
-<<<<<<< HEAD
     "countryCodes": ["cn", "tw"],
-    "match": ["shop/convenience|OK便利店 Circle K"],
-=======
     "matchNames": ["ok便利店 circle k"],
->>>>>>> 072f9d29
     "tags": {
       "brand": "OK便利商店",
       "brand:en": "Circle K",
@@ -876,11 +868,7 @@
     }
   },
   "shop/convenience|Odido": {
-<<<<<<< HEAD
     "countryCodes": ["pl"],
-    "match": ["shop/convenience|odido"],
-=======
->>>>>>> 072f9d29
     "tags": {
       "brand": "Odido",
       "name": "Odido",
@@ -1357,12 +1345,8 @@
     }
   },
   "shop/convenience|Vival": {
-<<<<<<< HEAD
     "countryCodes": ["fr", "pe"],
-    "match": ["shop/supermarket|Vival"],
-=======
     "matchTags": ["shop/supermarket"],
->>>>>>> 072f9d29
     "tags": {
       "brand": "Vival",
       "brand:wikidata": "Q7937525",
@@ -1453,27 +1437,13 @@
     }
   },
   "shop/convenience|Żabka": {
-<<<<<<< HEAD
     "countryCodes": ["pl"],
-    "nomatch": ["shop/convenience|Žabka"],
-=======
->>>>>>> 072f9d29
+    "matchNames": ["Žabka"],
     "tags": {
       "brand": "Żabka",
       "brand:wikidata": "Q2589061",
       "brand:wikipedia": "en:Żabka (convenience store)",
       "name": "Żabka",
-      "shop": "convenience"
-    }
-  },
-  "shop/convenience|Žabka": {
-    "countryCodes": ["cz"],
-    "nomatch": ["shop/convenience|Żabka"],
-    "tags": {
-      "brand": "Žabka",
-      "brand:wikidata": "Q2589061",
-      "brand:wikipedia": "en:Żabka (convenience store)",
-      "name": "Žabka",
       "shop": "convenience"
     }
   },
