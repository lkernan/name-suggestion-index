--- conflicted
+++ resolved
@@ -30,10 +30,6 @@
       "displayName": "3COINS",
       "id": "3coins-652b3e",
       "locationSet": {"include": ["jp"]},
-<<<<<<< HEAD
-      "matchNames": ["スリーコインズ"],
-=======
->>>>>>> 263113b7
       "oldid": "shop/convenience|3COINS",
       "tags": {
         "alt_name": "スリーコインズ",
@@ -180,7 +176,6 @@
       }
     },
     {
-<<<<<<< HEAD
       "displayName": "Alimentation",
       "id": "alimentation-4d6b4b",
       "locationSet": {"include": ["001"]},
@@ -192,8 +187,6 @@
       }
     },
     {
-=======
->>>>>>> 263113b7
       "displayName": "alimentation generale",
       "id": "alimentationgenerale-4d6b4b",
       "locationSet": {"include": ["001"]},
@@ -1455,15 +1448,10 @@
     },
     {
       "displayName": "Mace (Northern Ireland)",
-<<<<<<< HEAD
-      "id": "mace-232829",
-      "locationSet": {"include": ["gb"]},
-=======
       "id": "mace-9196cb",
       "locationSet": {
         "include": ["northern_ireland.geojson"]
       },
->>>>>>> 263113b7
       "oldid": "shop/convenience|Mace~(Northern Ireland)",
       "tags": {
         "brand": "Mace",
@@ -1475,15 +1463,10 @@
     },
     {
       "displayName": "Mace (UK)",
-<<<<<<< HEAD
-      "id": "mace-232829",
-      "locationSet": {"include": ["gb"]},
-=======
       "id": "mace-a4b949",
       "locationSet": {
         "include": ["great_britain.geojson"]
       },
->>>>>>> 263113b7
       "oldid": "shop/convenience|Mace~(UK)",
       "tags": {
         "brand": "Mace",
@@ -1531,7 +1514,6 @@
       }
     },
     {
-<<<<<<< HEAD
       "displayName": "Martín Martín",
       "id": "martinmartin-dd9aae",
       "locationSet": {"include": ["es"]},
@@ -1544,8 +1526,6 @@
       }
     },
     {
-=======
->>>>>>> 263113b7
       "displayName": "Maverik",
       "id": "maverik-f1e40b",
       "locationSet": {"include": ["us"]},
@@ -1652,7 +1632,6 @@
       }
     },
     {
-<<<<<<< HEAD
       "displayName": "Mini Big C",
       "id": "minibigc-4d6b4b",
       "locationSet": {"include": ["001"]},
@@ -1664,8 +1643,6 @@
       }
     },
     {
-=======
->>>>>>> 263113b7
       "displayName": "Mini Mix",
       "id": "minimix-32ed68",
       "locationSet": {
@@ -1780,10 +1757,6 @@
       "displayName": "MrMax",
       "id": "mrmax-652b3e",
       "locationSet": {"include": ["jp"]},
-<<<<<<< HEAD
-      "matchNames": ["ミスターマックス"],
-=======
->>>>>>> 263113b7
       "oldid": "shop/convenience|MrMax",
       "tags": {
         "alt_name": "ミスターマックス",
@@ -2559,12 +2532,7 @@
       "oldid": "shop/convenience|Tesco Express",
       "tags": {
         "brand": "Tesco Express",
-<<<<<<< HEAD
         "brand:wikidata": "Q98456772",
-=======
-        "brand:wikidata": "Q487494",
-        "brand:wikipedia": "en:Tesco",
->>>>>>> 263113b7
         "name": "Tesco Express",
         "shop": "convenience"
       }
@@ -2825,7 +2793,6 @@
       }
     },
     {
-<<<<<<< HEAD
       "displayName": "Viveco",
       "id": "viveco-4d6b4b",
       "locationSet": {"include": ["001"]},
@@ -2837,8 +2804,6 @@
       }
     },
     {
-=======
->>>>>>> 263113b7
       "displayName": "Votre Marché",
       "id": "votremarche-bf3eb4",
       "locationSet": {"include": ["fr"]},
@@ -2995,7 +2960,6 @@
       }
     },
     {
-<<<<<<< HEAD
       "displayName": "Близенько",
       "id": "бnизенько-4d6b4b",
       "locationSet": {"include": ["001"]},
@@ -3007,8 +2971,6 @@
       }
     },
     {
-=======
->>>>>>> 263113b7
       "displayName": "Везунчик",
       "id": "везунчик-c491ec",
       "locationSet": {"include": ["ru", "ua"]},
