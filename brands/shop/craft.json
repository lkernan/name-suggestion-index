{
  "shop/craft|Hobby Lobby": {
    "countryCodes": ["in", "us"],
    "tags": {
      "brand": "Hobby Lobby",
      "brand:wikidata": "Q5874938",
      "brand:wikipedia": "en:Hobby Lobby",
      "name": "Hobby Lobby",
      "shop": "craft"
    }
  },
  "shop/craft|Hobbycraft": {
    "countryCodes": ["gb"],
    "matchTags": ["shop/art"],
    "tags": {
      "brand": "Hobbycraft",
      "brand:wikidata": "Q16984508",
      "brand:wikipedia": "en:Hobbycraft",
      "name": "Hobbycraft",
      "shop": "craft"
    }
  },
  "shop/craft|Jo-Ann": {
    "countryCodes": ["us"],
    "tags": {
      "brand": "Jo-Ann",
      "brand:wikidata": "Q6203968",
      "brand:wikipedia": "en:Jo-Ann Stores",
      "name": "Jo-Ann",
      "shop": "craft"
    }
  },
  "shop/craft|Michaels": {
<<<<<<< HEAD
    "countryCodes": ["ca", "us"],
    "match": ["shop/craft|Michael's"],
=======
>>>>>>> 072f9d29
    "tags": {
      "brand": "Michaels",
      "brand:wikidata": "Q6835667",
      "brand:wikipedia": "en:Michaels",
      "name": "Michaels",
      "shop": "craft"
    }
  }
}<|MERGE_RESOLUTION|>--- conflicted
+++ resolved
@@ -31,11 +31,7 @@
     }
   },
   "shop/craft|Michaels": {
-<<<<<<< HEAD
     "countryCodes": ["ca", "us"],
-    "match": ["shop/craft|Michael's"],
-=======
->>>>>>> 072f9d29
     "tags": {
       "brand": "Michaels",
       "brand:wikidata": "Q6835667",
