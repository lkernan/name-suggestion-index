{
  "brands/shop/fashion_accessories": [
    {
      "displayName": "Brighton Collectibles",
      "id": "brightoncollectibles-5ec70d",
      "locationSet": {"include": ["us"]},
      "matchNames": ["brighton"],
      "oldid": "shop/fashion_accessories|Brighton Collectibles",
      "tags": {
        "brand": "Brighton Collectibles",
        "brand:wikidata": "Q4967623",
        "brand:wikipedia": "en:Brighton Collectibles",
        "name": "Brighton Collectibles",
        "shop": "fashion_accessories"
      }
    },
    {
      "displayName": "Bvlgari",
      "id": "bvlgari-afbfc9",
      "locationSet": {"include": ["001"]},
<<<<<<< HEAD
      "matchNames": ["bulgari"],
=======
>>>>>>> 263113b7
      "oldid": "shop/fashion_accessories|Bvlgari",
      "tags": {
        "brand": "Bulgari",
        "brand:wikidata": "Q752515",
        "brand:wikipedia": "en:Bulgari",
        "name": "Bvlgari",
        "shop": "fashion_accessories"
      }
    },
    {
      "displayName": "Claire's",
      "id": "claires-afbfc9",
      "locationSet": {"include": ["001"]},
      "matchTags": ["shop/jewelry"],
      "oldid": "shop/fashion_accessories|Claire's",
      "tags": {
        "brand": "Claire's",
        "brand:wikidata": "Q2974996",
        "brand:wikipedia": "en:Claire's",
        "name": "Claire's",
        "shop": "fashion_accessories"
      }
    },
    {
      "displayName": "Mulberry",
      "id": "mulberry-2a5e8f",
      "locationSet": {
        "include": [
          "ae",
          "au",
          "ca",
          "ch",
          "cn",
          "de",
          "dk",
          "fi",
          "gb",
          "ie",
          "jp",
          "kr",
          "my",
          "nl",
          "no",
          "se",
          "sg",
          "th",
          "us"
        ]
      },
      "oldid": "shop/fashion_accessories|Mulberry",
      "tags": {
        "brand": "Mulberry",
        "brand:wikidata": "Q3866987",
        "brand:wikipedia": "en:Mulberry (company)",
        "name": "Mulberry",
        "shop": "fashion_accessories"
      }
    },
    {
      "displayName": "Radley London",
      "id": "radleylondon-7b21fd",
      "locationSet": {"include": ["gb"]},
      "oldid": "shop/fashion_accessories|Radley London",
      "tags": {
        "brand": "Radley London",
        "brand:wikidata": "Q7281436",
        "name": "Radley London",
        "shop": "fashion_accessories",
        "short_name": "Radley"
      }
    },
    {
      "displayName": "Van Cleef & Arpels",
      "id": "vancleefandarpels-5ec70d",
      "locationSet": {"include": ["us"]},
      "matchNames": ["van cleef & arples"],
      "oldid": "shop/fashion_accessories|Van Cleef & Arpels",
      "tags": {
        "brand": "Van Cleef & Arpels",
        "brand:wikidata": "Q2708181",
        "brand:wikipedia": "en:Van Cleef & Arpels",
        "name": "Van Cleef & Arpels",
        "shop": "fashion_accessories"
      }
    }
  ]
}<|MERGE_RESOLUTION|>--- conflicted
+++ resolved
@@ -18,10 +18,6 @@
       "displayName": "Bvlgari",
       "id": "bvlgari-afbfc9",
       "locationSet": {"include": ["001"]},
-<<<<<<< HEAD
-      "matchNames": ["bulgari"],
-=======
->>>>>>> 263113b7
       "oldid": "shop/fashion_accessories|Bvlgari",
       "tags": {
         "brand": "Bulgari",
