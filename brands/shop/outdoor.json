--- conflicted
+++ resolved
@@ -1,10 +1,6 @@
 {
   "shop/outdoor|Bass Pro Shops": {
-<<<<<<< HEAD
     "countryCodes": ["ca", "us"],
-    "match": ["shop/sports|Bass Pro Shops"],
-=======
->>>>>>> 072f9d29
     "tags": {
       "brand": "Bass Pro Shops",
       "brand:wikidata": "Q4867953",
@@ -14,15 +10,7 @@
     }
   },
   "shop/outdoor|Cabela's": {
-<<<<<<< HEAD
     "countryCodes": ["ca", "us"],
-    "match": [
-      "shop/outdoor|Cabelas",
-      "shop/sports|Cabela's",
-      "shop/sports|Cabelas"
-    ],
-=======
->>>>>>> 072f9d29
     "tags": {
       "brand": "Cabela's",
       "brand:wikidata": "Q2793714",
