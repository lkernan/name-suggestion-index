--- conflicted
+++ resolved
@@ -1914,10 +1914,6 @@
       "displayName": "Fussl",
       "id": "fussl-96f120",
       "locationSet": {"include": ["at", "de"]},
-<<<<<<< HEAD
-      "matchNames": ["fussl modestraße"],
-=======
->>>>>>> 263113b7
       "oldid": "shop/clothes|Fussl",
       "tags": {
         "alt_name": "Fussl Modestraße",
@@ -2084,10 +2080,7 @@
         "brand": "Gina Laura",
         "brand:wikidata": "Q2700576",
         "brand:wikipedia": "de:Gina Laura",
-<<<<<<< HEAD
         "clothes": "women",
-=======
->>>>>>> 263113b7
         "name": "Gina Laura",
         "shop": "clothes"
       }
@@ -2704,10 +2697,6 @@
       "displayName": "K&Ö",
       "id": "kando-daa173",
       "locationSet": {"include": ["at"]},
-<<<<<<< HEAD
-      "matchNames": ["kastner & öhler"],
-=======
->>>>>>> 263113b7
       "oldid": "shop/clothes|K&Ö",
       "tags": {
         "alt_name": "Kastner & Öhler",
@@ -2761,11 +2750,9 @@
       }
     },
     {
-<<<<<<< HEAD
       "displayName": "Kekäle",
       "id": "kekale-a0f446",
       "locationSet": {"include": ["fi"]},
-      "matchNames": ["kekale"],
       "oldid": "shop/clothes|Kekäle",
       "tags": {
         "brand": "Kekäle",
@@ -2776,8 +2763,6 @@
       }
     },
     {
-=======
->>>>>>> 263113b7
       "displayName": "Kendra Scott",
       "id": "kendrascott-3937bd",
       "locationSet": {"include": ["001"]},
