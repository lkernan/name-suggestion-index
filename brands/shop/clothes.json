--- conflicted
+++ resolved
@@ -1034,18 +1034,8 @@
     }
   },
   "shop/clothes|Kate Spade New York": {
-<<<<<<< HEAD
     "countryCodes": ["ca", "us"],
-    "match": [
-      "shop/clothes|Kate Spade",
-      "shop/clothes|Kate Spade NY",
-      "shop/clothes|kate spade",
-      "shop/clothes|kate spade new york",
-      "shop/clothes|kate spade ny"
-    ],
-=======
     "matchNames": ["kate spade", "kate spade ny"],
->>>>>>> 072f9d29
     "tags": {
       "brand": "Kate Spade New York",
       "brand:wikidata": "Q6375797",
