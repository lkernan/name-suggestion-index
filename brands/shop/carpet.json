{
  "shop/carpet|Carpetright": {
    "count": 80,
<<<<<<< HEAD
    "logos": {
      "facebook": "https://graph.facebook.com/carpetright/picture?type=square",
      "twitter": "https://pbs.twimg.com/profile_images/793378131000385536/rNGVxi7M_bigger.jpg"
    },
=======
    "countryCodes": ["gb", "be", "nl", "ie"],
>>>>>>> b1c0caeb
    "match": ["shop/carpet|Carpet Right"],
    "tags": {
      "brand": "Carpetright",
      "brand:wikidata": "Q5045782",
      "brand:wikipedia": "en:Carpetright",
      "name": "Carpetright",
      "shop": "carpet"
    }
  }
}<|MERGE_RESOLUTION|>--- conflicted
+++ resolved
@@ -1,14 +1,11 @@
 {
   "shop/carpet|Carpetright": {
     "count": 80,
-<<<<<<< HEAD
+    "countryCodes": ["be", "gb", "ie", "nl"],
     "logos": {
       "facebook": "https://graph.facebook.com/carpetright/picture?type=square",
       "twitter": "https://pbs.twimg.com/profile_images/793378131000385536/rNGVxi7M_bigger.jpg"
     },
-=======
-    "countryCodes": ["gb", "be", "nl", "ie"],
->>>>>>> b1c0caeb
     "match": ["shop/carpet|Carpet Right"],
     "tags": {
       "brand": "Carpetright",
