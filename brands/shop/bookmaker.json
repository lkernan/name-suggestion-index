{
  "shop/bookmaker|Betfred": {
    "count": 454,
<<<<<<< HEAD
    "countryCodes": ["uk"],
=======
    "countryCodes": ["gb"],
>>>>>>> 0a14b310
    "tags": {
      "brand": "Betfred",
      "brand:wikidata": "Q4897425",
      "brand:wikipedia": "en:Betfred",
      "name": "Betfred",
      "shop": "bookmaker"
    }
  },
  "shop/bookmaker|Coral": {
    "count": 568,
    "countryCodes": ["uk"],
    "tags": {
      "brand": "Coral",
      "brand:wikidata": "Q54621344",
      "brand:wikipedia": "en:Coral (bookmaker)",
      "name": "Coral",
      "shop": "bookmaker"
    }
  },
  "shop/bookmaker|Fortuna": {
    "count": 77,
    "countryCodes": ["cz", "sk", "pl", "ro", "hr"],
    "tags": {
      "brand": "Fortuna",
      "brand:wikidata": "Q25857973",
      "brand:wikipedia": "en:Fortuna Entertainment Group",
      "name": "Fortuna",
      "shop": "bookmaker"
    }
  },
  "shop/bookmaker|Ladbrokes": {
    "count": 757,
    "countryCodes": ["uk"],
    "tags": {
      "brand": "Ladbrokes",
      "brand:wikidata": "Q1799875",
      "brand:wikipedia": "en:Ladbrokes Coral",
      "name": "Ladbrokes",
      "shop": "bookmaker"
    }
  },
  "shop/bookmaker|Paddy Power": {
    "count": 181,
    "countryCodes": ["uk", "ie"],
    "tags": {
      "brand": "Paddy Power",
      "brand:wikidata": "Q3888718",
      "brand:wikipedia": "en:Paddy Power",
      "name": "Paddy Power",
      "shop": "bookmaker"
    }
  },
  "shop/bookmaker|Tipico": {
    "count": 59,
    "countryCodes": ["de", "at", "hr", "gi", "co", "mt"],
    "tags": {
      "brand": "Tipico",
      "brand:wikidata": "Q15851003",
      "brand:wikipedia": "en:Tipico",
      "name": "Tipico",
      "shop": "bookmaker"
    }
  },
  "shop/bookmaker|William Hill": {
    "count": 799,
    "countryCodes": ["uk"],
    "tags": {
      "brand": "William Hill",
      "brand:wikidata": "Q4053147",
      "brand:wikipedia": "en:William Hill (bookmaker)",
      "name": "William Hill",
      "shop": "bookmaker"
    }
  },
  "shop/bookmaker|ΟΠΑΠ": {
    "count": 220,
    "countryCodes": ["gr"],
    "tags": {
      "brand": "ΟΠΑΠ",
      "brand:en": "OPAP",
      "brand:wikidata": "Q2007823",
      "brand:wikipedia": "en:OPAP",
      "name": "ΟΠΑΠ",
      "name:en": "OPAP",
      "shop": "bookmaker"
    }
  },
  "shop/bookmaker|Лига ставок": {
    "count": 53,
    "countryCodes": ["ru"],
    "tags": {
      "brand": "Лига ставок",
      "brand:en": "Liga Stavok",
      "brand:wikidata": "Q6545804",
      "brand:wikipedia": "Liga Stavok",
      "name": "Лига ставок",
      "name:en": "Liga Stavok",
      "shop": "bookmaker"
    }
  },
  "shop/bookmaker|Фонбет": {
    "count": 70,
    "countryCodes": ["ru"],
    "tags": {
      "brand": "Фонбет",
      "brand:en": "Fonbet",
      "brand:wikidata": "Q49137910",
      "brand:wikipedia": "ru:Фонбет",
      "name": "Фонбет",
      "name:en": "Fonbet",
      "shop": "bookmaker"
    }
  }
}<|MERGE_RESOLUTION|>--- conflicted
+++ resolved
@@ -1,11 +1,7 @@
 {
   "shop/bookmaker|Betfred": {
     "count": 454,
-<<<<<<< HEAD
-    "countryCodes": ["uk"],
-=======
     "countryCodes": ["gb"],
->>>>>>> 0a14b310
     "tags": {
       "brand": "Betfred",
       "brand:wikidata": "Q4897425",
