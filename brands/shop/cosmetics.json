--- conflicted
+++ resolved
@@ -47,15 +47,8 @@
     }
   },
   "shop/cosmetics|MAC Cosmetics": {
-<<<<<<< HEAD
     "countryCodes": ["ca", "de", "us"],
-    "match": [
-      "shop/cosmetics|M.A.C",
-      "shop/cosmetics|M.A.C Cosmetics"
-    ],
-=======
     "matchNames": ["mac"],
->>>>>>> 072f9d29
     "tags": {
       "brand": "MAC Cosmetics",
       "brand:wikidata": "Q2624442",
