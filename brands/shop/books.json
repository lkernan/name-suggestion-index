--- conflicted
+++ resolved
@@ -36,11 +36,11 @@
     }
   },
   "shop/books|Chapters": {
+    "countryCodes": ["ca", "us"],
     "logos": {
       "wikidata": "https://commons.wikimedia.org/w/index.php?title=Special%3ARedirect%2Ffile%2FChapters%20Logo.svg&width=100"
     },
     "nocount": true,
-    "countryCodes": ["ca", "us"],
     "tags": {
       "brand": "Chapters",
       "brand:wikidata": "Q5073540",
@@ -59,13 +59,10 @@
   },
   "shop/books|Empik": {
     "count": 154,
-<<<<<<< HEAD
+    "countryCodes": ["pl"],
     "logos": {
       "wikidata": "https://commons.wikimedia.org/w/index.php?title=Special%3ARedirect%2Ffile%2FLogoEmpik.png&width=100"
     },
-=======
-    "countryCodes": ["pl"],
->>>>>>> b1c0caeb
     "tags": {
       "brand": "Empik",
       "brand:wikidata": "Q3045978",
@@ -76,14 +73,18 @@
   },
   "shop/books|Fnac": {
     "count": 86,
-<<<<<<< HEAD
+    "countryCodes": [
+      "be",
+      "ch",
+      "es",
+      "fr",
+      "nl",
+      "pt"
+    ],
     "logos": {
       "wikidata": "https://commons.wikimedia.org/w/index.php?title=Special%3ARedirect%2Ffile%2FFnac%20Logo.svg&width=100",
       "twitter": "https://pbs.twimg.com/profile_images/1020280617630674944/ZhhGv6rx_bigger.jpg"
     },
-=======
-    "countryCodes": ["fr", "be", "pt", "es", "ch", "nl"],
->>>>>>> b1c0caeb
     "tags": {
       "brand": "Fnac",
       "brand:wikidata": "Q676585",
@@ -199,13 +200,10 @@
   },
   "shop/books|The Works": {
     "count": 95,
-<<<<<<< HEAD
+    "countryCodes": ["gb", "ie"],
     "logos": {
       "twitter": "https://pbs.twimg.com/profile_images/1066979738982461440/rTCTlJHQ_bigger.jpg"
     },
-=======
-    "countryCodes": ["gb", "ie"],
->>>>>>> b1c0caeb
     "tags": {
       "brand": "The Works",
       "brand:wikidata": "Q7775853",
@@ -221,21 +219,21 @@
       "bh",
       "br",
       "cn",
+      "de",
       "dk",
       "fi",
       "fj",
       "fr",
-      "de",
+      "gi",
       "gr",
-      "gi",
+      "id",
       "ie",
       "in",
-      "id",
       "it",
       "jo",
       "kw",
+      "mt",
       "my",
-      "mt",
       "nl",
       "no"
     ],
@@ -249,14 +247,17 @@
   },
   "shop/books|Waterstones": {
     "count": 193,
-<<<<<<< HEAD
+    "countryCodes": [
+      "be",
+      "gb",
+      "ie",
+      "je",
+      "nl"
+    ],
     "logos": {
       "wikidata": "https://commons.wikimedia.org/w/index.php?title=Special%3ARedirect%2Ffile%2FWaterstone's.png&width=100",
       "twitter": "https://pbs.twimg.com/profile_images/1079909723644837888/HfOKyVNn_bigger.jpg"
     },
-=======
-    "countryCodes": ["gb", "nl", "ie", "je", "be"],
->>>>>>> b1c0caeb
     "tags": {
       "brand": "Waterstones",
       "brand:wikidata": "Q151779",
@@ -267,15 +268,12 @@
   },
   "shop/books|Weltbild": {
     "count": 73,
-<<<<<<< HEAD
+    "countryCodes": ["de"],
     "logos": {
       "wikidata": "https://commons.wikimedia.org/w/index.php?title=Special%3ARedirect%2Ffile%2FLogo%20weltbild%20de.gif&width=100",
       "facebook": "https://graph.facebook.com/weltbild/picture?type=square",
       "twitter": "https://pbs.twimg.com/profile_images/1056848916845617152/yOTu3Smi_bigger.jpg"
     },
-=======
-    "countryCodes": ["de"],
->>>>>>> b1c0caeb
     "tags": {
       "brand": "Weltbild",
       "brand:wikidata": "Q883522",
@@ -285,8 +283,8 @@
     }
   },
   "shop/books|Буквоед": {
+    "count": 77,
     "countryCodes": ["ru"],
-    "count": 77,
     "tags": {
       "brand": "Буквоед",
       "brand:wikidata": "Q4098549",
