{
  "shop/supermarket|8 à Huit": {
    "nomatch": ["shop/convenience|8 à Huit"],
    "tags": {
      "brand": "8 à Huit",
      "brand:wikidata": "Q2818601",
      "brand:wikipedia": "fr:8 à Huit",
      "name": "8 à Huit",
      "shop": "supermarket"
    }
  },
  "shop/supermarket|A&O": {
    "countryCodes": ["it"],
    "tags": {
      "brand": "A&O",
      "brand:wikidata": "Q3600279",
      "brand:wikipedia": "it:A&O",
      "name": "A&O",
      "shop": "supermarket"
    }
  },
  "shop/supermarket|A101": {
    "countryCodes": ["tr"],
    "tags": {
      "brand": "A101",
      "brand:wikidata": "Q6034496",
      "brand:wikipedia": "tr:A101",
      "name": "A101",
      "shop": "supermarket"
    }
  },
  "shop/supermarket|AD Delhaize": {
    "countryCodes": ["be", "lu"],
    "tags": {
      "brand": "AD Delhaize",
      "brand:wikidata": "Q1184173",
      "brand:wikipedia": "fr:Delhaize",
      "name": "AD Delhaize",
      "shop": "supermarket"
    }
  },
  "shop/supermarket|ADEG": {
    "countryCodes": ["at"],
    "tags": {
      "brand": "ADEG",
      "brand:wikidata": "Q290211",
      "brand:wikipedia": "de:ADEG Österreich",
      "name": "ADEG",
      "shop": "supermarket"
    }
  },
  "shop/supermarket|Acme": {
    "countryCodes": ["us"],
    "tags": {
      "brand": "Acme",
      "brand:wikidata": "Q341975",
      "brand:wikipedia": "en:Acme Markets",
      "name": "Acme",
      "shop": "supermarket"
    }
  },
  "shop/supermarket|Ahorramás": {
    "countryCodes": ["es"],
    "tags": {
      "brand": "Ahorramás",
      "brand:wikidata": "Q58221883",
      "name": "Ahorramás",
      "shop": "supermarket"
    }
  },
  "shop/supermarket|Albert": {
    "countryCodes": ["cz"],
    "tags": {
      "brand": "Albert",
      "brand:wikidata": "Q9144241",
      "brand:wikipedia": "cs:Albert (obchodní řetězec)",
      "name": "Albert",
      "shop": "supermarket"
    }
  },
  "shop/supermarket|Albert Heijn": {
    "countryCodes": ["be", "nl"],
    "tags": {
      "brand": "Albert Heijn",
      "brand:wikidata": "Q1653985",
      "brand:wikipedia": "nl:Albert Heijn (supermarkt)",
      "name": "Albert Heijn",
      "shop": "supermarket"
    }
  },
  "shop/supermarket|Albertsons": {
    "countryCodes": ["us"],
    "tags": {
      "brand": "Albertsons",
      "brand:wikidata": "Q4712282",
      "brand:wikipedia": "en:Albertsons",
      "name": "Albertsons",
      "shop": "supermarket"
    }
  },
  "shop/supermarket|Alcampo": {
    "countryCodes": ["es"],
    "tags": {
      "brand": "Alcampo",
      "name": "Alcampo",
      "shop": "supermarket"
    }
  },
  "shop/supermarket|Aldi": {
    "tags": {
      "brand": "Aldi",
      "brand:wikidata": "Q125054",
      "brand:wikipedia": "en:Aldi",
      "name": "Aldi",
      "shop": "supermarket"
    }
  },
  "shop/supermarket|Aldi Nord": {
    "countryCodes": ["de"],
    "tags": {
      "brand": "Aldi Nord",
      "brand:wikidata": "Q41171373",
      "brand:wikipedia": "en:Aldi",
      "name": "Aldi Nord",
      "shop": "supermarket"
    }
  },
  "shop/supermarket|Aldi Süd": {
    "countryCodes": ["de"],
    "tags": {
      "brand": "Aldi Süd",
      "brand:wikidata": "Q41171672",
      "brand:wikipedia": "en:Aldi",
      "name": "Aldi Süd",
      "shop": "supermarket"
    }
  },
  "shop/supermarket|Alfamart": {
    "tags": {
      "brand": "Alfamart",
      "brand:wikidata": "Q23745600",
      "brand:wikipedia": "en:Alfamart",
      "name": "Alfamart",
      "shop": "supermarket"
    }
  },
  "shop/supermarket|Alimerka": {
    "countryCodes": ["es"],
    "tags": {
      "brand": "Alimerka",
      "brand:wikidata": "Q16482738",
      "brand:wikipedia": "es:Alimerka",
      "name": "Alimerka",
      "shop": "supermarket"
    }
  },
  "shop/supermarket|Alnatura": {
    "countryCodes": ["ch", "de"],
    "tags": {
      "brand": "Alnatura",
      "brand:wikidata": "Q876811",
      "brand:wikipedia": "en:Alnatura",
      "name": "Alnatura",
      "organic": "only",
      "shop": "supermarket"
    }
  },
  "shop/supermarket|Ara": {
    "countryCodes": ["co"],
    "tags": {
      "brand": "Ara",
      "name": "Ara",
      "shop": "supermarket"
    }
  },
  "shop/supermarket|Asda": {
    "countryCodes": ["gb"],
    "nomatch": ["amenity/fuel|Asda"],
    "tags": {
      "brand": "Asda",
      "brand:wikidata": "Q297410",
      "brand:wikipedia": "en:Asda",
      "name": "Asda",
      "shop": "supermarket"
    }
  },
  "shop/supermarket|Atacadão": {
    "countryCodes": ["br"],
    "tags": {
      "brand": "Atacadão",
      "brand:wikidata": "Q2868739",
      "brand:wikipedia": "en:Atacadão",
      "name": "Atacadão",
      "shop": "supermarket"
    }
  },
  "shop/supermarket|Auchan": {
    "nomatch": ["amenity/fuel|Auchan"],
    "tags": {
      "brand": "Auchan",
      "brand:wikidata": "Q758603",
      "brand:wikipedia": "en:Auchan",
      "name": "Auchan",
      "shop": "supermarket"
    }
  },
  "shop/supermarket|Auchan Drive": {
    "countryCodes": ["fr", "lu"],
    "tags": {
      "brand": "Auchan Drive",
      "name": "Auchan Drive",
      "shop": "supermarket"
    }
  },
  "shop/supermarket|BM": {
    "tags": {
      "brand": "BM",
      "brand:wikidata": "Q62073462",
      "name": "BM",
      "shop": "supermarket"
    }
  },
  "shop/supermarket|Bi-Lo": {
    "countryCodes": ["au", "us"],
    "tags": {
      "brand": "Bi-Lo",
      "brand:wikidata": "Q4835622",
      "brand:wikipedia": "en:BI-LO (Australia)",
      "name": "Bi-Lo",
      "shop": "supermarket"
    }
  },
  "shop/supermarket|Biedronka": {
    "countryCodes": ["pl"],
    "tags": {
      "brand": "Biedronka",
      "brand:wikidata": "Q857182",
      "brand:wikipedia": "pl:Biedronka (sieć handlowa)",
      "name": "Biedronka",
      "shop": "supermarket"
    }
  },
  "shop/supermarket|Big Bazaar": {
    "countryCodes": ["in"],
    "tags": {
      "brand": "Big Bazaar",
      "brand:wikidata": "Q3631008",
      "brand:wikipedia": "en:Big Bazaar",
      "name": "Big Bazaar",
      "shop": "supermarket"
    }
  },
  "shop/supermarket|Big C": {
    "countryCodes": ["th", "vn"],
    "tags": {
      "brand": "Big C",
      "brand:wikidata": "Q858665",
      "brand:wikipedia": "en:Big C",
      "name": "Big C",
      "shop": "supermarket"
    }
  },
  "shop/supermarket|Billa": {
    "tags": {
      "brand": "Billa",
      "brand:wikidata": "Q537781",
      "brand:wikipedia": "en:Billa (supermarket)",
      "name": "Billa",
      "shop": "supermarket"
    }
  },
  "shop/supermarket|Bim": {
<<<<<<< HEAD
    "countryCodes": ["ma", "tr"],
    "match": ["shop/supermarket|BIM"],
=======
>>>>>>> 072f9d29
    "tags": {
      "brand": "Bim",
      "brand:wikidata": "Q1022075",
      "brand:wikipedia": "en:Bim (company)",
      "name": "Bim",
      "shop": "supermarket"
    }
  },
  "shop/supermarket|Bingo": {
    "countryCodes": ["ba"],
    "tags": {
      "brand": "Bingo",
      "brand:wikidata": "Q16842066",
      "brand:wikipedia": "bs:Bingo (kompanija)",
      "name": "Bingo",
      "shop": "supermarket"
    }
  },
  "shop/supermarket|Bio C' Bon": {
    "countryCodes": ["es", "fr"],
    "tags": {
      "brand": "Bio C' Bon",
      "name": "Bio C' Bon",
      "shop": "supermarket"
    }
  },
  "shop/supermarket|Bio Company": {
    "countryCodes": ["de"],
    "tags": {
      "brand": "Bio Company",
      "brand:wikidata": "Q864179",
      "brand:wikipedia": "de:Bio Company",
      "name": "Bio Company",
      "organic": "only",
      "shop": "supermarket"
    }
  },
  "shop/supermarket|Biocoop": {
    "countryCodes": ["fr"],
    "tags": {
      "brand": "Biocoop",
      "brand:wikidata": "Q2904039",
      "brand:wikipedia": "fr:Biocoop",
      "name": "Biocoop",
      "shop": "supermarket"
    }
  },
  "shop/supermarket|Bodega Aurrera": {
    "tags": {
      "brand": "Bodega Aurrera",
      "brand:wikidata": "Q3365858",
      "brand:wikipedia": "en:Bodega Aurrerá",
      "name": "Bodega Aurrera",
      "shop": "supermarket"
    }
  },
  "shop/supermarket|Bodega Aurrera Express": {
    "countryCodes": ["mx"],
    "tags": {
      "brand": "Bodega Aurrera Express",
      "name": "Bodega Aurrera Express",
      "shop": "supermarket"
    }
  },
  "shop/supermarket|Bonpreu": {
    "countryCodes": ["es"],
    "tags": {
      "brand": "Bonpreu",
      "name": "Bonpreu",
      "shop": "supermarket"
    }
  },
  "shop/supermarket|Bravo": {
    "countryCodes": ["us"],
    "tags": {
      "brand": "Bravo",
      "brand:wikidata": "Q16985159",
      "brand:wikipedia": "en:Bravo (supermarket)",
      "name": "Bravo",
      "shop": "supermarket"
    }
  },
  "shop/supermarket|Brookshire Brothers": {
    "countryCodes": ["us"],
    "tags": {
      "brand": "Brookshire Brothers",
      "brand:wikidata": "Q4975084",
      "brand:wikipedia": "en:Brookshire Brothers",
      "name": "Brookshire Brothers",
      "shop": "supermarket"
    }
  },
  "shop/supermarket|Brookshire's": {
    "countryCodes": ["us"],
    "tags": {
      "brand": "Brookshire's",
      "brand:wikidata": "Q4975085",
      "brand:wikipedia": "en:Brookshire Grocery Company",
      "name": "Brookshire's",
      "shop": "supermarket"
    }
  },
  "shop/supermarket|Budgens": {
    "countryCodes": ["gb"],
    "nomatch": ["shop/convenience|Budgens"],
    "tags": {
      "brand": "Budgens",
      "brand:wikidata": "Q4985016",
      "brand:wikipedia": "en:Budgens",
      "name": "Budgens",
      "shop": "supermarket"
    }
  },
  "shop/supermarket|Bulk Barn": {
    "countryCodes": ["ca"],
    "tags": {
      "brand": "Bulk Barn",
      "brand:wikidata": "Q4996466",
      "name": "Bulk Barn",
      "shop": "supermarket"
    }
  },
  "shop/supermarket|Bunnpris": {
    "countryCodes": ["no"],
    "tags": {
      "brand": "Bunnpris",
      "brand:wikidata": "Q1774634",
      "brand:wikipedia": "en:Bunnpris",
      "name": "Bunnpris",
      "shop": "supermarket"
    }
  },
  "shop/supermarket|C-Town Supermarkets": {
    "countryCodes": ["us"],
    "tags": {
      "brand": "C-Town Supermarkets",
      "brand:wikidata": "Q5005929",
      "brand:wikipedia": "en:C-Town Supermarkets",
      "name": "C-Town",
      "shop": "supermarket"
    }
  },
  "shop/supermarket|CBA": {
    "tags": {
      "brand": "CBA",
      "brand:wikidata": "Q779845",
      "brand:wikipedia": "en:CBA (food retail)",
      "name": "CBA",
      "shop": "supermarket"
    }
  },
  "shop/supermarket|COOP Jednota": {
    "countryCodes": ["cz", "sk"],
    "matchNames": ["jednota"],
    "nomatch": ["shop/convenience|COOP Jednota"],
    "tags": {
      "brand": "COOP Jednota",
      "brand:wikidata": "Q41629254",
      "brand:wikipedia": "sk:COOP Jednota Slovensko",
      "name": "COOP Jednota",
      "shop": "supermarket"
    }
  },
  "shop/supermarket|Caprabo": {
    "countryCodes": ["ad", "es"],
    "tags": {
      "brand": "Caprabo",
      "brand:wikidata": "Q1980781",
      "brand:wikipedia": "en:Caprabo",
      "name": "Caprabo",
      "shop": "supermarket"
    }
  },
  "shop/supermarket|Cargills Food City": {
    "countryCodes": ["lk"],
    "tags": {
      "brand": "Cargills Food City",
      "brand:wikidata": "Q58353955",
      "name": "Cargills Food City",
      "operator:wikidata": "Q5039260",
      "operator:wikipedia": "en:Cargills (Ceylon)",
      "shop": "supermarket"
    }
  },
  "shop/supermarket|Carrefour": {
    "nomatch": [
      "amenity/fuel|Carrefour",
      "shop/convenience|Carrefour Express",
      "shop/supermarket|Carrefour Express"
    ],
    "tags": {
      "brand": "Carrefour",
      "brand:wikidata": "Q217599",
      "brand:wikipedia": "fr:Carrefour (enseigne)",
      "name": "Carrefour",
      "operator": "Groupe Carrefour",
      "operator:wikidata": "Q3117359",
      "operator:wikipedia": "fr:Groupe Carrefour",
      "shop": "supermarket"
    }
  },
  "shop/supermarket|Carrefour City": {
    "matchTags": ["shop/convenience"],
    "tags": {
      "brand": "Carrefour City",
      "brand:wikidata": "Q2940187",
      "brand:wikipedia": "fr:Carrefour City",
      "name": "Carrefour City",
      "operator": "Groupe Carrefour",
      "operator:wikidata": "Q3117359",
      "operator:wikipedia": "fr:Groupe Carrefour",
      "shop": "supermarket"
    }
  },
  "shop/supermarket|Carrefour Contact": {
    "countryCodes": ["fr"],
    "tags": {
      "brand": "Carrefour Contact",
      "brand:wikidata": "Q2940188",
      "brand:wikipedia": "fr:Carrefour Contact",
      "name": "Carrefour Contact",
      "operator": "Groupe Carrefour",
      "operator:wikidata": "Q3117359",
      "operator:wikipedia": "fr:Groupe Carrefour",
      "shop": "supermarket"
    }
  },
  "shop/supermarket|Carrefour Express": {
    "tags": {
      "brand": "Carrefour Express",
      "brand:wikidata": "Q2940190",
      "brand:wikipedia": "fr:Carrefour Express",
      "name": "Carrefour Express",
      "operator": "Groupe Carrefour",
      "operator:wikidata": "Q3117359",
      "operator:wikipedia": "fr:Groupe Carrefour",
      "shop": "supermarket"
    }
  },
  "shop/supermarket|Carrefour Market": {
    "nomatch": ["shop/fuel|Carrefour Market"],
    "tags": {
      "brand": "Carrefour Market",
      "brand:wikidata": "Q2689639",
      "brand:wikipedia": "fr:Carrefour Market",
      "name": "Carrefour Market",
      "operator": "Groupe Carrefour",
      "operator:wikidata": "Q3117359",
      "operator:wikipedia": "fr:Groupe Carrefour",
      "shop": "supermarket"
    }
  },
  "shop/supermarket|Carulla": {
    "countryCodes": ["co"],
    "tags": {
      "brand": "Carulla",
      "brand:wikidata": "Q5047480",
      "brand:wikipedia": "en:Carulla",
      "name": "Carulla",
      "shop": "supermarket"
    }
  },
  "shop/supermarket|Casino": {
    "tags": {
      "brand": "Casino",
      "name": "Casino",
      "shop": "supermarket"
    }
  },
  "shop/supermarket|Centra": {
    "tags": {
      "brand": "Centra",
      "name": "Centra",
      "shop": "supermarket"
    }
  },
  "shop/supermarket|Centre Commercial E. Leclerc": {
    "tags": {
      "brand": "Centre Commercial E. Leclerc",
      "brand:wikidata": "Q1273376",
      "brand:wikipedia": "fr:E.Leclerc",
      "name": "Centre Commercial E. Leclerc",
      "shop": "supermarket"
    }
  },
  "shop/supermarket|Chata Polska": {
    "countryCodes": ["pl"],
    "nomatch": ["shop/convenience|Chata Polska"],
    "tags": {
      "brand": "Chata Polska",
      "brand:wikidata": "Q61994406",
      "name": "Chata Polska",
      "shop": "supermarket"
    }
  },
  "shop/supermarket|Checkers": {
    "countryCodes": ["bw", "na", "za"],
    "nomatch": ["amenity/fast_food|Checkers"],
    "tags": {
      "brand": "Checkers",
      "brand:wikidata": "Q5089126",
      "brand:wikipedia": "en:Checkers (supermarket chain)",
      "name": "Checkers",
      "shop": "supermarket"
    }
  },
  "shop/supermarket|Chedraui": {
    "countryCodes": ["mx"],
    "tags": {
      "brand": "Chedraui",
      "brand:wikidata": "Q2961952",
      "brand:wikipedia": "en:Chedraui",
      "name": "Chedraui",
      "shop": "supermarket"
    }
  },
  "shop/supermarket|City Market": {
    "tags": {
      "brand": "City Market",
      "brand:wikidata": "Q5123299",
      "brand:wikipedia": "en:City Market (US grocery store chain)",
      "name": "City Market",
      "shop": "supermarket"
    }
  },
  "shop/supermarket|Co-op~(Canada)": {
    "countryCodes": ["ca"],
    "nomatch": [
      "amenity/fuel|Co-op~(Canada)",
      "shop/convenience|Co-op~(Canada)",
      "shop/convenience|Coop~(Schweiz)",
      "shop/convenience|The Co-operative Food~(UK)",
      "shop/supermarket|Coop~(Schweiz)",
      "shop/supermarket|The Co-operative Food~(UK)"
    ],
    "tags": {
      "brand": "Federated Co-operatives",
      "brand:wikidata": "Q5440676",
      "brand:wikipedia": "en:Federated Co-operatives",
      "name": "Co-op",
      "shop": "supermarket"
    }
  },
  "shop/supermarket|Coles": {
    "tags": {
      "brand": "Coles",
      "brand:wikidata": "Q1108172",
      "brand:wikipedia": "en:Coles Supermarkets",
      "name": "Coles",
      "shop": "supermarket"
    }
  },
  "shop/supermarket|Colruyt": {
    "tags": {
      "brand": "Colruyt",
      "brand:wikidata": "Q2363991",
      "brand:wikipedia": "en:Colruyt (supermarket)",
      "name": "Colruyt",
      "shop": "supermarket"
    }
  },
  "shop/supermarket|Combi": {
    "countryCodes": ["de"],
    "tags": {
      "brand": "Combi",
      "brand:wikidata": "Q1113618",
      "brand:wikipedia": "de:Combi (Einkaufsmarkt)",
      "name": "Combi",
      "shop": "supermarket"
    }
  },
  "shop/supermarket|Comercial Mexicana": {
    "countryCodes": ["mx", "us"],
    "tags": {
      "brand": "Comercial Mexicana",
      "brand:wikidata": "Q2985173",
      "brand:wikipedia": "en:Comercial Mexicana",
      "name": "Comercial Mexicana",
      "shop": "supermarket"
    }
  },
  "shop/supermarket|Conad": {
    "countryCodes": ["al", "it"],
    "tags": {
      "brand": "Conad",
      "brand:wikidata": "Q639075",
      "brand:wikipedia": "it:Conad",
      "name": "Conad",
      "shop": "supermarket"
    }
  },
  "shop/supermarket|Conad City": {
    "countryCodes": ["it"],
    "tags": {
      "brand": "Conad City",
      "brand:wikidata": "Q57543102",
      "name": "Conad City",
      "shop": "supermarket"
    }
  },
  "shop/supermarket|Condis": {
    "countryCodes": ["es"],
    "tags": {
      "brand": "Condis",
      "brand:wikidata": "Q57417581",
      "name": "Condis",
      "shop": "supermarket"
    }
  },
  "shop/supermarket|Consum": {
    "countryCodes": ["es"],
    "tags": {
      "brand": "Consum",
      "brand:wikidata": "Q8350308",
      "brand:wikipedia": "es:Consum",
      "name": "Consum",
      "shop": "supermarket"
    }
  },
  "shop/supermarket|Continente": {
    "countryCodes": ["pt"],
    "tags": {
      "brand": "Continente",
      "brand:wikidata": "Q2995683",
      "brand:wikipedia": "en:Continente (Supermarket)",
      "name": "Continente",
      "shop": "supermarket"
    }
  },
  "shop/supermarket|Coop Konsum": {
    "tags": {
      "brand": "Coop Konsum",
      "name": "Coop Konsum",
      "shop": "supermarket"
    }
  },
  "shop/supermarket|Coop Prix": {
    "countryCodes": ["no"],
    "tags": {
      "brand": "Coop Prix",
      "brand:wikidata": "Q5167705",
      "brand:wikipedia": "no:Coop Prix",
      "name": "Coop Prix",
      "shop": "supermarket"
    }
  },
  "shop/supermarket|Coop~(Schweiz)": {
    "countryCodes": ["ch"],
    "nomatch": [
      "amenity/fuel|Co-op~(Canada)",
      "shop/convenience|Co-op~(Canada)",
      "shop/convenience|Coop~(Schweiz)",
      "shop/convenience|The Co-operative Food~(UK)",
      "shop/supermarket|Co-op~(Canada)",
      "shop/supermarket|The Co-operative Food~(UK)"
    ],
    "tags": {
      "brand": "Coop",
      "brand:wikidata": "Q432564",
      "brand:wikipedia": "de:Coop (Schweiz)",
      "name": "Coop",
      "shop": "supermarket"
    }
  },
  "shop/supermarket|Cora": {
    "tags": {
      "brand": "Cora",
      "brand:wikidata": "Q686643",
      "brand:wikipedia": "en:Cora (hypermarket)",
      "name": "Cora",
      "shop": "supermarket"
    }
  },
  "shop/supermarket|Costcutter": {
    "nomatch": ["shop/convenience|Costcutter"],
    "tags": {
      "brand": "Costcutter",
      "brand:wikidata": "Q5175072",
      "brand:wikipedia": "en:Costcutter",
      "name": "Costcutter",
      "shop": "supermarket"
    }
  },
  "shop/supermarket|Coto": {
    "countryCodes": ["ar"],
    "tags": {
      "brand": "Coto",
      "brand:wikidata": "Q5175411",
      "brand:wikipedia": "es:Coto (supermercado)",
      "name": "Coto",
      "shop": "supermarket"
    }
  },
  "shop/supermarket|Countdown": {
    "countryCodes": ["nz"],
    "tags": {
      "brand": "Countdown",
      "brand:wikidata": "Q5176845",
      "brand:wikipedia": "en:Countdown (supermarket)",
      "name": "Countdown",
      "shop": "supermarket"
    }
  },
  "shop/supermarket|Coviran": {
    "tags": {
      "brand": "Coviran",
      "name": "Coviran",
      "shop": "supermarket"
    }
  },
  "shop/supermarket|Covirán": {
    "countryCodes": ["es", "pt"],
    "tags": {
      "brand": "Covirán",
      "name": "Covirán",
      "shop": "supermarket"
    }
  },
  "shop/supermarket|Crai": {
<<<<<<< HEAD
    "countryCodes": ["ch", "it"],
    "match": ["shop/supermarket|CRAI"],
=======
>>>>>>> 072f9d29
    "tags": {
      "brand": "Crai",
      "name": "Crai",
      "shop": "supermarket"
    }
  },
  "shop/supermarket|Cub Foods": {
    "countryCodes": ["us"],
    "tags": {
      "brand": "Cub Foods",
      "brand:wikidata": "Q5191916",
      "brand:wikipedia": "en:Cub Foods",
      "name": "Cub Foods",
      "shop": "supermarket"
    }
  },
  "shop/supermarket|D'Agostino": {
    "countryCodes": ["us"],
    "tags": {
      "brand": "D'Agostino",
      "brand:wikidata": "Q20656844",
      "brand:wikipedia": "en:D'Agostino Supermarkets",
      "name": "D'Agostino",
      "shop": "supermarket"
    }
  },
  "shop/supermarket|D1": {
    "countryCodes": ["co"],
    "tags": {
      "brand": "D1",
      "brand:wikidata": "Q43403418",
      "brand:wikipedia": "es:Tiendas D1",
      "name": "D1",
      "shop": "supermarket"
    }
  },
  "shop/supermarket|Dagli'Brugsen": {
    "countryCodes": ["dk"],
    "tags": {
      "brand": "Dagli'Brugsen",
      "brand:wikidata": "Q12307017",
      "brand:wikipedia": "en:Dagli'Brugsen",
      "name": "Dagli'Brugsen",
      "shop": "supermarket"
    }
  },
  "shop/supermarket|Decò": {
    "countryCodes": ["it"],
    "tags": {
      "brand": "Decò",
      "name": "Decò",
      "shop": "supermarket"
    }
  },
  "shop/supermarket|Deen": {
    "countryCodes": ["nl"],
    "tags": {
      "brand": "Deen",
      "brand:wikidata": "Q13571727",
      "brand:wikipedia": "nl:Deen (supermarkt)",
      "name": "Deen",
      "shop": "supermarket"
    }
  },
  "shop/supermarket|Delhaize": {
    "countryCodes": ["be", "lu"],
    "tags": {
      "brand": "Delhaize",
      "brand:wikidata": "Q1184173",
      "brand:wikipedia": "fr:Delhaize",
      "name": "Delhaize",
      "shop": "supermarket"
    }
  },
  "shop/supermarket|Delikatesy Centrum": {
    "countryCodes": ["pl"],
    "nomatch": [
      "shop/convenience|Delikatesy Centrum"
    ],
    "tags": {
      "brand": "Delikatesy Centrum",
      "brand:wikidata": "Q11693824",
      "brand:wikipedia": "pl:Delikatesy Centrum",
      "name": "Delikatesy Centrum",
      "shop": "supermarket"
    }
  },
  "shop/supermarket|Denner": {
    "countryCodes": ["ch", "li"],
    "tags": {
      "brand": "Denner",
      "brand:wikidata": "Q379911",
      "brand:wikipedia": "en:Denner (supermarket)",
      "name": "Denner",
      "shop": "supermarket"
    }
  },
  "shop/supermarket|Despar": {
    "countryCodes": ["it"],
    "tags": {
      "brand": "Spar",
      "brand:wikidata": "Q610492",
      "brand:wikipedia": "en:Spar (retailer)",
      "name": "Despar",
      "shop": "supermarket"
    }
  },
  "shop/supermarket|Despensa Familiar": {
    "tags": {
      "brand": "Despensa Familiar",
      "brand:wikidata": "Q61994849",
      "name": "Despensa Familiar",
      "shop": "supermarket"
    }
  },
  "shop/supermarket|Dia": {
    "matchNames": ["dia %", "supermercado dia"],
    "tags": {
      "brand": "Dia",
      "brand:wikidata": "Q925132",
      "brand:wikipedia": "es:Supermercados DIA",
      "name": "Dia",
      "shop": "supermarket"
    }
  },
  "shop/supermarket|Dia Market": {
    "tags": {
      "brand": "Dia Market",
      "brand:wikidata": "Q925132",
      "brand:wikipedia": "es:Supermercados DIA",
      "name": "Dia Market",
      "shop": "supermarket"
    }
  },
  "shop/supermarket|Dino": {
    "countryCodes": ["pl"],
    "tags": {
      "brand": "Dino",
      "brand:wikidata": "Q11694239",
      "brand:wikipedia": "pl:Dino Polska",
      "name": "Dino",
      "shop": "supermarket"
    }
  },
  "shop/supermarket|Dirk van den Broek": {
    "countryCodes": ["nl"],
    "tags": {
      "brand": "Dirk van den Broek",
      "brand:wikidata": "Q17502722",
      "brand:wikipedia": "en:Dirk (supermarket)",
      "name": "Dirk van den Broek",
      "shop": "supermarket"
    }
  },
  "shop/supermarket|Disco~(Argentina)": {
    "countryCodes": ["ar"],
    "tags": {
      "brand": "Disco",
      "brand:wikidata": "Q6135978",
      "brand:wikipedia": "es:Disco (supermercado de Argentina)",
      "name": "Disco",
      "shop": "supermarket"
    }
  },
  "shop/supermarket|Disco~(Uruguay)": {
    "countryCodes": ["uy"],
    "tags": {
      "brand": "Disco",
      "brand:wikidata": "Q16636819",
      "brand:wikipedia": "es:Disco (supermercado de Uruguay)",
      "name": "Disco",
      "shop": "supermarket"
    }
  },
  "shop/supermarket|Diska": {
    "countryCodes": ["de"],
    "tags": {
      "brand": "Diska",
      "brand:wikidata": "Q62390177",
      "name": "Diska",
      "operator": "Edeka",
      "operator:wikidata": "Q701755",
      "operator:wikipedia": "en:Edeka",
      "shop": "supermarket"
    }
  },
  "shop/supermarket|Dunnes Stores": {
    "tags": {
      "brand": "Dunnes Stores",
      "brand:wikidata": "Q1266203",
      "brand:wikipedia": "en:Dunnes Stores",
      "name": "Dunnes Stores",
      "shop": "supermarket"
    }
  },
  "shop/supermarket|E-Center": {
    "countryCodes": ["de"],
    "tags": {
      "brand": "E-Center",
      "brand:wikidata": "Q701755",
      "brand:wikipedia": "en:Edeka",
      "name": "E-Center",
      "shop": "supermarket"
    }
  },
  "shop/supermarket|E. Leclerc": {
    "tags": {
      "brand": "E. Leclerc",
      "brand:wikidata": "Q1273376",
      "brand:wikipedia": "en:E.Leclerc",
      "name": "E. Leclerc",
      "shop": "supermarket"
    }
  },
  "shop/supermarket|E. Leclerc Drive": {
    "countryCodes": ["fr"],
    "tags": {
      "brand": "E. Leclerc Drive",
      "brand:wikidata": "Q1273376",
      "brand:wikipedia": "fr:E.Leclerc",
      "name": "E. Leclerc Drive",
      "operator": "E.Leclerc",
      "operator:wikidata": "Q1273376",
      "operator:wikipedia": "en:E.Leclerc",
      "shop": "supermarket"
    }
  },
  "shop/supermarket|EMTÉ": {
    "countryCodes": ["nl"],
    "tags": {
      "brand": "EMTÉ",
      "brand:wikidata": "Q3119122",
      "brand:wikipedia": "en:EMTÉ",
      "name": "EMTÉ",
      "shop": "supermarket"
    }
  },
  "shop/supermarket|Edeka": {
    "countryCodes": ["de"],
    "matchNames": ["edeka neukauf"],
    "tags": {
      "brand": "Edeka",
      "brand:wikidata": "Q701755",
      "brand:wikipedia": "en:Edeka",
      "name": "Edeka",
      "shop": "supermarket"
    }
  },
  "shop/supermarket|Eko": {
    "countryCodes": ["pl"],
    "nomatch": [
      "amenity/fuel|EKO~(Canada)",
      "amenity/fuel|EKO~(Greece)"
    ],
    "tags": {
      "brand": "Eko",
      "brand:wikidata": "Q9251859",
      "brand:wikipedia": "pl:Eko Holding",
      "name": "Eko",
      "shop": "supermarket"
    }
  },
  "shop/supermarket|Ekom": {
    "countryCodes": ["it"],
    "tags": {
      "brand": "Ekom",
      "brand:wikidata": "Q62073442",
      "name": "Ekom",
      "shop": "supermarket"
    }
  },
  "shop/supermarket|Ekono": {
    "countryCodes": ["cl"],
    "tags": {
      "brand": "Ekono",
      "brand:wikidata": "Q2842729",
      "brand:wikipedia": "es:Ekono",
      "name": "Ekono",
      "shop": "supermarket"
    }
  },
  "shop/supermarket|Eroski": {
<<<<<<< HEAD
    "countryCodes": ["es", "gi"],
    "match": [
      "shop/supermarket|Charter",
      "shop/supermarket|Eroski Center"
    ],
=======
    "matchNames": ["charter", "eroski center"],
>>>>>>> 072f9d29
    "tags": {
      "brand": "Eroski",
      "brand:wikidata": "Q1361349",
      "brand:wikipedia": "en:Eroski",
      "name": "Eroski",
      "shop": "supermarket"
    }
  },
  "shop/supermarket|Eroski City": {
    "countryCodes": ["es"],
    "tags": {
      "brand": "Eroski City",
      "name": "Eroski City",
      "shop": "supermarket"
    }
  },
  "shop/supermarket|Esselunga": {
    "countryCodes": ["it"],
    "tags": {
      "brand": "Esselunga",
      "brand:wikidata": "Q1059636",
      "brand:wikipedia": "en:Esselunga",
      "name": "Esselunga",
      "shop": "supermarket"
    }
  },
  "shop/supermarket|Euro Spin": {
    "countryCodes": ["it", "si"],
    "tags": {
      "brand": "Euro Spin",
      "name": "Euro Spin",
      "shop": "supermarket"
    }
  },
  "shop/supermarket|EuroSpin": {
    "countryCodes": ["it", "si"],
    "tags": {
      "brand": "EuroSpin",
      "brand:wikidata": "Q1374674",
      "brand:wikipedia": "it:Eurospin",
      "name": "EuroSpin",
      "shop": "supermarket"
    }
  },
  "shop/supermarket|Eurospar": {
    "tags": {
      "brand": "Eurospar",
      "brand:wikidata": "Q12309283",
      "brand:wikipedia": "da:Eurospar",
      "name": "Eurospar",
      "shop": "supermarket"
    }
  },
  "shop/supermarket|Extra": {
    "matchNames": ["coop extra"],
    "matchTags": ["shop/convenience"],
    "tags": {
      "brand": "Extra",
      "brand:wikidata": "Q11964085",
      "brand:wikipedia": "no:Extra (Coop)",
      "name": "Extra",
      "shop": "supermarket"
    }
  },
  "shop/supermarket|Famila": {
    "countryCodes": ["de", "it"],
    "tags": {
      "brand": "Famila",
      "brand:wikidata": "Q1395108",
      "brand:wikipedia": "de:Famila",
      "name": "Famila",
      "shop": "supermarket"
    }
  },
  "shop/supermarket|Fareway": {
    "countryCodes": ["us"],
    "tags": {
      "brand": "Fareway",
      "brand:wikidata": "Q5434998",
      "brand:wikipedia": "en:Fareway",
      "name": "Fareway",
      "shop": "supermarket"
    }
  },
  "shop/supermarket|Farm Boy": {
    "countryCodes": ["ca"],
    "matchTags": ["shop/greengrocer"],
    "tags": {
      "brand": "Farm Boy",
      "brand:wikidata": "Q5435469",
      "brand:wikipedia": "en:Farm Boy",
      "name": "Farm Boy",
      "shop": "supermarket"
    }
  },
  "shop/supermarket|Farmfoods": {
    "tags": {
      "brand": "Farmfoods",
      "brand:wikidata": "Q5435841",
      "brand:wikipedia": "en:Farmfoods",
      "name": "Farmfoods",
      "shop": "supermarket"
    }
  },
  "shop/supermarket|Feneberg": {
    "countryCodes": ["at", "de"],
    "tags": {
      "brand": "Feneberg",
      "brand:wikidata": "Q5345378",
      "brand:wikipedia": "de:Feneberg Lebensmittel",
      "name": "Feneberg",
      "shop": "supermarket"
    }
  },
  "shop/supermarket|Food 4 Less": {
    "tags": {
      "brand": "Food 4 Less",
      "brand:wikidata": "Q5465282",
      "brand:wikipedia": "en:Food 4 Less",
      "name": "Food 4 Less",
      "shop": "supermarket"
    }
  },
  "shop/supermarket|Food Basics": {
    "tags": {
      "brand": "Food Basics",
      "brand:wikidata": "Q5465300",
      "brand:wikipedia": "en:Food Basics",
      "name": "Food Basics",
      "shop": "supermarket"
    }
  },
  "shop/supermarket|Food City": {
    "tags": {
      "brand": "Food City",
      "brand:wikidata": "Q5465306",
      "brand:wikipedia": "en:Food City (Canada)",
      "name": "Food City",
      "shop": "supermarket"
    }
  },
  "shop/supermarket|Food Lion": {
    "countryCodes": ["es", "us"],
    "tags": {
      "brand": "Food Lion",
      "brand:wikidata": "Q1435950",
      "brand:wikipedia": "en:Food Lion",
      "name": "Food Lion",
      "shop": "supermarket"
    }
  },
  "shop/supermarket|FoodLand~(US)": {
    "countryCodes": ["us"],
    "nomatch": [
      "shop/supermarket|Foodland~(Australia)",
      "shop/supermarket|Foodland~(Canada)",
      "shop/supermarket|Foodland~(Hawaii)"
    ],
    "tags": {
      "brand": "FoodLand",
      "brand:wikidata": "Q5465271",
      "brand:wikipedia": "en:FoodLand",
      "name": "FoodLand",
      "shop": "supermarket"
    }
  },
  "shop/supermarket|FoodMaxx": {
    "countryCodes": ["us"],
    "tags": {
      "brand": "FoodMaxx",
      "brand:wikidata": "Q61894844",
      "name": "FoodMaxx",
      "operator:wikidata": "Q7428009",
      "operator:wikipedia": "en:Save Mart Supermarkets",
      "shop": "supermarket"
    }
  },
  "shop/supermarket|Foodland~(Australia)": {
    "countryCodes": ["au"],
    "nomatch": [
      "shop/supermarket|Foodland~(Canada)",
      "shop/supermarket|Foodland~(Hawaii)",
      "shop/supermarket|Foodland~(US)"
    ],
    "tags": {
      "brand": "Foodland",
      "brand:wikidata": "Q5465555",
      "brand:wikipedia": "en:Foodland (South Australia)",
      "name": "Foodland",
      "shop": "supermarket"
    }
  },
  "shop/supermarket|Foodland~(Canada)": {
    "countryCodes": ["ca"],
    "nomatch": [
      "shop/supermarket|Foodland~(Australia)",
      "shop/supermarket|Foodland~(Hawaii)",
      "shop/supermarket|Foodland~(US)"
    ],
    "tags": {
      "brand": "Foodland",
      "brand:wikidata": "Q5465554",
      "brand:wikipedia": "en:Foodland (Canada)",
      "name": "Foodland",
      "shop": "supermarket"
    }
  },
  "shop/supermarket|Foodland~(Hawaii)": {
    "countryCodes": ["us"],
    "nomatch": [
      "shop/supermarket|Foodland~(Australia)",
      "shop/supermarket|Foodland~(Canada)",
      "shop/supermarket|Foodland~(US)"
    ],
    "tags": {
      "brand": "Foodland",
      "brand:wikidata": "Q5465560",
      "brand:wikipedia": "en:Foodland Hawaii",
      "name": "Foodland",
      "shop": "supermarket"
    }
  },
  "shop/supermarket|Foodworks": {
    "countryCodes": ["au"],
    "tags": {
      "brand": "Foodworks",
      "brand:wikidata": "Q5465579",
      "brand:wikipedia": "en:Foodworks",
      "name": "Foodworks",
      "shop": "supermarket"
    }
  },
  "shop/supermarket|Franprix": {
    "tags": {
      "brand": "Franprix",
      "brand:wikidata": "Q2420096",
      "brand:wikipedia": "fr:Franprix",
      "name": "Franprix",
      "shop": "supermarket"
    }
  },
  "shop/supermarket|Fred Meyer": {
    "countryCodes": ["us"],
    "matchTags": ["shop/department_store"],
    "tags": {
      "brand": "Fred Meyer",
      "brand:wikidata": "Q5495932",
      "brand:wikipedia": "en:Fred Meyer",
      "name": "Fred Meyer",
      "shop": "supermarket"
    }
  },
  "shop/supermarket|Fresh Market": {
    "tags": {
      "brand": "Fresh Market",
      "name": "Fresh Market",
      "shop": "supermarket"
    }
  },
  "shop/supermarket|FreshCo": {
    "countryCodes": ["ca"],
    "tags": {
      "brand": "FreshCo",
      "brand:wikidata": "Q5502915",
      "brand:wikipedia": "en:FreshCo",
      "name": "FreshCo",
      "shop": "supermarket"
    }
  },
  "shop/supermarket|Froiz": {
    "countryCodes": ["es", "pt"],
    "tags": {
      "brand": "Froiz",
      "brand:wikidata": "Q17070775",
      "brand:wikipedia": "en:Froiz",
      "name": "Froiz",
      "shop": "supermarket"
    }
  },
  "shop/supermarket|Føtex": {
    "countryCodes": ["dk"],
    "tags": {
      "brand": "Føtex",
      "brand:wikidata": "Q1480395",
      "brand:wikipedia": "en:Føtex",
      "name": "Føtex",
      "shop": "supermarket"
    }
  },
  "shop/supermarket|G20": {
    "countryCodes": ["fr"],
    "tags": {
      "brand": "G20",
      "brand:wikidata": "Q3504731",
      "brand:wikipedia": "fr:Supermarchés G20",
      "name": "G20",
      "shop": "supermarket"
    }
  },
  "shop/supermarket|GBarbosa": {
    "countryCodes": ["br"],
    "tags": {
      "brand": "GBarbosa",
      "brand:website": "http://www.gbarbosa.com.br",
      "brand:wikidata": "Q10287817",
      "brand:wikipedia": "pt:GBarbosa",
      "name": "GBarbosa",
      "shop": "supermarket"
    }
  },
  "shop/supermarket|GS25": {
    "tags": {
      "brand": "GS25",
      "name": "GS25",
      "shop": "supermarket"
    }
  },
  "shop/supermarket|Gadis": {
    "countryCodes": ["es"],
    "tags": {
      "brand": "Gadis",
      "brand:wikidata": "Q12389151",
      "brand:wikipedia": "gl:Gadisa",
      "name": "Gadis",
      "shop": "supermarket"
    }
  },
  "shop/supermarket|Giant": {
    "nomatch": ["shop/bicycle|Giant"],
    "tags": {
      "brand": "Giant",
      "name": "Giant",
      "shop": "supermarket"
    }
  },
  "shop/supermarket|Giant Eagle": {
    "countryCodes": ["us"],
    "tags": {
      "brand": "Giant Eagle",
      "brand:wikidata": "Q1522721",
      "brand:wikipedia": "en:Giant Eagle",
      "name": "Giant Eagle",
      "shop": "supermarket"
    }
  },
  "shop/supermarket|Globus": {
    "tags": {
      "brand": "Globus",
      "brand:wikidata": "Q457503",
      "brand:wikipedia": "en:Globus (hypermarket)",
      "name": "Globus",
      "shop": "supermarket"
    }
  },
  "shop/supermarket|Gordon Food Service": {
    "countryCodes": ["ca", "us"],
    "tags": {
      "brand": "Gordon Food Service",
      "brand:wikidata": "Q1538006",
      "brand:wikipedia": "en:Gordon Food Service",
      "name": "Gordon Food Service",
      "shop": "supermarket"
    }
  },
  "shop/supermarket|Grand Frais": {
    "countryCodes": ["fr"],
    "tags": {
      "brand": "Grand Frais",
      "brand:wikidata": "Q3114675",
      "brand:wikipedia": "fr:Grand Frais",
      "name": "Grand Frais",
      "shop": "supermarket"
    }
  },
  "shop/supermarket|Grocery Outlet": {
    "tags": {
      "brand": "Grocery Outlet",
      "brand:wikidata": "Q5609934",
      "brand:wikipedia": "en:Grocery Outlet",
      "name": "Grocery Outlet",
      "shop": "supermarket"
    }
  },
  "shop/supermarket|Groszek": {
    "countryCodes": ["pl"],
    "nomatch": ["shop/convenience|Groszek"],
    "tags": {
      "brand": "Groszek",
      "brand:wikidata": "Q9280965",
      "brand:wikipedia": "pl:Groszek (sieć sklepów)",
      "name": "Groszek",
      "shop": "supermarket"
    }
  },
  "shop/supermarket|Géant Casino": {
    "countryCodes": ["cg", "fr"],
    "tags": {
      "brand": "Géant Casino",
      "brand:wikidata": "Q1380537",
      "brand:wikipedia": "en:Géant Casino",
      "name": "Géant Casino",
      "shop": "supermarket"
    }
  },
  "shop/supermarket|H Mart": {
    "countryCodes": ["ca", "gb", "us"],
    "tags": {
      "brand": "H Mart",
      "brand:wikidata": "Q5636306",
      "brand:wikipedia": "en:H Mart",
      "name": "H Mart",
      "shop": "supermarket"
    }
  },
  "shop/supermarket|H-E-B": {
    "countryCodes": ["mx", "us"],
    "tags": {
      "brand": "H-E-B",
      "brand:wikidata": "Q830621",
      "brand:wikipedia": "en:H-E-B",
      "name": "H-E-B",
      "shop": "supermarket"
    }
  },
  "shop/supermarket|HIT": {
    "countryCodes": ["de"],
    "tags": {
      "brand": "HIT",
      "brand:wikidata": "Q1548713",
      "brand:wikipedia": "de:HIT Handelsgruppe",
      "name": "HIT",
      "shop": "supermarket"
    }
  },
  "shop/supermarket|Hannaford": {
    "countryCodes": ["us"],
    "tags": {
      "brand": "Hannaford",
      "brand:wikidata": "Q5648760",
      "brand:wikipedia": "en:Hannaford Brothers Company",
      "name": "Hannaford",
      "shop": "supermarket"
    }
  },
  "shop/supermarket|Harris Teeter": {
    "countryCodes": ["us"],
    "tags": {
      "brand": "Harris Teeter",
      "brand:wikidata": "Q5665067",
      "brand:wikipedia": "en:Harris Teeter",
      "name": "Harris Teeter",
      "shop": "supermarket"
    }
  },
  "shop/supermarket|Hemköp": {
    "countryCodes": ["se"],
    "tags": {
      "brand": "Hemköp",
      "brand:wikidata": "Q10521746",
      "brand:wikipedia": "sv:Hemköp",
      "name": "Hemköp",
      "shop": "supermarket"
    }
  },
  "shop/supermarket|Heron Foods": {
    "countryCodes": ["gb"],
    "tags": {
      "brand": "Heron Foods",
      "brand:wikidata": "Q5743472",
      "brand:wikipedia": "en:Heron Foods",
      "name": "Heron Foods",
      "shop": "supermarket"
    }
  },
  "shop/supermarket|Hofer": {
    "countryCodes": ["at", "si"],
    "nomatch": ["amenity/fuel|Hofer"],
    "tags": {
      "brand": "Hofer",
      "brand:wikidata": "Q15815751",
      "brand:wikipedia": "de:Hofer KG",
      "name": "Hofer",
      "shop": "supermarket"
    }
  },
  "shop/supermarket|Hoogvliet": {
    "countryCodes": ["nl"],
    "tags": {
      "brand": "Hoogvliet",
      "brand:wikidata": "Q2770647",
      "brand:wikipedia": "nl:Hoogvliet (supermarkt)",
      "name": "Hoogvliet",
      "shop": "supermarket"
    }
  },
  "shop/supermarket|Hruška": {
    "nomatch": ["shop/convenience|Hruška"],
    "tags": {
      "brand": "Hruška",
      "name": "Hruška",
      "shop": "supermarket"
    }
  },
  "shop/supermarket|Hy-Vee": {
    "countryCodes": ["us"],
    "tags": {
      "brand": "Hy-Vee",
      "brand:wikidata": "Q1639719",
      "brand:wikipedia": "en:Hy-Vee",
      "name": "Hy-Vee",
      "shop": "supermarket"
    }
  },
  "shop/supermarket|Hyper U": {
    "countryCodes": ["fr"],
    "nomatch": [
      "amenity/fuel|Super U",
      "shop/convenience|Utile",
      "shop/supermarket|Super U",
      "shop/supermarket|U Express"
    ],
    "tags": {
      "brand": "Hyper U",
      "brand:wikidata": "Q2529029",
      "brand:wikipedia": "en:Système U",
      "name": "Hyper U",
      "shop": "supermarket"
    }
  },
  "shop/supermarket|ICA": {
    "countryCodes": ["no", "se"],
    "matchNames": ["ica supermarket"],
    "nomatch": [
      "shop/supermarket|ICA Kvantum",
      "shop/supermarket|ICA Maxi"
    ],
    "tags": {
      "brand": "ICA",
      "brand:wikidata": "Q1663776",
      "brand:wikipedia": "sv:Ica",
      "name": "ICA",
      "shop": "supermarket"
    }
  },
  "shop/supermarket|ICA Kvantum": {
    "countryCodes": ["se"],
    "nomatch": [
      "shop/supermarket|ICA",
      "shop/supermarket|ICA Maxi"
    ],
    "tags": {
      "brand": "ICA Kvantum",
      "brand:wikidata": "Q1663776",
      "brand:wikipedia": "sv:Ica",
      "name": "ICA Kvantum",
      "shop": "supermarket"
    }
  },
  "shop/supermarket|ICA Maxi": {
    "countryCodes": ["no", "se"],
    "matchNames": ["maxi"],
    "nomatch": [
      "shop/supermarket|ICA",
      "shop/supermarket|ICA Kvantum"
    ],
    "tags": {
      "brand": "ICA Maxi",
      "brand:wikidata": "Q1663776",
      "brand:wikipedia": "sv:Ica",
      "name": "ICA Maxi",
      "shop": "supermarket"
    }
  },
  "shop/supermarket|IDEA": {
    "countryCodes": ["rs"],
    "tags": {
      "brand": "IDEA",
      "brand:wikidata": "Q23461622",
      "brand:wikipedia": "en:Idea (supermarkets)",
      "name": "IDEA",
      "shop": "supermarket"
    }
  },
  "shop/supermarket|IGA": {
    "tags": {
      "brand": "IGA",
      "brand:wikidata": "Q3146662",
      "brand:wikipedia": "en:IGA (supermarkets)",
      "name": "IGA",
      "shop": "supermarket"
    }
  },
  "shop/supermarket|Iceland": {
    "tags": {
      "brand": "Iceland",
      "brand:wikidata": "Q721810",
      "brand:wikipedia": "en:Iceland (supermarket)",
      "name": "Iceland",
      "shop": "supermarket"
    }
  },
  "shop/supermarket|Indomaret": {
    "tags": {
      "brand": "Indomaret",
      "name": "Indomaret",
      "shop": "supermarket"
    }
  },
  "shop/supermarket|Ingles": {
    "countryCodes": ["us"],
    "tags": {
      "brand": "Ingles",
      "brand:wikidata": "Q6032595",
      "brand:wikipedia": "en:Ingles",
      "name": "Ingles",
      "shop": "supermarket"
    }
  },
  "shop/supermarket|Intermarché": {
    "tags": {
      "brand": "Intermarché",
      "brand:wikidata": "Q3153200",
      "brand:wikipedia": "fr:Intermarché",
      "name": "Intermarché",
      "shop": "supermarket"
    }
  },
  "shop/supermarket|Intermarché Super": {
    "tags": {
      "brand": "Intermarché Super",
      "brand:wikidata": "Q3153200",
      "brand:wikipedia": "fr:Intermarché",
      "name": "Intermarché Super",
      "shop": "supermarket"
    }
  },
  "shop/supermarket|Interspar": {
    "countryCodes": ["at"],
    "tags": {
      "brand": "Interspar",
      "brand:wikidata": "Q15820339",
      "brand:wikipedia": "de:Interspar (Österreich)",
      "name": "Interspar",
      "shop": "supermarket"
    }
  },
  "shop/supermarket|Irma": {
    "countryCodes": ["dk"],
    "tags": {
      "brand": "Irma",
      "brand:wikidata": "Q797150",
      "brand:wikipedia": "en:Irma (supermarket)",
      "name": "Irma",
      "shop": "supermarket"
    }
  },
  "shop/supermarket|Jan Linders": {
    "countryCodes": ["nl"],
    "tags": {
      "brand": "Jan Linders",
      "brand:wikidata": "Q2200982",
      "brand:wikipedia": "nl:Jan Linders Supermarkten",
      "name": "Jan Linders",
      "shop": "supermarket"
    }
  },
  "shop/supermarket|Jewel-Osco": {
    "countryCodes": ["us"],
    "tags": {
      "brand": "Jewel-Osco",
      "brand:wikidata": "Q3178470",
      "brand:wikipedia": "en:Jewel (supermarket)",
      "name": "Jewel-Osco",
      "shop": "supermarket"
    }
  },
  "shop/supermarket|Joker": {
    "countryCodes": ["no"],
    "tags": {
      "brand": "Joker",
      "brand:wikidata": "Q716328",
      "brand:wikipedia": "en:Joker (store)",
      "name": "Joker",
      "shop": "supermarket"
    }
  },
  "shop/supermarket|Jumbo": {
    "tags": {
      "brand": "Jumbo",
      "brand:wikidata": "Q2262314",
      "brand:wikipedia": "en:Jumbo (supermarket)",
      "name": "Jumbo",
      "shop": "supermarket"
    }
  },
  "shop/supermarket|K+K": {
    "countryCodes": ["de"],
    "tags": {
      "brand": "K+K",
      "brand:wikidata": "Q1718009",
      "brand:wikipedia": "de:K+K Klaas & Kock",
      "name": "K+K",
      "shop": "supermarket"
    }
  },
  "shop/supermarket|Kaufland": {
    "tags": {
      "brand": "Kaufland",
      "brand:wikidata": "Q685967",
      "brand:wikipedia": "en:Kaufland",
      "name": "Kaufland",
      "shop": "supermarket"
    }
  },
  "shop/supermarket|King Soopers": {
    "countryCodes": ["us"],
    "tags": {
      "brand": "King Soopers",
      "brand:wikidata": "Q6412065",
      "brand:wikipedia": "en:King Soopers",
      "name": "King Soopers",
      "shop": "supermarket"
    }
  },
  "shop/supermarket|Kiwi": {
    "countryCodes": ["dk", "no"],
    "tags": {
      "brand": "Kiwi",
      "brand:wikidata": "Q1613639",
      "brand:wikipedia": "en:Kiwi (store)",
      "name": "Kiwi",
      "shop": "supermarket"
    }
  },
  "shop/supermarket|Konsum": {
    "tags": {
      "brand": "Konsum",
      "name": "Konsum",
      "shop": "supermarket"
    }
  },
  "shop/supermarket|Konzum": {
    "tags": {
      "brand": "Konzum",
      "name": "Konzum",
      "shop": "supermarket"
    }
  },
  "shop/supermarket|Kroger": {
    "nomatch": ["amenity/fuel|Kroger"],
    "tags": {
      "brand": "Kroger",
      "brand:wikidata": "Q153417",
      "brand:wikipedia": "en:Kroger",
      "name": "Kroger",
      "shop": "supermarket"
    }
  },
  "shop/supermarket|Kvickly": {
    "countryCodes": ["dk"],
    "tags": {
      "brand": "Kvickly",
      "brand:wikidata": "Q7061148",
      "brand:wikipedia": "en:Kvickly",
      "name": "Kvickly",
      "shop": "supermarket"
    }
  },
  "shop/supermarket|La Anónima": {
    "countryCodes": ["ar"],
    "tags": {
      "brand": "La Anónima",
      "brand:wikidata": "Q6135985",
      "brand:wikipedia": "es:La Anónima",
      "name": "La Anónima",
      "shop": "supermarket"
    }
  },
  "shop/supermarket|La Plaza de DIA": {
    "countryCodes": ["es"],
    "tags": {
      "brand": "La Plaza de DIA",
      "brand:wikidata": "Q58904673",
      "name": "La Plaza de DIA",
      "operator:wikidata": "Q925132",
      "operator:wikipedia": "es:Supermercados DIA",
      "shop": "supermarket"
    }
  },
  "shop/supermarket|La Vie Claire": {
    "countryCodes": ["fr"],
    "tags": {
      "brand": "La Vie Claire",
      "brand:wikidata": "Q3213589",
      "brand:wikipedia": "en:La Vie Claire (company)",
      "name": "La Vie Claire",
      "shop": "supermarket"
    }
  },
  "shop/supermarket|Landi": {
    "countryCodes": ["ch"],
    "tags": {
      "brand": "Landi",
      "brand:wikidata": "Q1803010",
      "brand:wikipedia": "en:Landi (Unternehmen)",
      "name": "Landi",
      "shop": "supermarket"
    }
  },
  "shop/supermarket|Leader Price": {
    "tags": {
      "brand": "Leader Price",
      "brand:wikidata": "Q2181426",
      "brand:wikipedia": "en:Leader Price",
      "name": "Leader Price",
      "shop": "supermarket"
    }
  },
  "shop/supermarket|Leclerc Drive": {
    "countryCodes": ["fr"],
    "tags": {
      "brand": "Leclerc Drive",
      "name": "Leclerc Drive",
      "shop": "supermarket"
    }
  },
  "shop/supermarket|Lewiatan": {
    "countryCodes": ["pl"],
    "nomatch": ["shop/convenience|Lewiatan"],
    "tags": {
      "brand": "Lewiatan",
      "brand:wikidata": "Q11755396",
      "brand:wikipedia": "pl:Lewiatan (sieć handlowa)",
      "name": "Lewiatan",
      "shop": "supermarket"
    }
  },
  "shop/supermarket|Lider": {
    "countryCodes": ["cl"],
    "nomatch": ["shop/supermarket|Lider Express"],
    "tags": {
      "brand": "Lider",
      "brand:wikidata": "Q6711261",
      "brand:wikipedia": "es:Líder (supermercado)",
      "name": "Lider",
      "shop": "supermarket"
    }
  },
  "shop/supermarket|Lider Express": {
    "countryCodes": ["cl"],
    "nomatch": ["shop/supermarket|Lider"],
    "tags": {
      "brand": "Lider",
      "brand:wikidata": "Q6711261",
      "brand:wikipedia": "es:Líder (supermercado)",
      "name": "Lider Express",
      "shop": "supermarket"
    }
  },
  "shop/supermarket|Lidl": {
    "tags": {
      "brand": "Lidl",
      "brand:wikidata": "Q151954",
      "brand:wikipedia": "en:Lidl",
      "name": "Lidl",
      "shop": "supermarket"
    }
  },
  "shop/supermarket|Lincolnshire Co-op": {
    "countryCodes": ["gb"],
    "tags": {
      "brand": "Lincolnshire Co-op",
      "brand:wikidata": "Q6551231",
      "brand:wikipedia": "en:Lincolnshire Co-operative",
      "name": "Lincolnshire Co-op",
      "shop": "supermarket"
    }
  },
  "shop/supermarket|Linella": {
    "countryCodes": ["md"],
    "tags": {
      "brand": "Linella",
      "brand:wikidata": "Q61085990",
      "brand:wikipedia": "ro:Linella",
      "name": "Linella",
      "shop": "supermarket"
    }
  },
  "shop/supermarket|Loblaws": {
    "countryCodes": ["ca"],
    "matchNames": ["loblaws great food"],
    "tags": {
      "brand": "Loblaws",
      "brand:wikidata": "Q3257626",
      "brand:wikipedia": "en:Loblaws",
      "name": "Loblaws",
      "shop": "supermarket"
    }
  },
  "shop/supermarket|Londis": {
    "tags": {
      "brand": "Londis",
      "name": "Londis",
      "shop": "supermarket"
    }
  },
  "shop/supermarket|Lowe's Market": {
    "countryCodes": ["us"],
    "tags": {
      "brand": "Lowe's Market",
      "brand:wikidata": "Q6693107",
      "brand:wikipedia": "en:Lowe's Market",
      "name": "Lowe's Market",
      "shop": "supermarket"
    }
  },
  "shop/supermarket|Lowes Foods": {
    "countryCodes": ["us"],
    "tags": {
      "brand": "Lowes Foods",
      "brand:wikidata": "Q6693991",
      "brand:wikipedia": "en:Lowes Foods",
      "name": "Lowes Foods",
      "shop": "supermarket"
    }
  },
  "shop/supermarket|Lucky": {
    "countryCodes": ["us"],
    "matchNames": ["luckys"],
    "tags": {
      "brand": "Lucky",
      "brand:wikidata": "Q6698032",
      "brand:wikipedia": "en:Lucky Stores",
      "name": "Lucky",
      "operator:wikidata": "Q7428009",
      "operator:wikipedia": "en:Save Mart Supermarkets",
      "shop": "supermarket"
    }
  },
  "shop/supermarket|Lupa": {
    "countryCodes": ["es"],
    "tags": {
      "brand": "Lupa",
      "brand:wikidata": "Q58044048",
      "name": "Lupa",
      "shop": "supermarket"
    }
  },
  "shop/supermarket|M&S Simply Food": {
    "tags": {
      "brand": "M&S Simply Food",
      "name": "M&S Simply Food",
      "shop": "supermarket"
    }
  },
  "shop/supermarket|MD": {
    "countryCodes": ["it"],
    "matchNames": ["md discount"],
    "tags": {
      "brand": "MD",
      "brand:wikidata": "Q3841263",
      "brand:wikipedia": "en:MD Discount",
      "name": "MD",
      "shop": "supermarket"
    }
  },
  "shop/supermarket|MPREIS": {
    "countryCodes": ["at", "it"],
    "tags": {
      "brand": "MPREIS",
      "brand:wikidata": "Q873491",
      "brand:wikipedia": "de:MPreis",
      "name": "MPREIS",
      "shop": "supermarket"
    }
  },
  "shop/supermarket|Markant": {
    "countryCodes": ["de"],
    "tags": {
      "brand": "Markant",
      "brand:wikidata": "Q57523365",
      "name": "Markant",
      "shop": "supermarket"
    }
  },
  "shop/supermarket|Market Basket": {
    "tags": {
      "brand": "Market Basket",
      "brand:wikidata": "Q2079198",
      "brand:wikipedia": "en:Market Basket (New England)",
      "name": "Market Basket",
      "shop": "supermarket"
    }
  },
  "shop/supermarket|Marktkauf": {
    "countryCodes": ["de"],
    "tags": {
      "brand": "Marktkauf",
      "brand:wikidata": "Q1533254",
      "brand:wikipedia": "de:Marktkauf Holding",
      "name": "Marktkauf",
      "shop": "supermarket"
    }
  },
  "shop/supermarket|Martin's Super Markets": {
    "countryCodes": ["us"],
    "tags": {
      "brand": "Martin's Super Markets",
      "brand:wikidata": "Q6774803",
      "brand:wikipedia": "en:Martin's Super Markets",
      "name": "Martin's Super Markets",
      "shop": "supermarket"
    }
  },
  "shop/supermarket|Match": {
    "tags": {
      "brand": "Match",
      "brand:wikidata": "Q513977",
      "brand:wikipedia": "en:Match (supermarket)",
      "name": "Match",
      "shop": "supermarket"
    }
  },
  "shop/supermarket|Maxi Dia": {
    "countryCodes": ["es"],
    "tags": {
      "brand": "Maxi Dia",
      "brand:wikidata": "Q925132",
      "brand:wikipedia": "es:Supermercados DIA",
      "name": "Maxi Dia",
      "shop": "supermarket"
    }
  },
  "shop/supermarket|Maxima X": {
    "countryCodes": [
      "bg",
      "ee",
      "lt",
      "lv",
      "pl"
    ],
    "nomatch": [
      "shop/supermarket|Maxima XX",
      "shop/supermarket|Maxima XXX"
    ],
    "tags": {
      "brand": "Maxima X",
      "brand:wikidata": "Q1881222",
      "brand:wikipedia": "en:Maxima Group",
      "name": "Maxima X",
      "shop": "supermarket"
    }
  },
  "shop/supermarket|Maxima XX": {
    "countryCodes": [
      "bg",
      "ee",
      "lt",
      "lv",
      "pl"
    ],
    "nomatch": [
      "shop/supermarket|Maxima X",
      "shop/supermarket|Maxima XXX"
    ],
    "tags": {
      "brand": "Maxima XX",
      "brand:wikidata": "Q1881222",
      "brand:wikipedia": "en:Maxima Group",
      "name": "Maxima XX",
      "shop": "supermarket"
    }
  },
  "shop/supermarket|Maxima XXX": {
    "countryCodes": [
      "bg",
      "ee",
      "lt",
      "lv",
      "pl"
    ],
    "matchNames": ["maxima"],
    "nomatch": [
      "shop/supermarket|Maxima X",
      "shop/supermarket|Maxima XX"
    ],
    "tags": {
      "brand": "Maxima XXX",
      "brand:wikidata": "Q1881222",
      "brand:wikipedia": "en:Maxima Group",
      "name": "Maxima XXX",
      "shop": "supermarket"
    }
  },
  "shop/supermarket|Maxi~(Canada)": {
    "countryCodes": ["ca"],
    "nomatch": ["shop/supermarket|Maxi~(Serbia)"],
    "tags": {
      "brand": "Maxi",
      "brand:wikidata": "Q3302441",
      "brand:wikipedia": "en:Maxi (Canadian supermarket)",
      "name": "Maxi",
      "shop": "supermarket"
    }
  },
  "shop/supermarket|Maxi~(Serbia)": {
    "countryCodes": ["rs"],
    "nomatch": ["shop/supermarket|Maxi~(Canada)"],
    "tags": {
      "brand": "Maxi",
      "brand:wikidata": "Q6795490",
      "brand:wikipedia": "en:Maxi (Serbian supermarket)",
      "name": "Maxi",
      "shop": "supermarket"
    }
  },
  "shop/supermarket|Mega Image": {
    "countryCodes": ["ro"],
    "tags": {
      "brand": "Mega Image",
      "brand:wikidata": "Q6808085",
      "brand:wikipedia": "en:Mega Image",
      "name": "Mega Image",
      "shop": "supermarket"
    }
  },
  "shop/supermarket|Mego": {
    "countryCodes": ["lv"],
    "tags": {
      "brand": "Mego",
      "brand:wikidata": "Q16363314",
      "brand:wikipedia": "lv:Mego",
      "name": "Mego",
      "shop": "supermarket"
    }
  },
  "shop/supermarket|Meijer": {
    "countryCodes": ["us"],
    "tags": {
      "brand": "Meijer",
      "brand:wikidata": "Q1917753",
      "brand:wikipedia": "en:Meijer",
      "name": "Meijer",
      "shop": "supermarket"
    }
  },
  "shop/supermarket|Meny": {
    "countryCodes": ["dk", "no"],
    "tags": {
      "brand": "Meny",
      "brand:wikidata": "Q10581720",
      "brand:wikipedia": "en:Meny",
      "name": "Meny",
      "shop": "supermarket"
    }
  },
  "shop/supermarket|Mercadona": {
    "tags": {
      "brand": "Mercadona",
      "brand:wikidata": "Q377705",
      "brand:wikipedia": "en:Mercadona",
      "name": "Mercadona",
      "shop": "supermarket"
    }
  },
  "shop/supermarket|Mercator": {
    "tags": {
      "brand": "Mercator",
      "name": "Mercator",
      "shop": "supermarket"
    }
  },
  "shop/supermarket|Merkur": {
    "countryCodes": ["at"],
    "tags": {
      "brand": "Merkur",
      "brand:wikidata": "Q1921857",
      "brand:wikipedia": "de:Merkur (Österreich)",
      "name": "Merkur",
      "shop": "supermarket"
    }
  },
  "shop/supermarket|Metro~(Canada)": {
    "countryCodes": ["ca"],
    "nomatch": ["shop/wholesale|Metro"],
    "tags": {
      "brand": "Metro",
      "brand:wikidata": "Q1145669",
      "brand:wikipedia": "en:Metro Inc.",
      "name": "Metro",
      "shop": "supermarket"
    }
  },
  "shop/supermarket|Metro~(Peru)": {
    "countryCodes": ["pe"],
    "nomatch": ["shop/wholesale|Metro"],
    "tags": {
      "brand": "Metro",
      "brand:wikidata": "Q16640217",
      "brand:wikipedia": "en:Tiendas Metro",
      "name": "Metro",
      "operator": "Cencosud",
      "operator:wikidata": "Q1053372",
      "operator:wikipedia": "en:Cencosud",
      "shop": "supermarket"
    }
  },
  "shop/supermarket|Migros": {
    "tags": {
      "brand": "Migros",
      "brand:wikidata": "Q680727",
      "brand:wikipedia": "en:Migros",
      "name": "Migros",
      "shop": "supermarket"
    }
  },
  "shop/supermarket|Mila": {
    "countryCodes": ["pl"],
    "tags": {
      "brand": "Mila",
      "brand:wikidata": "Q48844636",
      "brand:wikipedia": "pl:Mila (sieć sklepów)",
      "name": "Mila",
      "shop": "supermarket"
    }
  },
  "shop/supermarket|Minipreço": {
    "tags": {
      "brand": "Minipreço",
      "brand:wikidata": "Q3042224",
      "brand:wikipedia": "en:Minipreço",
      "name": "Minipreço",
      "shop": "supermarket"
    }
  },
  "shop/supermarket|Mix Markt": {
    "tags": {
      "brand": "Mix Markt",
      "brand:wikidata": "Q327854",
      "brand:wikipedia": "de:Mix Markt",
      "name": "Mix Markt",
      "shop": "supermarket"
    }
  },
  "shop/supermarket|Monoprix": {
    "tags": {
      "brand": "Monoprix",
      "brand:wikidata": "Q3321241",
      "brand:wikipedia": "en:Monoprix",
      "name": "Monoprix",
      "shop": "supermarket"
    }
  },
  "shop/supermarket|More": {
    "countryCodes": ["in"],
    "tags": {
      "brand": "More",
      "brand:wikidata": "Q6910891",
      "brand:wikipedia": "en:More (store)",
      "name": "More",
      "shop": "supermarket"
    }
  },
  "shop/supermarket|Morrisons": {
    "countryCodes": ["gb"],
    "nomatch": ["amenity/fuel|Morrisons"],
    "tags": {
      "brand": "Morrisons",
      "brand:wikidata": "Q922344",
      "brand:wikipedia": "en:Morrisons",
      "name": "Morrisons",
      "shop": "supermarket"
    }
  },
  "shop/supermarket|NP": {
    "matchNames": ["np-markt"],
    "nomatch": ["amenity/fuel|NP"],
    "tags": {
      "brand": "NP",
      "name": "NP",
      "shop": "supermarket"
    }
  },
  "shop/supermarket|Nah & Frisch": {
    "countryCodes": ["at", "de"],
    "matchNames": ["nah und frisch"],
    "tags": {
      "brand": "Nah & Frisch",
      "brand:wikidata": "Q1963643",
      "brand:wikipedia": "de:Nah & Frisch",
      "name": "Nah & Frisch",
      "shop": "supermarket"
    }
  },
  "shop/supermarket|Nahkauf": {
    "countryCodes": ["de"],
    "tags": {
      "brand": "Nahkauf",
      "brand:wikidata": "Q57515238",
      "name": "Nahkauf",
      "shop": "supermarket"
    }
  },
  "shop/supermarket|Natural Grocers": {
    "countryCodes": ["us"],
    "tags": {
      "brand": "Natural Grocers",
      "name": "Natural Grocers",
      "shop": "supermarket"
    }
  },
  "shop/supermarket|Naturalia": {
    "tags": {
      "brand": "Naturalia",
      "brand:wikidata": "Q3337081",
      "brand:wikipedia": "fr:Naturalia",
      "name": "Naturalia",
      "shop": "supermarket"
    }
  },
  "shop/supermarket|Netto": {
    "tags": {
      "brand": "Netto",
      "brand:wikidata": "Q552652",
      "brand:wikipedia": "en:Netto (store)",
      "name": "Netto",
      "shop": "supermarket"
    }
  },
  "shop/supermarket|Netto Marken-Discount": {
    "countryCodes": ["de"],
    "tags": {
      "brand": "Netto Marken-Discount",
      "brand:wikidata": "Q879858",
      "brand:wikipedia": "en:Netto Marken-Discount",
      "name": "Netto Marken-Discount",
      "shop": "supermarket"
    }
  },
  "shop/supermarket|New World": {
    "countryCodes": ["nz"],
    "tags": {
      "brand": "New World",
      "brand:wikidata": "Q7012488",
      "brand:wikipedia": "en:New World (supermarket)",
      "name": "New World",
      "shop": "supermarket"
    }
  },
  "shop/supermarket|No Frills": {
    "countryCodes": ["ca"],
    "tags": {
      "brand": "No Frills",
      "brand:wikidata": "Q3342407",
      "brand:wikipedia": "en:No Frills (grocery store)",
      "name": "No Frills",
      "shop": "supermarket"
    }
  },
  "shop/supermarket|Norfa XL": {
    "countryCodes": ["lt"],
    "tags": {
      "brand": "Norfa XL",
      "brand:wikidata": "Q1998983",
      "brand:wikipedia": "lt:Norfa",
      "name": "Norfa XL",
      "shop": "supermarket"
    }
  },
  "shop/supermarket|Norma": {
    "tags": {
      "brand": "Norma",
      "brand:wikidata": "Q450180",
      "brand:wikipedia": "de:Norma (Handelskette)",
      "name": "Norma",
      "shop": "supermarket"
    }
  },
  "shop/supermarket|Okay": {
    "countryCodes": ["be"],
    "tags": {
      "brand": "Okay",
      "brand:wikidata": "Q2159701",
      "brand:wikipedia": "fr:OKay",
      "name": "Okay",
      "shop": "supermarket"
    }
  },
  "shop/supermarket|Olímpica": {
    "countryCodes": ["co"],
    "tags": {
      "brand": "Olímpica",
      "brand:wikidata": "Q24749847",
      "brand:wikipedia": "es:Grupo Empresarial Olímpica",
      "name": "Olímpica",
      "shop": "supermarket"
    }
  },
  "shop/supermarket|PLUS": {
    "countryCodes": ["nl"],
    "nomatch": ["shop/mobile_phone|Plus"],
    "tags": {
      "brand": "PLUS",
      "brand:wikidata": "Q1978981",
      "brand:wikipedia": "nl:PLUS (Nederlandse supermarkt)",
      "name": "PLUS",
      "shop": "supermarket"
    }
  },
  "shop/supermarket|POLOmarket": {
    "countryCodes": ["pl"],
    "tags": {
      "brand": "POLOmarket",
      "brand:wikidata": "Q11821937",
      "brand:wikipedia": "pl:Polomarket",
      "name": "POLOmarket",
      "shop": "supermarket"
    }
  },
  "shop/supermarket|Palí": {
    "countryCodes": ["cr", "ni"],
    "tags": {
      "brand": "Palí",
      "brand:wikidata": "Q1064887",
      "brand:wikipedia": "es:Walmart de México y Centroamérica",
      "name": "Palí",
      "shop": "supermarket"
    }
  },
  "shop/supermarket|Pam": {
    "countryCodes": ["ch", "it"],
    "tags": {
      "brand": "Pam",
      "brand:wikidata": "Q3777398",
      "brand:wikipedia": "it:Gruppo PAM",
      "name": "Pam",
      "shop": "supermarket"
    }
  },
  "shop/supermarket|Pavilions": {
    "countryCodes": ["us"],
    "tags": {
      "brand": "Pavilions",
      "brand:wikidata": "Q7155886",
      "brand:wikipedia": "en:Pavilions (supermarket)",
      "name": "Pavilions",
      "shop": "supermarket"
    }
  },
  "shop/supermarket|Penny": {
    "countryCodes": [
      "at",
      "cz",
      "de",
      "hu",
      "it",
      "ro"
    ],
    "matchNames": ["penny market", "penny markt"],
    "tags": {
      "brand": "Penny",
      "brand:wikidata": "Q284688",
      "brand:wikipedia": "en:Penny (supermarket)",
      "name": "Penny",
      "shop": "supermarket"
    }
  },
  "shop/supermarket|Petit Casino": {
    "tags": {
      "brand": "Petit Casino",
      "name": "Petit Casino",
      "shop": "supermarket"
    }
  },
  "shop/supermarket|Pick 'n Save": {
<<<<<<< HEAD
    "countryCodes": ["us", "za"],
    "match": ["shop/supermarket|Pick n Save"],
=======
>>>>>>> 072f9d29
    "tags": {
      "brand": "Pick 'n Save",
      "brand:wikidata": "Q7371288",
      "brand:wikipedia": "en:Roundy's",
      "name": "Pick 'n Save",
      "shop": "supermarket"
    }
  },
  "shop/supermarket|Pick n Pay": {
    "tags": {
      "brand": "Pick n Pay",
      "brand:wikidata": "Q7190735",
      "brand:wikipedia": "en:Pick n Pay Stores",
      "name": "Pick n Pay",
      "shop": "supermarket"
    }
  },
  "shop/supermarket|Piggly Wiggly": {
    "countryCodes": ["gb", "us"],
    "tags": {
      "brand": "Piggly Wiggly",
      "brand:wikidata": "Q3388303",
      "brand:wikipedia": "en:Piggly Wiggly",
      "name": "Piggly Wiggly",
      "shop": "supermarket"
    }
  },
  "shop/supermarket|Pingo Doce": {
    "countryCodes": ["pt"],
    "tags": {
      "brand": "Pingo Doce",
      "brand:wikidata": "Q1575057",
      "brand:wikipedia": "en:Pingo Doce",
      "name": "Pingo Doce",
      "shop": "supermarket"
    }
  },
  "shop/supermarket|Piotr i Paweł": {
    "countryCodes": ["pl"],
    "tags": {
      "brand": "Piotr i Paweł",
      "brand:wikidata": "Q2096356",
      "brand:wikipedia": "pl:Piotr i Paweł",
      "name": "Piotr i Paweł",
      "shop": "supermarket"
    }
  },
  "shop/supermarket|Plaza Vea": {
    "tags": {
      "brand": "Plaza Vea",
      "brand:wikidata": "Q7203672",
      "brand:wikipedia": "en:Plaza Vea",
      "name": "Plaza Vea",
      "shop": "supermarket"
    }
  },
  "shop/supermarket|Plodine": {
    "countryCodes": ["hr"],
    "tags": {
      "brand": "Plodine",
      "brand:wikidata": "Q58040098",
      "name": "Plodine",
      "shop": "supermarket"
    }
  },
  "shop/supermarket|Poiesz": {
    "countryCodes": ["nl"],
    "tags": {
      "brand": "Poiesz",
      "brand:wikidata": "Q2521700",
      "brand:wikipedia": "nl:Poiesz Supermarkten",
      "name": "Poiesz",
      "shop": "supermarket"
    }
  },
  "shop/supermarket|Price Chopper~(Kansas City)": {
    "countryCodes": ["us"],
    "nomatch": [
      "shop/supermarket|Price Chopper~(New York)"
    ],
    "tags": {
      "brand": "Price Chopper",
      "brand:wikidata": "Q7242572",
      "brand:wikipedia": "en:Price Chopper (supermarket)",
      "name": "Price Chopper",
      "shop": "supermarket"
    }
  },
  "shop/supermarket|Price Chopper~(New York)": {
    "countryCodes": ["us"],
    "nomatch": [
      "shop/supermarket|Price Chopper~(Kansas City)"
    ],
    "tags": {
      "brand": "Price Chopper",
      "brand:wikidata": "Q7242574",
      "brand:wikipedia": "en:Price Chopper Supermarkets",
      "name": "Price Chopper",
      "shop": "supermarket"
    }
  },
  "shop/supermarket|Prix": {
    "countryCodes": ["it"],
    "matchNames": ["prix quality"],
    "tags": {
      "brand": "Prix",
      "brand:wikidata": "Q61994819",
      "name": "Prix",
      "shop": "supermarket"
    }
  },
  "shop/supermarket|Profi": {
    "tags": {
      "brand": "Profi",
      "brand:wikidata": "Q956664",
      "brand:wikipedia": "en:Profi",
      "name": "Profi",
      "shop": "supermarket"
    }
  },
  "shop/supermarket|Profi City": {
    "countryCodes": ["ro"],
    "tags": {
      "brand": "Profi City",
      "name": "Profi City",
      "shop": "supermarket"
    }
  },
  "shop/supermarket|Provigo": {
    "countryCodes": ["ca"],
    "tags": {
      "brand": "Provigo",
      "brand:wikidata": "Q3408306",
      "brand:wikipedia": "en:Provigo",
      "name": "Provigo",
      "shop": "supermarket"
    }
  },
  "shop/supermarket|Proxy Delhaize": {
    "countryCodes": ["be", "lu"],
    "tags": {
      "brand": "Proxy Delhaize",
      "brand:wikidata": "Q14903417",
      "brand:wikipedia": "en:Delhaize Group",
      "name": "Proxy Delhaize",
      "shop": "supermarket"
    }
  },
  "shop/supermarket|Publix": {
    "countryCodes": ["br", "us"],
    "tags": {
      "brand": "Publix",
      "brand:wikidata": "Q672170",
      "brand:wikipedia": "en:Publix",
      "name": "Publix",
      "shop": "supermarket"
    }
  },
  "shop/supermarket|Punto Simply": {
    "countryCodes": ["it"],
    "tags": {
      "brand": "Punto Simply",
      "brand:wikidata": "Q3484790",
      "brand:wikipedia": "it:Simply Market",
      "name": "Punto Simply",
      "shop": "supermarket"
    }
  },
  "shop/supermarket|Puregold": {
    "countryCodes": ["ph"],
    "tags": {
      "brand": "Puregold",
      "brand:wikidata": "Q7261170",
      "brand:wikipedia": "en:Puregold",
      "name": "Puregold",
      "shop": "supermarket"
    }
  },
  "shop/supermarket|Pão de Açúcar": {
    "countryCodes": ["br", "pt"],
    "tags": {
      "brand": "Pão de Açúcar",
      "brand:wikidata": "Q3411543",
      "brand:wikipedia": "pt:Pão de Açúcar (supermercado brasileiro)",
      "name": "Pão de Açúcar",
      "shop": "supermarket"
    }
  },
  "shop/supermarket|QFC": {
    "countryCodes": ["us"],
    "tags": {
      "brand": "QFC",
      "brand:wikidata": "Q7265425",
      "brand:wikipedia": "en:QFC",
      "name": "QFC",
      "shop": "supermarket"
    }
  },
  "shop/supermarket|Raley's": {
    "countryCodes": ["us"],
    "tags": {
      "brand": "Raley's",
      "brand:wikidata": "Q7286970",
      "brand:wikipedia": "en:Raley's Supermarkets",
      "name": "Raley's",
      "shop": "supermarket"
    }
  },
  "shop/supermarket|Ralphs": {
    "countryCodes": ["us"],
    "tags": {
      "brand": "Ralphs",
      "brand:wikidata": "Q3929820",
      "brand:wikipedia": "en:Ralphs",
      "name": "Ralphs",
      "shop": "supermarket"
    }
  },
  "shop/supermarket|Real": {
    "tags": {
      "brand": "Real",
      "brand:wikidata": "Q698473",
      "brand:wikipedia": "en:Real (hypermarket)",
      "name": "Real",
      "shop": "supermarket"
    }
  },
  "shop/supermarket|Real Canadian Superstore": {
    "countryCodes": ["ca"],
    "tags": {
      "brand": "Real Canadian Superstore",
      "brand:wikidata": "Q7300856",
      "brand:wikipedia": "en:Real Canadian Superstore",
      "name": "Real Canadian Superstore",
      "shop": "supermarket"
    }
  },
  "shop/supermarket|Redner's": {
    "countryCodes": ["us"],
    "matchNames": ["redners warehouse market"],
    "tags": {
      "brand": "Redner's",
      "brand:wikidata": "Q7306166",
      "brand:wikipedia": "en:Redner's Markets",
      "name": "Redner's",
      "shop": "supermarket"
    }
  },
  "shop/supermarket|Reliance Fresh": {
    "countryCodes": ["in"],
    "tags": {
      "brand": "Reliance Fresh",
      "brand:wikidata": "Q7311014",
      "brand:wikipedia": "en:Reliance Fresh",
      "name": "Reliance Fresh",
      "shop": "supermarket"
    }
  },
  "shop/supermarket|Rema 1000": {
    "countryCodes": ["dk", "no"],
    "tags": {
      "brand": "Rema 1000",
      "brand:wikidata": "Q28459",
      "brand:wikipedia": "en:REMA 1000",
      "name": "Rema 1000",
      "shop": "supermarket"
    }
  },
  "shop/supermarket|Rewe": {
    "nomatch": ["shop/supermarket|Rewe City"],
    "tags": {
      "brand": "Rewe",
      "brand:wikidata": "Q16968817",
      "brand:wikipedia": "en:REWE",
      "name": "Rewe",
      "shop": "supermarket"
    }
  },
  "shop/supermarket|Rewe City": {
    "countryCodes": ["de"],
    "nomatch": ["shop/supermarket|Rewe"],
    "tags": {
      "brand": "Rewe City",
      "brand:wikidata": "Q16968817",
      "brand:wikipedia": "en:REWE",
      "name": "Rewe City",
      "shop": "supermarket"
    }
  },
  "shop/supermarket|Rimi": {
    "tags": {
      "brand": "Rimi",
      "brand:wikidata": "Q7334456",
      "brand:wikipedia": "en:Rimi (Norway)",
      "name": "Rimi",
      "shop": "supermarket"
    }
  },
  "shop/supermarket|S-Market": {
    "countryCodes": ["fi"],
    "tags": {
      "brand": "S-Market",
      "brand:wikidata": "Q11891613",
      "brand:wikipedia": "fi:S-market",
      "name": "S-Market",
      "shop": "supermarket"
    }
  },
  "shop/supermarket|Safeway": {
    "nomatch": ["amenity/fuel|Safeway"],
    "tags": {
      "brand": "Safeway",
      "brand:wikidata": "Q1508234",
      "brand:wikipedia": "en:Safeway Inc.",
      "name": "Safeway",
      "shop": "supermarket"
    }
  },
  "shop/supermarket|Sainsbury's": {
    "countryCodes": ["gb"],
    "nomatch": ["amenity/fuel|Sainsbury's"],
    "tags": {
      "brand": "Sainsbury's",
      "brand:wikidata": "Q152096",
      "brand:wikipedia": "en:Sainsbury's",
      "name": "Sainsbury's",
      "shop": "supermarket"
    }
  },
  "shop/supermarket|Santa Isabel": {
    "countryCodes": ["cl"],
    "tags": {
      "brand": "Santa Isabel",
      "brand:wikidata": "Q7419620",
      "brand:wikipedia": "es:Santa Isabel (supermercado)",
      "name": "Santa Isabel",
      "shop": "supermarket"
    }
  },
  "shop/supermarket|Save-A-Lot": {
    "tags": {
      "brand": "Save-A-Lot",
      "brand:wikidata": "Q7427972",
      "brand:wikipedia": "en:Save-A-Lot",
      "name": "Save-A-Lot",
      "shop": "supermarket"
    }
  },
  "shop/supermarket|Save-On-Foods": {
    "countryCodes": ["ca"],
    "tags": {
      "brand": "Save-On-Foods",
      "brand:wikidata": "Q7427974",
      "brand:wikipedia": "en:Save-On-Foods",
      "name": "Save-On-Foods",
      "shop": "supermarket"
    }
  },
  "shop/supermarket|Schnucks": {
    "countryCodes": ["us"],
    "tags": {
      "brand": "Schnucks",
      "brand:wikidata": "Q7431920",
      "brand:wikipedia": "en:Schnucks",
      "name": "Schnucks",
      "shop": "supermarket"
    }
  },
  "shop/supermarket|Shaw's": {
    "countryCodes": ["us"],
    "tags": {
      "brand": "Shaw's",
      "brand:wikidata": "Q578387",
      "brand:wikipedia": "en:Shaw's and Star Market",
      "name": "Shaw's",
      "shop": "supermarket"
    }
  },
  "shop/supermarket|ShopRite": {
    "countryCodes": ["us"],
    "nomatch": ["shop/supermarket|Shoprite"],
    "tags": {
      "brand": "ShopRite",
      "brand:wikidata": "Q7501097",
      "brand:wikipedia": "en:ShopRite (United States)",
      "name": "ShopRite",
      "shop": "supermarket"
    }
  },
  "shop/supermarket|Shoprite~(Isle of Man)": {
    "countryCodes": ["im"],
    "nomatch": ["shop/supermarket|ShopRite"],
    "tags": {
      "brand": "Shoprite",
      "brand:wikidata": "Q7501242",
      "brand:wikipedia": "en:Shoprite (Isle of Man)",
      "name": "Shoprite",
      "shop": "supermarket"
    }
  },
  "shop/supermarket|Shoprite~(global)": {
    "countryCodes": [
      "ao",
      "bw",
      "cd",
      "gh",
      "ls",
      "mg",
      "mu",
      "mw",
      "mz",
      "na",
      "ng",
      "sz",
      "ug",
      "za",
      "zm"
    ],
    "nomatch": ["shop/supermarket|ShopRite"],
    "tags": {
      "brand": "Shoprite",
      "brand:wikidata": "Q1857639",
      "brand:wikipedia": "en:Shoprite (South Africa)",
      "name": "Shoprite",
      "shop": "supermarket"
    }
  },
  "shop/supermarket|Sigma": {
    "countryCodes": ["it"],
    "tags": {
      "brand": "Sigma",
      "brand:wikidata": "Q3977979",
      "brand:wikipedia": "it:Supermercati Sigma",
      "name": "Sigma",
      "shop": "supermarket"
    }
  },
  "shop/supermarket|Simply Market": {
    "matchNames": ["simply"],
    "tags": {
      "brand": "Simply Market",
      "brand:wikidata": "Q3484790",
      "brand:wikipedia": "en:Simply Market",
      "name": "Simply Market",
      "shop": "supermarket"
    }
  },
  "shop/supermarket|Sky": {
    "tags": {
      "brand": "Sky",
      "brand:wikidata": "Q1129779",
      "brand:wikipedia": "de:Coop eG",
      "name": "Sky",
      "shop": "supermarket"
    }
  },
  "shop/supermarket|Smart & Final": {
    "tags": {
      "brand": "Smart & Final",
      "name": "Smart & Final",
      "shop": "supermarket"
    }
  },
  "shop/supermarket|Smith's": {
    "nomatch": ["amenity/fuel|Smith's"],
    "tags": {
      "brand": "Smith's",
      "brand:wikidata": "Q7544856",
      "brand:wikipedia": "en:Smith's Food and Drug",
      "name": "Smith's",
      "shop": "supermarket"
    }
  },
  "shop/supermarket|Sobeys": {
    "countryCodes": ["ca"],
    "tags": {
      "brand": "Sobeys",
      "brand:wikidata": "Q1143340",
      "brand:wikipedia": "en:Sobeys",
      "name": "Sobeys",
      "shop": "supermarket"
    }
  },
  "shop/supermarket|Soriana": {
    "tags": {
      "brand": "Soriana",
      "brand:wikidata": "Q735562",
      "brand:wikipedia": "en:Soriana",
      "name": "Soriana",
      "shop": "supermarket"
    }
  },
  "shop/supermarket|Spar": {
    "nomatch": [
      "shop/convenience|Spar",
      "shop/convenience|Spar Express"
    ],
    "tags": {
      "brand": "Spar",
      "brand:wikidata": "Q610492",
      "brand:wikipedia": "en:Spar (retailer)",
      "name": "Spar",
      "shop": "supermarket"
    }
  },
  "shop/supermarket|Społem": {
    "nomatch": ["shop/convenience|Społem"],
    "tags": {
      "brand": "Społem",
      "brand:wikidata": "Q11826043",
      "brand:wikipedia": "pl:Powszechna Spółdzielnia Spożywców „Społem”",
      "name": "Społem",
      "shop": "supermarket"
    }
  },
  "shop/supermarket|Sprouts Farmers Market": {
    "countryCodes": ["us"],
    "tags": {
      "brand": "Sprouts Farmers Market",
      "brand:wikidata": "Q7581369",
      "brand:wikipedia": "en:Sprouts Farmers Market",
      "name": "Sprouts Farmers Market",
      "shop": "supermarket"
    }
  },
  "shop/supermarket|Stater Bros.": {
    "countryCodes": ["us"],
    "tags": {
      "brand": "Stater Bros.",
      "brand:wikidata": "Q7604016",
      "brand:wikipedia": "en:Stater Bros.",
      "name": "Stater Bros.",
      "shop": "supermarket"
    }
  },
  "shop/supermarket|Stokrotka": {
    "tags": {
      "brand": "Stokrotka",
      "brand:wikidata": "Q9345945",
      "brand:wikipedia": "en:Stokrotka",
      "name": "Stokrotka",
      "shop": "supermarket"
    }
  },
  "shop/supermarket|Stop & Shop": {
    "tags": {
      "brand": "Stop & Shop",
      "brand:wikidata": "Q3658429",
      "brand:wikipedia": "en:Stop & Shop",
      "name": "Stop & Shop",
      "shop": "supermarket"
    }
  },
  "shop/supermarket|Studenac": {
    "tags": {
      "brand": "Studenac",
      "name": "Studenac",
      "shop": "supermarket"
    }
  },
  "shop/supermarket|Suma": {
    "countryCodes": ["es"],
    "tags": {
      "brand": "Suma",
      "brand:wikidata": "Q58012362",
      "name": "Suma",
      "shop": "supermarket"
    }
  },
  "shop/supermarket|Super 1 Foods": {
    "countryCodes": ["us"],
    "tags": {
      "brand": "Super 1 Foods",
      "name": "Super 1 Foods",
      "operator:wikidata": "Q4975085",
      "operator:wikipedia": "en:Brookshire Grocery Company",
      "shop": "supermarket"
    }
  },
  "shop/supermarket|Super C": {
    "tags": {
      "brand": "Super C",
      "brand:wikidata": "Q3504127",
      "brand:wikipedia": "en:Super C (supermarket)",
      "name": "Super C",
      "shop": "supermarket"
    }
  },
  "shop/supermarket|Super One Foods": {
    "countryCodes": ["us"],
    "tags": {
      "brand": "Super One Foods",
      "brand:wikidata": "Q17108733",
      "brand:wikipedia": "en:Super One Foods",
      "name": "Super One Foods",
      "shop": "supermarket"
    }
  },
  "shop/supermarket|Super U": {
    "countryCodes": ["fr"],
    "nomatch": [
      "amenity/fuel|Super U",
      "shop/convenience|Utile",
      "shop/supermarket|Hyper U",
      "shop/supermarket|U Express"
    ],
    "tags": {
      "brand": "Super U",
      "brand:wikidata": "Q2529029",
      "brand:wikipedia": "en:Système U",
      "name": "Super U",
      "shop": "supermarket"
    }
  },
  "shop/supermarket|SuperBrugsen": {
    "countryCodes": ["dk"],
    "tags": {
      "brand": "SuperBrugsen",
      "brand:wikidata": "Q12337746",
      "brand:wikipedia": "en:SuperBrugsen",
      "name": "SuperBrugsen",
      "shop": "supermarket"
    }
  },
  "shop/supermarket|SuperValu": {
    "tags": {
      "brand": "SuperValu",
      "brand:wikidata": "Q7642081",
      "brand:wikipedia": "en:SuperValu (Ireland)",
      "name": "SuperValu",
      "shop": "supermarket"
    }
  },
  "shop/supermarket|Superama": {
    "tags": {
      "brand": "Superama",
      "brand:wikidata": "Q6135762",
      "brand:wikipedia": "es:Superama",
      "name": "Superama",
      "shop": "supermarket"
    }
  },
  "shop/supermarket|Supercor": {
    "countryCodes": ["es", "pt"],
    "tags": {
      "brand": "Supercor",
      "brand:wikidata": "Q6135841",
      "brand:wikipedia": "es:Supercor",
      "name": "Supercor",
      "shop": "supermarket"
    }
  },
  "shop/supermarket|Supersol": {
    "countryCodes": ["ar", "es", "ma", "uy"],
    "tags": {
      "brand": "Supersol",
      "brand:wikidata": "Q62073427",
      "name": "Supersol",
      "shop": "supermarket"
    }
  },
  "shop/supermarket|Superspar": {
    "countryCodes": ["es", "za"],
    "tags": {
      "brand": "Superspar",
      "brand:wikidata": "Q610492",
      "brand:wikipedia": "en:Spar (retailer)",
      "name": "Superspar",
      "shop": "supermarket"
    }
  },
  "shop/supermarket|Tegut": {
    "countryCodes": ["de"],
    "tags": {
      "brand": "Tegut",
      "brand:wikidata": "Q1547993",
      "brand:wikipedia": "en:Tegut",
      "name": "Tegut",
      "shop": "supermarket"
    }
  },
  "shop/supermarket|Tesco": {
    "nomatch": [
      "shop/convenience|Tesco Express",
      "shop/supermarket|Tesco Express"
    ],
    "tags": {
      "brand": "Tesco",
      "brand:wikidata": "Q487494",
      "brand:wikipedia": "en:Tesco",
      "name": "Tesco",
      "shop": "supermarket"
    }
  },
  "shop/supermarket|Tesco Express": {
    "tags": {
      "brand": "Tesco Express",
      "brand:wikidata": "Q487494",
      "brand:wikipedia": "en:Tesco",
      "name": "Tesco Express",
      "shop": "supermarket"
    }
  },
  "shop/supermarket|Tesco Extra": {
    "tags": {
      "brand": "Tesco Extra",
      "brand:wikidata": "Q25172225",
      "brand:wikipedia": "en:Tesco Extra",
      "name": "Tesco Extra",
      "shop": "supermarket"
    }
  },
  "shop/supermarket|Tesco Lotus": {
    "nomatch": [
      "shop/convenience|Tesco Lotus Express"
    ],
    "tags": {
      "brand": "Tesco Lotus",
      "name": "Tesco Lotus",
      "shop": "supermarket"
    }
  },
  "shop/supermarket|Tesco Metro": {
    "countryCodes": ["gb"],
    "tags": {
      "brand": "Tesco Metro",
      "brand:wikidata": "Q57551648",
      "name": "Tesco Metro",
      "shop": "supermarket"
    }
  },
  "shop/supermarket|The Co-operative Food~(UK)": {
    "countryCodes": ["gb"],
    "matchNames": [
      "coop",
      "coop food",
      "cooperative food",
      "the cooperative"
    ],
    "nomatch": [
      "amenity/fuel|Co-op~(Canada)",
      "shop/convenience|Co-op~(Canada)",
      "shop/convenience|Coop~(Schweiz)",
      "shop/convenience|The Co-operative Food~(UK)",
      "shop/supermarket|Co-op~(Canada)",
      "shop/supermarket|Coop~(Schweiz)"
    ],
    "tags": {
      "brand": "The Co-operative Food",
      "brand:wikidata": "Q3277439",
      "brand:wikipedia": "en:Co-op Food",
      "name": "The Co-operative Food",
      "shop": "supermarket"
    }
  },
  "shop/supermarket|The Fresh Market": {
    "countryCodes": ["us"],
    "tags": {
      "brand": "The Fresh Market",
      "brand:wikidata": "Q7735265",
      "brand:wikipedia": "en:The Fresh Market",
      "name": "The Fresh Market",
      "shop": "supermarket"
    }
  },
  "shop/supermarket|Todis": {
    "countryCodes": ["it"],
    "tags": {
      "brand": "Todis",
      "brand:wikidata": "Q3992174",
      "brand:wikipedia": "it:Todis",
      "name": "Todis",
      "shop": "supermarket"
    }
  },
  "shop/supermarket|Tommy": {
    "countryCodes": ["hr"],
    "tags": {
      "brand": "Tommy",
      "brand:wikidata": "Q12643718",
      "brand:wikipedia": "hr:Tommy",
      "name": "Tommy",
      "shop": "supermarket"
    }
  },
  "shop/supermarket|Top Market": {
    "countryCodes": ["pl"],
    "tags": {
      "brand": "Top Market",
      "brand:wikidata": "Q9360044",
      "brand:wikipedia": "pl:Top Market",
      "name": "Top Market",
      "shop": "supermarket"
    }
  },
  "shop/supermarket|Tops": {
    "countryCodes": ["us"],
    "tags": {
      "brand": "Tops",
      "brand:wikidata": "Q7825137",
      "brand:wikipedia": "en:Tops Friendly Markets",
      "name": "Tops",
      "shop": "supermarket"
    }
  },
  "shop/supermarket|Tottus": {
    "countryCodes": ["cl", "pe"],
    "tags": {
      "brand": "Tottus",
      "brand:wikidata": "Q7828510",
      "brand:wikipedia": "en:Tottus",
      "name": "Tottus",
      "shop": "supermarket"
    }
  },
  "shop/supermarket|Trader Joe's": {
    "countryCodes": ["us"],
    "tags": {
      "brand": "Trader Joe's",
      "brand:wikidata": "Q688825",
      "brand:wikipedia": "en:Trader Joe's",
      "name": "Trader Joe's",
      "shop": "supermarket"
    }
  },
  "shop/supermarket|Treff 3000": {
    "countryCodes": ["de"],
    "tags": {
      "brand": "Treff 3000",
      "brand:wikidata": "Q701755",
      "brand:wikipedia": "de:Edeka",
      "name": "Treff 3000",
      "shop": "supermarket"
    }
  },
  "shop/supermarket|Tuodì": {
    "countryCodes": ["it"],
    "tags": {
      "brand": "Tuodì",
      "brand:wikidata": "Q3706995",
      "brand:wikipedia": "it:Tuodì",
      "name": "Tuodì",
      "shop": "supermarket"
    }
  },
  "shop/supermarket|U Express": {
    "countryCodes": ["fr"],
    "nomatch": [
      "amenity/fuel|Super U",
      "shop/convenience|Utile",
      "shop/supermarket|Hyper U",
      "shop/supermarket|Super U"
    ],
    "tags": {
      "brand": "U Express",
      "brand:wikidata": "Q2529029",
      "brand:wikipedia": "en:Système U",
      "name": "U Express",
      "shop": "supermarket"
    }
  },
  "shop/supermarket|Unimarc": {
    "countryCodes": ["cl"],
    "tags": {
      "brand": "Unimarc",
      "brand:wikidata": "Q6156244",
      "brand:wikipedia": "es:Unimarc",
      "name": "Unimarc",
      "shop": "supermarket"
    }
  },
  "shop/supermarket|Unimarkt": {
    "countryCodes": ["at"],
    "tags": {
      "brand": "Unimarkt",
      "brand:wikidata": "Q1169599",
      "brand:wikipedia": "de:Unimarkt",
      "name": "Unimarkt",
      "shop": "supermarket"
    }
  },
  "shop/supermarket|Vea": {
    "countryCodes": ["ar"],
    "tags": {
      "brand": "Vea",
      "brand:wikidata": "Q5858167",
      "brand:wikipedia": "es:Vea (supermercado)",
      "name": "Vea",
      "shop": "supermarket"
    }
  },
  "shop/supermarket|VinMart": {
    "countryCodes": ["vn"],
    "matchTags": ["shop/department_store"],
    "tags": {
      "brand": "VinMart",
      "brand:wikidata": "Q60245505",
      "brand:wikipedia": "vi:VinMart",
      "name": "VinMart",
      "shop": "supermarket"
    }
  },
  "shop/supermarket|Volg": {
    "countryCodes": ["ch", "li"],
    "tags": {
      "brand": "Volg",
      "brand:wikidata": "Q2530746",
      "brand:wikipedia": "de:Volg",
      "name": "Volg",
      "shop": "supermarket"
    }
  },
  "shop/supermarket|Vomar": {
    "countryCodes": ["nl"],
    "tags": {
      "brand": "Vomar",
      "brand:wikidata": "Q3202837",
      "brand:wikipedia": "nl:Vomar",
      "name": "Vomar",
      "shop": "supermarket"
    }
  },
  "shop/supermarket|Vons": {
    "countryCodes": ["us"],
    "tags": {
      "brand": "Vons",
      "brand:wikidata": "Q7941609",
      "brand:wikipedia": "en:Vons",
      "name": "Vons",
      "shop": "supermarket"
    }
  },
  "shop/supermarket|Waitrose": {
    "tags": {
      "brand": "Waitrose",
      "brand:wikidata": "Q771734",
      "brand:wikipedia": "en:Waitrose & Partners",
      "name": "Waitrose",
      "shop": "supermarket"
    }
  },
  "shop/supermarket|Walmart Neighborhood Market": {
    "tags": {
      "brand": "Walmart",
      "brand:wikidata": "Q483551",
      "brand:wikipedia": "en:Walmart",
      "name": "Walmart Neighborhood Market",
      "operator": "Walmart",
      "operator:wikidata": "Q483551",
      "operator:wikipedia": "en:Walmart",
      "shop": "supermarket"
    }
  },
  "shop/supermarket|Walmart Supercenter": {
<<<<<<< HEAD
    "match": [
      "shop/department_store|Walmart Supercenter",
      "shop/supermarket|Walmart",
      "shop/supermarket|Walmart Supercentre"
    ],
=======
    "matchNames": ["walmart"],
    "matchTags": ["shop/department_store"],
>>>>>>> 072f9d29
    "tags": {
      "brand": "Walmart",
      "brand:wikidata": "Q483551",
      "brand:wikipedia": "en:Walmart",
      "name": "Walmart Supercenter",
      "operator": "Walmart",
      "operator:wikidata": "Q483551",
      "operator:wikipedia": "en:Walmart",
      "shop": "supermarket"
    }
  },
  "shop/supermarket|Wasgau": {
    "countryCodes": ["de"],
    "tags": {
      "brand": "Wasgau",
      "brand:wikidata": "Q2536857",
      "brand:wikipedia": "de:Wasgau (Unternehmen)",
      "name": "Wasgau",
      "shop": "supermarket"
    }
  },
  "shop/supermarket|Wegmans": {
    "countryCodes": ["us"],
    "tags": {
      "brand": "Wegmans",
      "brand:wikidata": "Q11288478",
      "brand:wikipedia": "en:Wegmans",
      "name": "Wegmans",
      "shop": "supermarket"
    }
  },
  "shop/supermarket|Weis": {
    "countryCodes": ["us"],
    "tags": {
      "brand": "Weis",
      "brand:wikidata": "Q7980370",
      "brand:wikipedia": "en:Weis Markets",
      "name": "Weis",
      "shop": "supermarket"
    }
  },
  "shop/supermarket|Whole Foods Market": {
    "countryCodes": ["ca", "gb", "us"],
    "matchNames": ["whole foods"],
    "tags": {
      "brand": "Whole Foods Market",
      "brand:wikidata": "Q1809448",
      "brand:wikipedia": "en:Whole Foods Market",
      "name": "Whole Foods Market",
      "shop": "supermarket"
    }
  },
  "shop/supermarket|Willys": {
    "countryCodes": ["se"],
    "tags": {
      "brand": "Willys",
      "brand:wikidata": "Q10720214",
      "brand:wikipedia": "sv:Willys",
      "name": "Willys",
      "shop": "supermarket"
    }
  },
  "shop/supermarket|WinCo Foods": {
    "countryCodes": ["us"],
    "tags": {
      "brand": "WinCo Foods",
      "brand:wikidata": "Q8023592",
      "brand:wikipedia": "en:WinCo Foods",
      "name": "WinCo Foods",
      "shop": "supermarket"
    }
  },
  "shop/supermarket|Winn Dixie": {
    "countryCodes": ["us"],
    "tags": {
      "brand": "Winn Dixie",
      "brand:wikidata": "Q1264366",
      "brand:wikipedia": "en:Winn-Dixie",
      "name": "Winn Dixie",
      "shop": "supermarket"
    }
  },
  "shop/supermarket|Woolworths": {
    "countryCodes": ["au"],
    "nomatch": ["shop/clothes|Woolworths"],
    "tags": {
      "brand": "Woolworths",
      "brand:wikidata": "Q3249145",
      "brand:wikipedia": "en:Woolworths Supermarkets",
      "name": "Woolworths",
      "shop": "supermarket"
    }
  },
  "shop/supermarket|Your Independent Grocer": {
    "countryCodes": ["ca"],
    "matchNames": ["independent"],
    "tags": {
      "brand": "Your Independent Grocer",
      "brand:wikidata": "Q8058833",
      "brand:wikipedia": "en:Your Independent Grocer",
      "name": "Your Independent Grocer",
      "shop": "supermarket"
    }
  },
  "shop/supermarket|basic": {
    "countryCodes": ["de"],
    "tags": {
      "brand": "basic",
      "brand:wikidata": "Q809994",
      "brand:wikipedia": "de:Basic AG",
      "name": "basic",
      "organic": "only",
      "shop": "supermarket"
    }
  },
  "shop/supermarket|denn's Biomarkt": {
    "countryCodes": ["at", "de"],
    "tags": {
      "brand": "denn's Biomarkt",
      "brand:wikidata": "Q48883773",
      "brand:wikipedia": "de:Dennree",
      "name": "denn's Biomarkt",
      "organic": "only",
      "shop": "supermarket"
    }
  },
  "shop/supermarket|fakta": {
    "countryCodes": ["dk"],
    "tags": {
      "brand": "fakta",
      "brand:wikidata": "Q3172238",
      "brand:wikipedia": "en:Fakta",
      "name": "fakta",
      "shop": "supermarket"
    }
  },
  "shop/supermarket|Şok": {
    "countryCodes": ["tr"],
    "tags": {
      "brand": "Şok",
      "brand:wikidata": "Q19613992",
      "brand:wikipedia": "tr:Şok (market)",
      "name": "Şok",
      "shop": "supermarket"
    }
  },
  "shop/supermarket|ΑΒ Βασιλόπουλος": {
    "countryCodes": ["gr"],
    "tags": {
      "brand": "ΑΒ Βασιλόπουλος",
      "brand:en": "AB Vassilopoulos",
      "brand:wikidata": "Q4721807",
      "brand:wikipedia": "el:Άλφα Βήτα Βασιλόπουλος",
      "name": "ΑΒ Βασιλόπουλος",
      "name:en": "AB Vassilopoulos",
      "shop": "supermarket"
    }
  },
  "shop/supermarket|Γαλαξίας": {
    "countryCodes": ["gr"],
    "tags": {
      "brand": "Γαλαξίας",
      "brand:en": "Galaxias",
      "brand:wikidata": "Q5518063",
      "brand:wikipedia": "el:Γαλαξίας (σούπερ μάρκετ)",
      "name": "Γαλαξίας",
      "name:en": "Galaxias",
      "shop": "supermarket"
    }
  },
  "shop/supermarket|Μασούτης": {
    "countryCodes": ["gr"],
    "tags": {
      "brand": "Μασούτης",
      "brand:en": "Masoutis",
      "brand:wikidata": "Q6783887",
      "brand:wikipedia": "en:Masoutis",
      "name": "Μασούτης",
      "name:en": "Masoutis",
      "shop": "supermarket"
    }
  },
  "shop/supermarket|Σκλαβενίτης": {
    "countryCodes": ["gr"],
    "tags": {
      "brand": "Σκλαβενίτης",
      "brand:en": "Sklavenitis",
      "brand:wikidata": "Q7536037",
      "brand:wikipedia": "el:Σκλαβενίτης",
      "name": "Σκλαβενίτης",
      "name:en": "Sklavenitis",
      "shop": "supermarket"
    }
  },
  "shop/supermarket|АТБ": {
    "tags": {
      "brand": "АТБ",
      "name": "АТБ",
      "shop": "supermarket"
    }
  },
  "shop/supermarket|Абсолют~(Russia)": {
    "countryCodes": ["ru"],
    "tags": {
      "brand": "Абсолют",
      "brand:wikidata": "Q62389597",
      "name": "Абсолют",
      "shop": "supermarket"
    }
  },
  "shop/supermarket|Абсолют~(Ukraine)": {
    "countryCodes": ["ua"],
    "tags": {
      "brand": "Абсолют",
      "brand:wikidata": "Q62389546",
      "name": "Абсолют",
      "shop": "supermarket"
    }
  },
  "shop/supermarket|Авоська": {
    "tags": {
      "brand": "Авоська",
      "name": "Авоська",
      "shop": "supermarket"
    }
  },
  "shop/supermarket|Азбука Вкуса": {
    "countryCodes": ["ru"],
    "tags": {
      "brand": "Азбука Вкуса",
      "brand:en": "Azbuka Vkusa",
      "brand:wikidata": "Q4058209",
      "brand:wikipedia": "en:Azbuka Vkusa",
      "name": "Азбука Вкуса",
      "name:en": "Azbuka Vkusa",
      "shop": "supermarket"
    }
  },
  "shop/supermarket|Атак": {
    "countryCodes": ["ru"],
    "tags": {
      "brand": "Атак",
      "brand:en": "Atac",
      "brand:wikidata": "Q2868738",
      "brand:wikipedia": "ru:Atac",
      "name": "Атак",
      "name:en": "Atac",
      "shop": "supermarket"
    }
  },
  "shop/supermarket|Ашан": {
    "tags": {
      "brand": "Ашан",
      "brand:en": "Auchan",
      "brand:wikidata": "Q758603",
      "brand:wikipedia": "ru:Auchan",
      "name": "Ашан",
      "name:en": "Auchan",
      "shop": "supermarket"
    }
  },
  "shop/supermarket|Байрам": {
    "tags": {
      "brand": "Байрам",
      "name": "Байрам",
      "shop": "supermarket"
    }
  },
  "shop/supermarket|Брусничка": {
    "countryCodes": ["ua"],
    "tags": {
      "brand": "Брусничка",
      "brand:en": "Brusnichka",
      "brand:wikidata": "Q21656645",
      "brand:wikipedia": "uk:Брусничка (торгова мережа)",
      "name": "Брусничка",
      "name:en": "Brusnichka",
      "shop": "supermarket"
    }
  },
  "shop/supermarket|Верный": {
    "tags": {
      "brand": "Верный",
      "name": "Верный",
      "shop": "supermarket"
    }
  },
  "shop/supermarket|Виктория": {
    "countryCodes": ["ru"],
    "matchTags": ["shop/convenience"],
    "nomatch": [
      "amenity/cafe|Виктория",
      "shop/hairdresser|Виктория"
    ],
    "tags": {
      "brand": "Виктория",
      "brand:wikidata": "Q4111046",
      "brand:wikipedia": "ru:Виктория (сеть магазинов)",
      "name": "Виктория",
      "shop": "supermarket"
    }
  },
  "shop/supermarket|Виталюр": {
    "countryCodes": ["by"],
    "tags": {
      "brand": "Виталюр",
      "brand:wikidata": "Q55663075",
      "brand:wikipedia": "ru:Виталюр",
      "name": "Виталюр",
      "shop": "supermarket"
    }
  },
  "shop/supermarket|Вопак": {
    "countryCodes": ["ua"],
    "tags": {
      "brand": "Вопак",
      "brand:en": "Vopak",
      "brand:wikidata": "Q30966107",
      "brand:wikipedia": "uk:Вопак",
      "name": "Вопак",
      "name:en": "Vopak",
      "shop": "supermarket"
    }
  },
  "shop/supermarket|Гастроном": {
    "tags": {
      "brand": "Гастроном",
      "name": "Гастроном",
      "shop": "supermarket"
    }
  },
  "shop/supermarket|Гроздь": {
    "nomatch": ["shop/convenience|Гроздь"],
    "tags": {
      "brand": "Гроздь",
      "brand:wikidata": "Q21638412",
      "brand:wikipedia": "ru:Гроздь (сеть магазинов)",
      "name": "Гроздь",
      "shop": "supermarket"
    }
  },
  "shop/supermarket|Гулливер": {
    "countryCodes": ["ru"],
    "tags": {
      "brand": "Гулливер",
      "brand:wikidata": "Q58003470",
      "name": "Гулливер",
      "shop": "supermarket"
    }
  },
  "shop/supermarket|Десяточка": {
    "countryCodes": ["ru"],
    "tags": {
      "brand": "Десяточка",
      "brand:en": "Desyatochka",
      "brand:wikidata": "Q61876182",
      "name": "Десяточка",
      "shop": "supermarket"
    }
  },
  "shop/supermarket|Дикси": {
    "countryCodes": ["ru"],
    "matchTags": ["shop/convenience"],
    "tags": {
      "brand": "Дикси",
      "brand:en": "Dixy",
      "brand:wikidata": "Q4161561",
      "brand:wikipedia": "ru:Дикси (сеть магазинов)",
      "name": "Дикси",
      "shop": "supermarket"
    }
  },
  "shop/supermarket|Евроопт": {
    "matchNames": ["евроопт market"],
    "matchTags": ["shop/convenience"],
    "tags": {
      "brand": "Евроопт",
      "brand:en": "Euroopt",
      "brand:ru": "Евроопт",
      "brand:wikidata": "Q2565040",
      "brand:wikipedia": "be:Еўрагандаль",
      "name": "Евроопт",
      "name:en": "Euroopt",
      "name:ru": "Евроопт",
      "shop": "supermarket"
    }
  },
  "shop/supermarket|Евроопт Super": {
    "tags": {
      "brand": "Евроопт Super",
      "name": "Евроопт Super",
      "shop": "supermarket"
    }
  },
  "shop/supermarket|Караван": {
    "tags": {
      "brand": "Караван",
      "name": "Караван",
      "shop": "supermarket"
    }
  },
  "shop/supermarket|Карусель": {
    "countryCodes": ["ru"],
    "tags": {
      "brand": "Карусель",
      "brand:en": "Karusel",
      "brand:wikidata": "Q4216307",
      "brand:wikipedia": "ru:Карусель (сеть магазинов)",
      "name": "Карусель",
      "name:en": "Karusel",
      "shop": "supermarket"
    }
  },
  "shop/supermarket|Квартал": {
    "tags": {
      "brand": "Квартал",
      "name": "Квартал",
      "shop": "supermarket"
    }
  },
  "shop/supermarket|Кировский": {
    "matchTags": ["shop/convenience"],
    "tags": {
      "brand": "Кировский",
      "brand:wikidata": "Q63301903",
      "name": "Кировский",
      "shop": "supermarket"
    }
  },
  "shop/supermarket|Командор": {
    "countryCodes": ["ru"],
    "tags": {
      "brand": "Командор",
      "brand:en": "Komandor",
      "brand:wikidata": "Q61876152",
      "name": "Командор",
      "shop": "supermarket"
    }
  },
  "shop/supermarket|Красный Яр": {
    "countryCodes": ["ru"],
    "tags": {
      "brand": "Красный Яр",
      "brand:en": "Krasnyj Jar",
      "brand:wikidata": "Q1786753",
      "brand:wikipedia": "ru:Красный Яр",
      "name": "Красный Яр",
      "shop": "supermarket"
    }
  },
  "shop/supermarket|Лента": {
    "countryCodes": ["ru"],
    "tags": {
      "brand": "Лента",
      "brand:en": "Lenta",
      "brand:wikidata": "Q4258608",
      "brand:wikipedia": "ru:Лента (сеть магазинов)",
      "name": "Лента",
      "name:en": "Lenta",
      "shop": "supermarket"
    }
  },
  "shop/supermarket|Магазин": {
    "tags": {
      "brand": "Магазин",
      "name": "Магазин",
      "shop": "supermarket"
    }
  },
  "shop/supermarket|Магнит": {
    "matchTags": ["shop/department_store"],
    "nomatch": [
      "shop/convenience|Магнит",
      "shop/cosmetics|Магнит Косметик"
    ],
    "tags": {
      "brand": "Магнит",
      "brand:en": "Magnit",
      "brand:wikidata": "Q940518",
      "brand:wikipedia": "ru:Магнит (сеть магазинов)",
      "name": "Магнит",
      "name:en": "Magnit",
      "shop": "supermarket"
    }
  },
  "shop/supermarket|Магнолия": {
    "countryCodes": ["ru"],
    "matchTags": ["shop/convenience"],
    "tags": {
      "brand": "Магнолия",
      "brand:wikipedia": "ru:Магнолия (сеть магазинов)",
      "name": "Магнолия",
      "shop": "supermarket"
    }
  },
  "shop/supermarket|Мария-Ра": {
    "countryCodes": ["ru"],
    "tags": {
      "brand": "Мария-Ра",
      "brand:en": "Maria-ra",
      "brand:wikidata": "Q4281631",
      "brand:wikipedia": "ru:Мария-Ра",
      "name": "Мария-Ра",
      "name:en": "Maria-ra",
      "shop": "supermarket"
    }
  },
  "shop/supermarket|Мираторг": {
    "tags": {
      "brand": "Мираторг",
      "name": "Мираторг",
      "shop": "supermarket"
    }
  },
  "shop/supermarket|Монетка": {
    "countryCodes": ["ru"],
    "tags": {
      "brand": "Монетка",
      "brand:en": "Monetka",
      "brand:wikidata": "Q4301704",
      "brand:wikipedia": "ru:Монетка (сеть магазинов)",
      "name": "Монетка",
      "name:en": "Monetka",
      "shop": "supermarket"
    }
  },
  "shop/supermarket|Народная 7Я семьЯ": {
    "countryCodes": ["ru"],
    "matchNames": ["семья"],
    "tags": {
      "brand": "Народная 7Я семьЯ",
      "brand:en": "People's 7th Family",
      "brand:wikidata": "Q4032436",
      "brand:wikipedia": "ru:Народная 7Я семья",
      "name": "Народная 7Я семьЯ",
      "name:en": "People's 7th Family",
      "shop": "supermarket"
    }
  },
  "shop/supermarket|Перекрёсток": {
    "countryCodes": ["ru"],
    "matchNames": ["перекресток"],
    "matchTags": ["shop/convenience"],
    "tags": {
      "brand": "Перекрёсток",
      "brand:en": "Perekryostok",
      "brand:wikidata": "Q1684639",
      "brand:wikipedia": "en:Perekrestok (supermarket chain)",
      "name": "Перекрёсток",
      "shop": "supermarket"
    }
  },
  "shop/supermarket|Покупочка": {
    "countryCodes": ["ru"],
    "tags": {
      "brand": "Покупочка",
      "brand:wikidata": "Q58003270",
      "name": "Покупочка",
      "shop": "supermarket"
    }
  },
  "shop/supermarket|Полушка": {
    "countryCodes": ["ru"],
    "tags": {
      "brand": "Полушка",
      "brand:en": "Polushka",
      "brand:wikidata": "Q4371080",
      "brand:wikipedia": "ru:Полушка (сеть магазинов)",
      "name": "Полушка",
      "name:en": "Polushka",
      "shop": "supermarket"
    }
  },
  "shop/supermarket|Пятёрочка": {
    "countryCodes": ["ru"],
    "matchNames": ["пятерочка"],
    "matchTags": ["shop/convenience"],
    "tags": {
      "brand": "Пятёрочка",
      "brand:en": "Pyaterochka",
      "brand:wikidata": "Q1768969",
      "brand:wikipedia": "ru:Пятёрочка",
      "name": "Пятёрочка",
      "name:en": "Pyaterochka",
      "shop": "supermarket"
    }
  },
  "shop/supermarket|Радеж": {
    "countryCodes": ["ru"],
    "tags": {
      "brand": "Радеж",
      "brand:en": "Radezh",
      "brand:wikidata": "Q4387165",
      "brand:wikipedia": "ru:Радеж (торговая сеть)",
      "name": "Радеж",
      "name:en": "Radezh",
      "shop": "supermarket"
    }
  },
  "shop/supermarket|Рублёвский": {
    "tags": {
      "brand": "Рублёвский",
      "name": "Рублёвский",
      "shop": "supermarket"
    }
  },
  "shop/supermarket|Рукавичка": {
    "countryCodes": ["ua"],
    "tags": {
      "brand": "Рукавичка",
      "brand:en": "Rukavychka",
      "brand:wikidata": "Q20092568",
      "brand:wikipedia": "uk:Рукавичка (торгова мережа)",
      "name": "Рукавичка",
      "name:en": "Rukavychka",
      "shop": "supermarket"
    }
  },
  "shop/supermarket|Светофор": {
    "countryCodes": ["ru"],
    "tags": {
      "brand": "Светофор",
      "brand:en": "Svetofor",
      "brand:wikidata": "Q61875920",
      "name": "Светофор",
      "shop": "supermarket"
    }
  },
  "shop/supermarket|Семишагофф": {
    "countryCodes": ["ru"],
    "tags": {
      "brand": "Семишагофф",
      "brand:wikidata": "Q58003374",
      "name": "Семишагофф",
      "shop": "supermarket"
    }
  },
  "shop/supermarket|Сільпо": {
    "countryCodes": ["ua"],
    "tags": {
      "brand": "Сільпо",
      "brand:en": "Silpo",
      "brand:wikidata": "Q4419434",
      "brand:wikipedia": "en:Silpo",
      "name": "Сільпо",
      "name:en": "Silpo",
      "shop": "supermarket"
    }
  },
  "shop/supermarket|Таврия В": {
    "countryCodes": ["ua"],
    "tags": {
      "brand": "Таврия В",
      "brand:wikidata": "Q61823146",
      "brand:wikipedia": "uk:Таврія В",
      "name": "Таврия В",
      "shop": "supermarket"
    }
  },
  "shop/supermarket|Фора": {
    "countryCodes": ["ua"],
    "tags": {
      "brand": "Фора",
      "brand:en": "Fora",
      "brand:wikidata": "Q12165977",
      "brand:wikipedia": "uk:Фора (мережа магазинів)",
      "name": "Фора",
      "name:en": "Fora",
      "shop": "supermarket"
    }
  },
  "shop/supermarket|Фуршет": {
    "countryCodes": ["ua"],
    "tags": {
      "brand": "Фуршет",
      "brand:en": "Furshet",
      "brand:wikidata": "Q4493564",
      "brand:wikipedia": "uk:Фуршет (мережа супермаркетів)",
      "name": "Фуршет",
      "name:en": "Furshet",
      "shop": "supermarket"
    }
  },
  "shop/supermarket|Эдельвейс": {
    "countryCodes": ["ru"],
    "tags": {
      "brand": "Эдельвейс",
      "brand:en": "Edelveis",
      "brand:wikidata": "Q57979368",
      "name": "Эдельвейс",
      "name:en": "Edelveis",
      "shop": "supermarket"
    }
  },
  "shop/supermarket|いなげや": {
    "countryCodes": ["jp"],
    "tags": {
      "brand": "いなげや",
      "brand:en": "Inageya",
      "brand:ja": "いなげや",
      "brand:wikidata": "Q17193392",
      "brand:wikipedia": "ja:いなげや",
      "name": "いなげや",
      "name:en": "Inageya",
      "name:ja": "いなげや",
      "shop": "supermarket"
    }
  },
  "shop/supermarket|まいばすけっと": {
    "countryCodes": ["jp"],
    "tags": {
      "brand": "まいばすけっと",
      "brand:en": "My Basket",
      "brand:ja": "まいばすけっと",
      "brand:wikidata": "Q11278154",
      "brand:wikipedia": "ja:まいばすけっと",
      "name": "まいばすけっと",
      "name:en": "My Basket",
      "name:ja": "まいばすけっと",
      "shop": "supermarket"
    }
  },
  "shop/supermarket|イオン": {
    "countryCodes": ["jp"],
    "tags": {
      "brand": "イオン",
      "brand:en": "AEON",
      "brand:ja": "イオン",
      "brand:wikidata": "Q11285951",
      "brand:wikipedia": "ja:イオン (店舗ブランド)",
      "name": "イオン",
      "name:en": "AEON",
      "name:ja": "イオン",
      "shop": "supermarket"
    }
  },
  "shop/supermarket|イトーヨーカドー": {
    "countryCodes": ["jp"],
    "matchNames": ["イトーヨーカ堂"],
    "tags": {
      "brand": "イトーヨーカドー",
      "brand:en": "Ito-Yokado",
      "brand:ja": "イトーヨーカドー",
      "brand:wikidata": "Q3088746",
      "brand:wikipedia": "en:Ito-Yokado",
      "name": "イトーヨーカドー",
      "name:en": "Ito-Yokado",
      "name:ja": "イトーヨーカドー",
      "shop": "supermarket"
    }
  },
  "shop/supermarket|カスミ": {
    "countryCodes": ["jp"],
    "tags": {
      "brand": "カスミ",
      "brand:en": "Kasumi",
      "brand:ja": "カスミ",
      "brand:wikidata": "Q11294160",
      "brand:wikipedia": "ja:カスミ",
      "name": "カスミ",
      "name:en": "Kasumi",
      "name:ja": "カスミ",
      "shop": "supermarket"
    }
  },
  "shop/supermarket|コープ": {
    "countryCodes": ["jp"],
    "tags": {
      "brand": "コープ",
      "brand:ja": "コープ",
      "name": "コープ",
      "name:ja": "コープ",
      "shop": "supermarket"
    }
  },
  "shop/supermarket|バロー": {
    "countryCodes": ["jp"],
    "tags": {
      "brand": "バロー",
      "brand:en": "Valor",
      "brand:ja": "バロー",
      "brand:wikidata": "Q11328346",
      "brand:wikipedia": "ja:バロー (チェーンストア)",
      "name": "バロー",
      "name:en": "Valor",
      "name:ja": "バロー",
      "shop": "supermarket"
    }
  },
  "shop/supermarket|マックスバリュ": {
    "countryCodes": ["jp"],
    "tags": {
      "brand": "マックスバリュ",
      "brand:en": "Maxvalu Tokai",
      "brand:ja": "マックスバリュ",
      "brand:wikidata": "Q1960109",
      "brand:wikipedia": "en:MaxValu",
      "name": "マックスバリュ",
      "name:en": "Maxvalu Tokai",
      "name:ja": "マックスバリュ",
      "shop": "supermarket"
    }
  },
  "shop/supermarket|マルエツ": {
    "countryCodes": ["jp"],
    "tags": {
      "brand": "マルエツ",
      "brand:en": "Maruetsu",
      "brand:ja": "マルエツ",
      "brand:wikidata": "Q11341197",
      "brand:wikipedia": "ja:マルエツ",
      "name": "マルエツ",
      "name:en": "Maruetsu",
      "name:ja": "マルエツ",
      "shop": "supermarket"
    }
  },
  "shop/supermarket|ヤオコー": {
    "countryCodes": ["jp"],
    "tags": {
      "brand": "ヤオコー",
      "brand:en": "Yaoko",
      "brand:ja": "ヤオコー",
      "brand:wikidata": "Q11344967",
      "brand:wikipedia": "ja:ヤオコー",
      "name": "ヤオコー",
      "name:en": "Yaoko",
      "name:ja": "ヤオコー",
      "shop": "supermarket"
    }
  },
  "shop/supermarket|ヨークベニマル": {
    "countryCodes": ["jp"],
    "tags": {
      "brand": "ヨークベニマル",
      "brand:en": "York Benimaru",
      "brand:ja": "ヨークベニマル",
      "brand:wikidata": "Q11346199",
      "brand:wikipedia": "ja:ヨークベニマル",
      "name": "ヨークベニマル",
      "name:en": "York Benimaru",
      "name:ja": "ヨークベニマル",
      "shop": "supermarket"
    }
  },
  "shop/supermarket|ヨークマート": {
    "countryCodes": ["jp"],
    "tags": {
      "brand": "ヨークマート",
      "brand:en": "YorkMart",
      "brand:ja": "ヨークマート",
      "brand:wikidata": "Q11346201",
      "brand:wikipedia": "ja:ヨークマート",
      "name": "ヨークマート",
      "name:en": "YorkMart",
      "name:ja": "ヨークマート",
      "operator": "株式会社セブン&アイ・ホールディングス",
      "operator:en": "Seven & I Holdings Co., Ltd.",
      "operator:wikidata": "Q639447",
      "operator:wikipedia": "ja:セブン&アイ・ホールディングス",
      "shop": "supermarket"
    }
  },
  "shop/supermarket|ライフ": {
    "countryCodes": ["jp"],
    "tags": {
      "brand": "ライフ",
      "brand:en": "Life",
      "brand:ja": "ライフ",
      "brand:wikidata": "Q11346476",
      "brand:wikipedia": "ja:ライフコーポレーション",
      "name": "ライフ",
      "name:en": "Life",
      "name:ja": "ライフ",
      "shop": "supermarket"
    }
  },
  "shop/supermarket|全聯": {
    "countryCodes": ["tw"],
    "tags": {
      "brand": "全聯",
      "brand:en": "Pxmart",
      "brand:wikidata": "Q7262792",
      "brand:wikipedia": "en:PX Mart",
      "name": "全聯",
      "name:en": "Pxmart",
      "shop": "supermarket"
    }
  },
  "shop/supermarket|全聯福利中心": {
    "countryCodes": ["tw"],
    "tags": {
      "brand": "全聯福利中心",
      "brand:en": "Pxmart",
      "brand:wikidata": "Q7262792",
      "brand:wikipedia": "en:PX Mart",
      "name": "全聯福利中心",
      "name:en": "Pxmart",
      "shop": "supermarket"
    }
  },
  "shop/supermarket|家乐福": {
    "countryCodes": ["cn"],
    "tags": {
      "brand": "家乐福",
      "brand:wikidata": "Q217599",
      "brand:wikipedia": "wuu:家乐福",
      "name": "家乐福",
      "shop": "supermarket"
    }
  },
  "shop/supermarket|惠康 Wellcome": {
    "countryCodes": ["hk"],
    "tags": {
      "brand": "惠康 Wellcome",
      "brand:en": "Wellcome",
      "brand:wikidata": "Q706247",
      "brand:wikipedia": "zh:惠康",
      "name": "惠康 Wellcome",
      "name:en": "Wellcome",
      "shop": "supermarket"
    }
  },
  "shop/supermarket|業務スーパー": {
    "countryCodes": ["jp"],
    "tags": {
      "brand": "業務スーパー",
      "brand:en": "Gyōmu sūpā",
      "brand:ja": "業務スーパー",
      "brand:wikidata": "Q11590183",
      "brand:wikipedia": "ja:神戸物産",
      "name": "業務スーパー",
      "name:en": "Gyōmu sūpā",
      "name:ja": "業務スーパー",
      "shop": "supermarket"
    }
  },
  "shop/supermarket|沃尔玛": {
    "countryCodes": ["cn"],
    "tags": {
      "brand": "沃尔玛",
      "brand:en": "Walmart",
      "brand:wikidata": "Q483551",
      "brand:wikipedia": "wuu:沃尔玛",
      "name": "沃尔玛",
      "name:en": "Walmart",
      "shop": "supermarket"
    }
  },
  "shop/supermarket|美廉社": {
    "countryCodes": ["tw"],
    "tags": {
      "brand": "美廉社",
      "brand:en": "Simple Mart",
      "brand:wikidata": "Q15914017",
      "brand:wikipedia": "zh:美廉社",
      "name": "美廉社",
      "name:en": "Simple Mart",
      "shop": "supermarket"
    }
  },
  "shop/supermarket|西友": {
    "countryCodes": ["jp"],
    "tags": {
      "brand": "西友",
      "brand:en": "Seiyu Group",
      "brand:wikidata": "Q3108542",
      "brand:wikipedia": "en:Seiyu Group",
      "name": "西友",
      "name:en": "Seiyu Group",
      "shop": "supermarket"
    }
  },
  "shop/supermarket|頂好": {
    "countryCodes": ["tw"],
    "tags": {
      "brand": "頂好",
      "brand:en": "Wellcome",
      "brand:wikidata": "Q706247",
      "brand:wikipedia": "en:Wellcome",
      "name": "頂好",
      "name:en": "Wellcome",
      "shop": "supermarket"
    }
  },
  "shop/supermarket|頂好超市": {
    "tags": {
      "brand": "頂好超市",
      "brand:en": "Wellcome",
      "brand:wikidata": "Q706247",
      "brand:wikipedia": "en:Wellcome",
      "name": "頂好超市",
      "name:en": "Wellcome",
      "shop": "supermarket"
    }
  },
  "shop/supermarket|우리마트": {
    "countryCodes": ["kr"],
    "tags": {
      "brand": "우리마트",
      "brand:ko": "우리마트",
      "name": "우리마트",
      "name:ko": "우리마트",
      "shop": "supermarket"
    }
  },
  "shop/supermarket|하나로마트": {
    "countryCodes": ["kr"],
    "tags": {
      "brand": "하나로마트",
      "brand:en": "Hanaro Mart",
      "brand:ko": "하나로마트",
      "brand:wikidata": "Q12590611",
      "brand:wikipedia": "ko:농협유통",
      "name": "하나로마트",
      "name:ko": "하나로마트",
      "shop": "supermarket"
    }
  }
}<|MERGE_RESOLUTION|>--- conflicted
+++ resolved
@@ -270,11 +270,7 @@
     }
   },
   "shop/supermarket|Bim": {
-<<<<<<< HEAD
     "countryCodes": ["ma", "tr"],
-    "match": ["shop/supermarket|BIM"],
-=======
->>>>>>> 072f9d29
     "tags": {
       "brand": "Bim",
       "brand:wikidata": "Q1022075",
@@ -794,11 +790,7 @@
     }
   },
   "shop/supermarket|Crai": {
-<<<<<<< HEAD
     "countryCodes": ["ch", "it"],
-    "match": ["shop/supermarket|CRAI"],
-=======
->>>>>>> 072f9d29
     "tags": {
       "brand": "Crai",
       "name": "Crai",
@@ -1081,15 +1073,8 @@
     }
   },
   "shop/supermarket|Eroski": {
-<<<<<<< HEAD
     "countryCodes": ["es", "gi"],
-    "match": [
-      "shop/supermarket|Charter",
-      "shop/supermarket|Eroski Center"
-    ],
-=======
     "matchNames": ["charter", "eroski center"],
->>>>>>> 072f9d29
     "tags": {
       "brand": "Eroski",
       "brand:wikidata": "Q1361349",
@@ -2565,11 +2550,7 @@
     }
   },
   "shop/supermarket|Pick 'n Save": {
-<<<<<<< HEAD
     "countryCodes": ["us", "za"],
-    "match": ["shop/supermarket|Pick n Save"],
-=======
->>>>>>> 072f9d29
     "tags": {
       "brand": "Pick 'n Save",
       "brand:wikidata": "Q7371288",
@@ -3524,16 +3505,8 @@
     }
   },
   "shop/supermarket|Walmart Supercenter": {
-<<<<<<< HEAD
-    "match": [
-      "shop/department_store|Walmart Supercenter",
-      "shop/supermarket|Walmart",
-      "shop/supermarket|Walmart Supercentre"
-    ],
-=======
-    "matchNames": ["walmart"],
+    "matchNames": ["walmart supercentre"],
     "matchTags": ["shop/department_store"],
->>>>>>> 072f9d29
     "tags": {
       "brand": "Walmart",
       "brand:wikidata": "Q483551",
