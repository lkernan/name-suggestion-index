{
  "office/estate_agent|Century 21": {
    "matchNames": ["century 21 real estate"],
    "nomatch": [
      "shop/department_store|Century 21"
    ],
    "tags": {
      "brand": "Century 21",
      "brand:wikidata": "Q1054480",
      "brand:wikipedia": "en:Century 21 (real estate)",
      "name": "Century 21",
      "office": "estate_agent"
    }
  },
  "office/estate_agent|Coldwell Banker": {
    "matchNames": ["coldwell banker real estate"],
    "tags": {
      "brand": "Coldwell Banker",
      "brand:wikidata": "Q738853",
      "brand:wikipedia": "en:Coldwell Banker",
      "name": "Coldwell Banker",
      "office": "estate_agent"
    }
  },
  "office/estate_agent|Foncia": {
    "countryCodes": ["fr"],
    "tags": {
      "brand": "Foncia",
      "brand:wikidata": "Q1435638",
      "brand:wikipedia": "fr:Foncia",
      "name": "Foncia",
      "office": "estate_agent"
    }
  },
<<<<<<< HEAD
    "office/estate_agent|Orpi": {
    "countryCodes": ["fr"],
    "tags": {
      "brand": "Orpi",
      "brand:wikidata": "Q3356080",
      "brand:wikipedia": "fr:Organisation régionale des professionnels de l'immobilier",
      "name": "Orpi",
=======
  "office/estate_agent|Guy Hoquet": {
    "tags": {
      "brand": "Guy Hoquet",
      "brand:wikidata": "Q25383970",
      "brand:wikipedia": "fr:Guy Hoquet l'immobilier",
      "name": "Guy Hoquet",
>>>>>>> 10c7a90a
      "office": "estate_agent"
    }
  },
  "office/estate_agent|RE/MAX": {
    "tags": {
      "brand": "RE/MAX",
      "brand:wikidata": "Q965845",
      "brand:wikipedia": "en:RE/MAX",
      "name": "RE/MAX",
      "office": "estate_agent"
    }
  },
  "office/estate_agent|Square Habitat": {
    "countryCodes": ["fr"],
    "tags": {
      "brand": "Square Habitat",
      "brand:wikidata": "Q64027038",
      "brand:wikipedia": "fr:Square Habitat",
      "name": "Square Habitat",
      "office": "estate_agent"
    }
  }
}<|MERGE_RESOLUTION|>--- conflicted
+++ resolved
@@ -32,22 +32,12 @@
       "office": "estate_agent"
     }
   },
-<<<<<<< HEAD
-    "office/estate_agent|Orpi": {
-    "countryCodes": ["fr"],
-    "tags": {
-      "brand": "Orpi",
-      "brand:wikidata": "Q3356080",
-      "brand:wikipedia": "fr:Organisation régionale des professionnels de l'immobilier",
-      "name": "Orpi",
-=======
   "office/estate_agent|Guy Hoquet": {
     "tags": {
       "brand": "Guy Hoquet",
       "brand:wikidata": "Q25383970",
       "brand:wikipedia": "fr:Guy Hoquet l'immobilier",
       "name": "Guy Hoquet",
->>>>>>> 10c7a90a
       "office": "estate_agent"
     }
   },
@@ -57,6 +47,16 @@
       "brand:wikidata": "Q965845",
       "brand:wikipedia": "en:RE/MAX",
       "name": "RE/MAX",
+      "office": "estate_agent"
+    }
+  },
+    "office/estate_agent|Orpi": {
+    "countryCodes": ["fr"],
+    "tags": {
+      "brand": "Orpi",
+      "brand:wikidata": "Q3356080",
+      "brand:wikipedia": "fr:Organisation régionale des professionnels de l'immobilier",
+      "name": "Orpi",
       "office": "estate_agent"
     }
   },
