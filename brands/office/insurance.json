--- conflicted
+++ resolved
@@ -84,7 +84,6 @@
       "official_name": "Groupe des Assurances Mutuelles Agricoles"
     }
   },
-<<<<<<< HEAD
   "office/insurance|Macif": {
     "countryCodes": ["fr"],
     "tags": {
@@ -93,7 +92,8 @@
       "brand:wikipedia": "fr:Mutuelle assurance des commerçants et industriels de France et des cadres et des salariés de l'industrie et du commerce",
       "name": "Macif",
       "office": "insurance"
-=======
+    }
+  },
   "office/insurance|Maif": {
     "countryCodes": ["fr"],
     "tags": {
@@ -103,7 +103,6 @@
       "name": "Maif",
       "office": "insurance",
       "official_name": "Mutuelle d'assurance des instituteurs de France"
->>>>>>> 10c7a90a
     }
   },
   "office/insurance|Nationwide": {
