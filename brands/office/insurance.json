--- conflicted
+++ resolved
@@ -102,7 +102,6 @@
       "office": "insurance"
     }
   },
-<<<<<<< HEAD
   "office/insurance|Macif": {
     "countryCodes": ["fr"],
     "tags": {
@@ -111,17 +110,6 @@
       "brand:wikipedia": "fr:Mutuelle assurance des commerçants et industriels de France et des cadres et des salariés de l'industrie et du commerce",
       "name": "Macif",
       "office": "insurance"
-=======
-  "office/insurance|MMA": {
-    "countryCodes": ["fr"],
-    "tags": {
-      "brand": "MMA",
-      "brand:wikidata": "Q3331046",
-      "brand:wikipedia": "fr:MMA (assurance)",
-      "name": "MMA",
-      "office": "insurance",
-      "official_name": "Mutuelles du Mans Assurances"
->>>>>>> d8e2f1e1
     }
   },
   "office/insurance|Maif": {
@@ -129,7 +117,7 @@
     "tags": {
       "brand": "Maif",
       "brand:wikidata": "Q3331029",
-      "brand:wikipedia": "fr:Mutuelle d'assurance des instituteurs de France",
+      "brand:wikipedia": "fr:Macif",
       "name": "Maif",
       "office": "insurance",
       "official_name": "Mutuelle d'assurance des instituteurs de France"
@@ -143,6 +131,17 @@
       "brand:wikipedia": "fr:Matmut",
       "name": "Matmut",
       "office": "insurance"
+    }
+  },
+  "office/insurance|MMA": {
+    "countryCodes": ["fr"],
+    "tags": {
+      "brand": "MMA",
+      "brand:wikidata": "Q3331046",
+      "brand:wikipedia": "fr:MMA (assurance)",
+      "name": "MMA",
+      "office": "insurance",
+      "official_name": "Mutuelles du Mans Assurances"
     }
   },
   "office/insurance|Nationwide": {
